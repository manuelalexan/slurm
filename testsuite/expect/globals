--- conflicted
+++ resolved
@@ -4603,199 +4603,6 @@
 }
 
 
-<<<<<<< HEAD
-################################################################
-#
-# NAME
-#	print_failure - prints a final failure test status message
-#
-# SYNOPSIS
-#	print_failure ?test_id?
-#
-# DESCRIPTION
-#	Print FAILURE with test ID
-#
-# ENVIRONMENT
-#	testsuite_colorize
-#		Boolean that turns colorization on or off
-#	testsuite_color_<test_status>
-#		Can be set to define the color used for each test status
-#
-################################################################
-
-proc print_failure { {test_id_in ""} } {
-	global testsuite_color_failure test_id testsuite_colorize COLOR_NONE
-
-	if { "$test_id_in" == "" } {
-		set test_id_in $test_id
-	}
-
-	if ($testsuite_colorize) {
-		append output $testsuite_color_failure
-	}
-	append output [string repeat = 78]\n
-	append output [format "%-9s" "FAILURE:"]test${test_id_in}\n
-	append output [string repeat = 78]
-	if ($testsuite_colorize) {
-		append output $COLOR_NONE
-	}
-	puts $output
-}
-
-
-################################################################
-#
-# NAME
-#	print_skipped - prints a final skipped test status message
-#
-# SYNOPSIS
-#	print_skipped ?test_id?
-#
-# DESCRIPTION
-#	Print SKIPPED with test ID
-#
-# ENVIRONMENT
-#	testsuite_colorize
-#		Boolean that turns colorization on or off
-#	testsuite_color_<test_status>
-#		Can be set to define the color used for each test status
-#
-################################################################
-
-proc print_skipped { {test_id_in ""} } {
-	global testsuite_color_skipped test_id testsuite_colorize COLOR_NONE
-
-	if { "$test_id_in" == "" } {
-		set test_id_in $test_id
-	}
-
-	if ($testsuite_colorize) {
-		append output $testsuite_color_skipped
-	}
-	append output [string repeat = 78]\n
-	append output [format "%-9s" "SKIPPED:"]test${test_id_in}\n
-	append output [string repeat = 78]
-	if ($testsuite_colorize) {
-		append output $COLOR_NONE
-	}
-	puts $output
-}
-
-
-################################################################
-#
-# NAME
-#	print_success - prints a final success test status message
-#
-# SYNOPSIS
-#	print_success ?test_id?
-#
-# DESCRIPTION
-#	Print SUCCESS with test ID
-#
-# ENVIRONMENT
-#	testsuite_colorize
-#		Boolean that turns colorization on or off
-#	testsuite_color_<test_status>
-#		Can be set to define the color used for each test status
-#
-################################################################
-
-proc print_success { {test_id_in ""} } {
-	global test_id testsuite_color_success testsuite_colorize COLOR_NONE
-
-	if { "$test_id_in" == "" } {
-		set test_id_in $test_id
-	}
-
-	if ($testsuite_colorize) {
-		append output $testsuite_color_success
-	}
-	append output [string repeat = 78]\n
-	append output [format "%-9s" "SUCCESS:"]test${test_id_in}\n
-	append output [string repeat = 78]
-	if ($testsuite_colorize) {
-		append output $COLOR_NONE
-	}
-	puts $output
-=======
-###############################################################
-#
-# NAME
-#	change_subbp_state - sets sub mid plane state
-#
-# SYNOPSIS
-#	change_subbp_state node ionodes state
-#
-# RETURN VALUE
-#	Returns SUCCESS if state of mid plane is changed
-#
-###############################################################
-
-proc change_subbp_state { node ionodes state } {
-	global scontrol smap
-
-	set return_code 0
-
-	set my_pid [spawn $scontrol update subbpname=$node\[$ionodes\] state=$state]
-	expect {
-		-re "slurm_update error:" {
-			set return_code 1
-			exp_continue
-		}
-		-re "Unable to contact" {
-			log_error "Slurm appears to be down"
-			exp_continue
-		}
-		timeout {
-			log_error "scontrol not responding"
-			slow_kill $my_pid
-			set return_code 1
-		}
-		eof {
-			wait
-		}
-	}
-
-	if { $return_code } {
-		return $return_code
-	}
-
-	set match 0
-	set my_pid [spawn $smap -Db -c -h -n $node -I $ionodes]
-	expect {
-		-nocase -re "$state" {
-			incr match
-			exp_continue
-		}
-		-re "$node" {
-			incr match
-			exp_continue
-		}
-		-re "Unable to contact" {
-			log_error "Slurm appears to be down"
-			exp_continue
-		}
-		timeout {
-			log_error "smap not responding"
-			slow_kill $my_pid
-			set return_code 1
-		}
-		eof {
-			wait
-		}
-	}
-
-	if {$match != 2} {
-		log_error "Subbp did not go into $state state. $match"
-		set return_code 1
-	}
-
-	return $return_code
->>>>>>> 8f6cefa7
-}
-
-
 ################################################################
 #
 # NAME
