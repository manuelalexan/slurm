--- conflicted
+++ resolved
@@ -36,10 +36,6 @@
 set job_id        0
 set node_list     [get_idle_node_in_part $partition]
 
-<<<<<<< HEAD
-# Default for LSF is KB, but Slurm is in MB
-# Check values in MB, but set them in KB in the batch script.
-=======
 proc cleanup {} {
 	global job_id bin_rm file_in
 
@@ -49,7 +45,8 @@
 	exec $bin_rm -fr $file_in
 }
 
->>>>>>> eb29a9a3
+# Default for LSF is KB, but Slurm is in MB
+# Check values in MB, but set them in KB in the batch script.
 if {[param_contains [get_config_param "SelectTypeParameters"] "CR_*MEMORY"]} {
 	set job_mem 4
 } else {
