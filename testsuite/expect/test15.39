--- conflicted
+++ resolved
@@ -73,12 +73,7 @@
 
 set job_id 0
 set timeout $max_job_delay
-<<<<<<< HEAD
-set salloc_pid [spawn $salloc -t1 -p $partition -N1-2 --use-min-nodes -n$ncpus $bin_printenv SLURM_NNODES]
-#set salloc_pid [spawn $salloc -t1 -p $partition -N1-2 -n$ncpus $bin_printenv SLURM_NNODES]
-=======
-set salloc_pid [spawn $salloc -p $partition -N1-2 --use-min-nodes -n$ncpus $bin_printenv]
->>>>>>> 8f423c44
+set salloc_pid [spawn $salloc -t1 -p $partition -N1-2 --use-min-nodes -n$ncpus $bin_printenv]
 expect {
 	-re "salloc: Pending job allocation $number" {
 		exp_continue
@@ -90,11 +85,7 @@
 		set job_id $expect_out(1,string)
 		exp_continue
 	}
-<<<<<<< HEAD
-	-re "^($number)" {
-=======
 	-re "SLURM_NNODES=($number)" {
->>>>>>> 8f423c44
 		set nodes $expect_out(1,string)
 		if {$nodes != 1} {
 			send_user "\nFAILURE: expected 1 allocated node\n"
