#!/usr/bin/env expect
############################################################################
# Purpose: Test of SPANK plugin with hetjobs
############################################################################
# Copyright (C) 2017 SchedMD LLC
#
# This file is part of Slurm, a resource management program.
# For details, see <https://slurm.schedmd.com/>.
# Please also read the included file: DISCLAIMER.
#
# Slurm is free software; you can redistribute it and/or modify it under
# the terms of the GNU General Public License as published by the Free
# Software Foundation; either version 2 of the License, or (at your option)
# any later version.
#
# Slurm is distributed in the hope that it will be useful, but WITHOUT ANY
# WARRANTY; without even the implied warranty of MERCHANTABILITY or FITNESS
# FOR A PARTICULAR PURPOSE.  See the GNU General Public License for more
# details.
#
# You should have received a copy of the GNU General Public License along
# with Slurm; if not, write to the Free Software Foundation, Inc.,
# 51 Franklin Street, Fifth Floor, Boston, MA 02110-1301  USA.
############################################################################
source ./globals

set cwd		    "[$bin_pwd]"
set exit_code	    0
set file_in         "${cwd}/test${test_id}.in"
set file_out	    "${cwd}/test${test_id}.out"
set file_prog	    "${cwd}/test${test_id}.prog"
set orig_spank_conf "${cwd}/test${test_id}.orig_conf"
set new_spank_conf  "${cwd}/test${test_id}.new_conf"
set spank_out       "${cwd}/test${test_id}.spank.out"

if {![is_super_user]} {
	skip "This test must be run as SlurmUser"
}
if {[get_config_param "FrontendName"] ne "MISSING"} {
    skip "This test is incompatible with front-end systems"
}
if {[get_config_param "SchedulerType"] ne "sched/backfill"} {
	skip "This test requires SchedulerType = sched/backfill"
}
<<<<<<< HEAD
if {[test_hetjob_step] == 0} {
	skip "Heterogeneous steps not currently supported"
}
=======
>>>>>>> 834edd24

proc end_it { exit_code } {
	global test_id orig_spank_conf spank_conf_file new_spank_conf spank_out
	global file_out bin_mv bin_rm file_in file_prog
	#
	# Restore the original plugstack
	#
	if {[file exists $orig_spank_conf]} {
		exec $bin_mv -f $orig_spank_conf $spank_conf_file
	} else {
		exec $bin_rm -f $spank_conf_file
	}

	if {$exit_code == 0} {
		exec $bin_rm -f $new_spank_conf $file_in $file_out $spank_out ${file_prog}.so
		pass
	} else {
		fail "Test failed due to previous errors (\$exit_code = $exit_code). This may be due to NFS sychronization problems: Multiple processes on differrent nodes writing to the same file. The SlurmdLogFile on each node should include SPANK logs for each step"
	}
}

set node_count [available_nodes]
if {$node_count < 2} {
    skip "Insufficient node count to run test"
}

#
# Build the plugin
#
exec $bin_rm -f ${file_prog}.so
exec $bin_cc -fPIC -shared -I${slurm_dir}/include -o ${file_prog}.so ${file_prog}.c

#
# Locate slurm.conf's directory, copy the original plugstack.conf file
# and create an updated one using our new plugin
#
log_user 0
set config_dir ""
set ctld_slurm_ver ""
spawn $scontrol show config
expect {
	-re "SLURM_CONF.*= (.*)/slurm.conf.*SLURM_VERSION *= ($float)" {
		set config_dir $expect_out(1,string)
		set ctld_slurm_ver $expect_out(2,string)
		exp_continue
	}
	eof {
		wait
	}
}
log_user 1
if {[string compare $config_dir ""] == 0} {
	fail "Could not locate slurm.conf directory"
}

log_user 0
set loc_slurm_ver ""
spawn $scontrol -V
expect {
	-re "slurm ($float)" {
		set loc_slurm_ver $expect_out(1,string)
		exp_continue
	}
	eof {
		wait
	}
}
log_user 1

if {[string compare $ctld_slurm_ver $loc_slurm_ver]} {
	skip "Slurmctld ($ctld_slurm_ver) and local Slurm ($loc_slurm_ver) versions are not the same, can not continue"
}


set spank_conf_file ${config_dir}/plugstack.conf
exec $bin_rm -f $orig_spank_conf $new_spank_conf $file_out $spank_out
if {[file exists $spank_conf_file]} {
	spawn $bin_cat $spank_conf_file
	expect {
		-re "test${test_id}" {
			fail "Spank plugin includes vestigial test${test_id}. You probably should manually remove it from $spank_conf_file. It was probably left over from some previous test failure"
		}
		eof {
			wait
		}
	}

	spawn $bin_mv -f $spank_conf_file $orig_spank_conf
	expect {
		eof {
			lassign [wait] pid spawnid os_error status
			if {$status != 0} {
				fail "Error moving original plugstack.conf file"
			}
		}
	}

	spawn $bin_cp -f $orig_spank_conf $new_spank_conf
	expect {
		eof {
			lassign [wait] pid spawnid os_error status
			if {$status != 0} {
				exec $bin_mv $orig_spank_conf $spank_conf_file
				fail "Error making working copy of plugstack.conf file"
			}
		}
	}
} else {
	exec $bin_cp -f /dev/null $new_spank_conf
}

exec $bin_echo "required ${file_prog}.so ${spank_out}" >>$new_spank_conf
spawn $bin_cp -f $new_spank_conf $spank_conf_file
expect {
	-re "Permission denied" {
		skip "User lacks permission to update plugstack_conf file"
	}
	eof {
		wait
	}
}

#
# Test of locally logged messages().
# Add sleep for NFS delays in propagating $spank_conf_file
#
# NOTE: This test will fail if plugstack.conf is not in a shared location
#	The login node (where test is started) will modify the file and the
#	slurmd/slurmstepd on the compute node will not get the updated
#	configuration.
#
exec $bin_sleep 30
log_info "Test locally logged messages........."

log_debug "Checksum of local $spank_conf_file"
spawn $bin_sum $spank_conf_file
expect {
	-re timeout {
		log_error "sbatch not responding"
		end_it 1
	}
	eof {
		wait
	}
}

make_bash_script $file_in "
  $srun --mpi=none --test_suite_srun=5 --het-group=0,1 $bin_sum $spank_conf_file
"

set job_id 0
set matches 0
spawn $sbatch --test_suite_sbatch=4 -t1 -o $file_out -n1 : -n1 $file_in
expect {
	-re "_test_opt_process_sbatch: opt_arg_sbatch=4" {
		incr matches
		exp_continue
	}
	-re "Submitted batch job ($number)" {
		set job_id $expect_out(1,string)
		exp_continue
	}
	-re "slurm_spank_exit: opt_arg_sbatch=4 opt_arg_srun=0" {
		incr matches
		exp_continue
	}
	-re timeout {
		log_error "sbatch not responding"
		end_it 1
	}
	eof {
		wait
	}
}
if {$job_id == 0} {
	log_error "Batch submit failure"
	end_it 1
}
if {$matches != 3} {
	log_error "Spank options not processed by sbatch ($matches != 3)"
	end_it 1
}

#
# Wait for job to complete and check for files
#
if {[wait_for_job $job_id "DONE"] != 0} {
	log_error "Waiting for job to complete"
	cancel_job $job_id
	end_it 1
}

# NOTE: spank logs from sbatch and srun would be intermingled here
if {[wait_for_file $file_out] == 0} {
	set matches 0
	set matches_sbatch 0
	set matches_srun 0
	spawn $bin_cat $file_out
	expect {
		-re "error" {
			log_error "Some error happened"
			end_it 1
		}
		-re "_test_opt_process_(.*?=$number)" {
			set substr $expect_out(1,string)
			if {[string equal "sbatch: opt_arg_sbatch=4" $substr]} {
				incr matches_sbatch
			} elseif {[string equal "srun: opt_arg_srun=5" $substr]} {
				incr matches_srun
			}
			exp_continue
		}
		-re "slurm_spank_local_user_init" {
			incr matches
			exp_continue
		}
		-re "slurm_spank_exit: opt_arg_sbatch=4 opt_arg_srun=5" {
			incr matches
			exp_continue
		}
		eof {
			wait
		}
	}
	set fail_cnt 0
	if {$matches_sbatch != 2} {
		log_error "Local (sbatch) sbatch spank plugin failure ($matches_sbatch != 2)"
		set fail_cnt 1
	}
	if {$matches_srun != 2} {
		log_error "Local (srun) srun spank plugin failure ($matches_srun != 2)"
		set fail_cnt 1
	}
	if {$matches != 2} {
		log_error "Local (srun) spank plugin failure ($matches != 2)"
		set fail_cnt 1
	}
	if {$fail_cnt != 0} {
		end_it 1
	}
	log_debug "Local (srun) spank plugin success"
} else {
	end_it 1
}

#
# Test for slurmd output in file
#
if {[wait_for_file $spank_out] == 0} {
	set matches        0
	set matches_sbatch 0
	set matches_srun   0
	set matches_spank_exit 0
	set matches_spank_init 0
	spawn $bin_sort $spank_out
	expect {
		-re "slurm_spank_(\\S+): opt_arg_sbatch=($number) opt_arg_srun=($number)" {
			set spank_type $expect_out(1,string)
			set sbatch_arg $expect_out(2,string)
			set srun_arg   $expect_out(3,string)

			if {($spank_type eq "exit") && ($sbatch_arg eq "4")} {
#				Skip (possible) external job containers
				incr matches_spank_exit
			} elseif {$spank_type eq "task_init"} {
				incr matches_spank_init
			}

			if {($sbatch_arg eq "4") && ($srun_arg eq "0")} {
				incr matches_sbatch
			} elseif {($sbatch_arg eq "4") && ($srun_arg eq "5")} {
				incr matches_srun
			}
			exp_continue
		}
		-re "spank_get_item: argv" {
			incr matches
			exp_continue
		}
		-re "spank_get_item: my_uid=" {
			incr matches
			exp_continue
		}
		eof {
			wait
		}
	}

	set fail_cnt 0
	if {$matches_spank_exit != 3} {
		log_error "Remote (slurmd - spank_exit) spank plugin failure ($matches_spank_exit != 3)"
		set fail_cnt 1
	}
	if {$matches_spank_init != 3} {
		log_error "Remote (slurmd - spank_init) spank plugin failure ($matches_spank_init != 3)"
		set fail_cnt 1
	}
	if {$matches_sbatch != 2} {
		log_error "Remote (slurmd) sbatch spank plugin failure ($matches_sbatch != 2)"
		set fail_cnt 1
	}
	if {$matches_srun != 4} {
		log_error "Remote (slurmd) srun spank plugin failure ($matches_srun != 4)"
		set fail_cnt 1
	}
	if {$matches != 8} {
		log_error "Remote (slurmd) spank plugin failure ($matches != 8)"
		set fail_cnt 1
	}
	if {$fail_cnt != 0} {
		log_warn "Check for matching checksums on the plugstack.conf file. Different checksums could indicate file system delays"
		end_it 1
	}
	log_info "Remote (slurmd) spank plugin success"
} else {
	end_it 1
}

end_it $exit_code<|MERGE_RESOLUTION|>--- conflicted
+++ resolved
@@ -42,12 +42,6 @@
 if {[get_config_param "SchedulerType"] ne "sched/backfill"} {
 	skip "This test requires SchedulerType = sched/backfill"
 }
-<<<<<<< HEAD
-if {[test_hetjob_step] == 0} {
-	skip "Heterogeneous steps not currently supported"
-}
-=======
->>>>>>> 834edd24
 
 proc end_it { exit_code } {
 	global test_id orig_spank_conf spank_conf_file new_spank_conf spank_out
