--- conflicted
+++ resolved
@@ -710,10 +710,6 @@
 especially other heterogeneous jobs.</p>
 
 
-<<<<<<< HEAD
 <p style="text-align:center;">Last modified 23 September 2019</p>
-=======
-<p style="text-align:center;">Last modified 9 April 2019</p>
->>>>>>> ee3d4715
 
 <!--#include virtual="footer.txt"-->