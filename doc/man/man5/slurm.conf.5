<<<<<<< HEAD
.TH "slurm.conf" "17" "March 2013" "slurm.conf 2.6" "Slurm configuration file"
=======
.TH "slurm.conf" "5" "December 2012" "slurm.conf 2.5" "Slurm configuration file"
>>>>>>> a52be691

.SH "NAME"
slurm.conf \- Slurm configuration file

.SH "DESCRIPTION"
\fBslurm.conf\fP is an ASCII file which describes general SLURM
configuration information, the nodes to be managed, information about
how those nodes are grouped into partitions, and various scheduling
parameters associated with those partitions. This file should be
consistent across all nodes in the cluster.
.LP
The file location can be modified at system build time using the
DEFAULT_SLURM_CONF parameter or at execution time by setting the SLURM_CONF
environment variable. The SLURM daemons also allow you to override
both the built\-in and environment\-provided location using the "\-f"
option on the command line.
.LP
The contents of the file are case insensitive except for the names of nodes
and partitions. Any text following a "#" in the configuration file is treated
as a comment through the end of that line.
Changes to the configuration file take effect upon restart of
SLURM daemons, daemon receipt of the SIGHUP signal, or execution
of the command "scontrol reconfigure" unless otherwise noted.
.LP
If a line begins with the word "Include" followed by whitespace
and then a file name, that file will be included inline with the current
configuration file.
.LP
Note on file permissions:
.LP
The \fIslurm.conf\fR file must be readable by all users of SLURM, since it
is used by many of the SLURM commands.  Other files that are defined
in the \fIslurm.conf\fR file, such as log files and job accounting files,
may need to be created/owned by the user "SlurmUser" to be successfully
accessed.  Use the "chown" and "chmod" commands to set the ownership
and permissions appropriately.
See the section \fBFILE AND DIRECTORY PERMISSIONS\fR for information
about the various files and directories used by SLURM.

.SH "PARAMETERS"
.LP
The overall configuration parameters available include:

.TP
\fBAccountingStorageBackupHost\fR
The name of the backup machine hosting the accounting storage database.
If used with the accounting_storage/slurmdbd plugin, this is where the backup
slurmdbd would be running.
Only used for database type storage plugins, ignored otherwise.

.TP
\fBAccountingStorageEnforce\fR
This controls what level of association\-based enforcement to impose
on job submissions.  Valid options are any combination of
\fIassociations\fR, \fIlimits\fR, \fInojobs\fR, \fInosteps\fR, \fIqos\fR, \fIsafe\fR, and \fIwckeys\fR, or
\fIall\fR for all things.

If limits, qos, or wckeys are set, associations will automatically be set.

If wckeys is set, TrackWCKey will automatically be set.

If safe is set, limits and associations will automatically be set.

If nojobs is set nosteps will automatically be set.

By enforcing Associations no new job is allowed to run unless a corresponding
association exists in the system.  If limits are enforced users can be
limited by association to whatever job size or run time limits are defined.

If nojobs is set Slurm will not account for any jobs or steps on the system,
like wise if nosteps is set Slurm will not account for any steps ran limits
will still be enforced.

If safe is enforced a job will only be launched against an association or qos
that has a GrpCPUMins limit set if the job will be able to run to completion.
Without this option set, jobs will be launched as long as their usage
hasn't reached the cpu-minutes limit which can lead to jobs being
launched but then killed when the limit is reached.

With qos and/or wckeys enforced jobs will not be scheduled unless a valid qos
and/or workload characterization key is specified.

When \fBAccountingStorageEnforce\fR is changed, a restart of the slurmctld
daemon is required (not just a "scontrol reconfig").

.TP
\fBAccountingStorageHost\fR
The name of the machine hosting the accounting storage database.
Only used for database type storage plugins, ignored otherwise.
Also see \fBDefaultStorageHost\fR.

.TP
\fBAccountingStorageLoc\fR
The fully qualified file name where accounting records are written
when the \fBAccountingStorageType\fR is "accounting_storage/filetxt"
or else the name of the database where accounting records are stored when the
\fBAccountingStorageType\fR is a database.
Also see \fBDefaultStorageLoc\fR.

.TP
\fBAccountingStoragePass\fR
The password used to gain access to the database to store the
accounting data.  Only used for database type storage plugins, ignored
otherwise.  In the case of SLURM DBD (Database Daemon) with MUNGE
authentication this can be configured to use a MUNGE daemon
specifically configured to provide authentication between clusters
while the default MUNGE daemon provides authentication within a
cluster.  In that case, \fBAccountingStoragePass\fR should specify the
named port to be used for communications with the alternate MUNGE
daemon (e.g.  "/var/run/munge/global.socket.2"). The default value is
NULL.  Also see \fBDefaultStoragePass\fR.

.TP
\fBAccountingStoragePort\fR
The listening port of the accounting storage database server.
Only used for database type storage plugins, ignored otherwise.
Also see \fBDefaultStoragePort\fR.

.TP
\fBAccountingStorageType\fR
The accounting storage mechanism type.  Acceptable values at
present include "accounting_storage/filetxt",
"accounting_storage/mysql", "accounting_storage/none",
"accounting_storage/pgsql", and "accounting_storage/slurmdbd".  The
"accounting_storage/filetxt" value indicates that accounting records
will be written to the file specified by the
\fBAccountingStorageLoc\fR parameter.  The "accounting_storage/mysql"
value indicates that accounting records will be written to a MySQL
database specified by the \fBAccountingStorageLoc\fR parameter.  The
"accounting_storage/pgsql" value indicates that accounting records
will be written to a PostgreSQL database specified by the
\fBAccountingStorageLoc\fR parameter.  The
"accounting_storage/slurmdbd" value indicates that accounting records
will be written to the SLURM DBD, which manages an underlying MySQL or
PostgreSQL database. See "man slurmdbd" for more information.  The
default value is "accounting_storage/none" and indicates that account
records are not maintained.
Note: The filetxt plugin records only a limited subset of accounting
information and will prevent some sacct options from proper operation.
Note: The PostgreSQL plugin is not
complete and should not be used if wanting to use associations.  It
will however work with basic accounting of jobs and job steps.  If
interested in completing, please email slurm-dev@schedmd.com.  Also
see \fBDefaultStorageType\fR.

.TP
\fBAccountingStorageUser\fR
The user account for accessing the accounting storage database.
Only used for database type storage plugins, ignored otherwise.
Also see \fBDefaultStorageUser\fR.

.TP
\fBAccountingStoreJobComment\fR
If set to "YES" then include the job's comment field in the job
complete message sent to the Accounting Storage database.  The default
is "YES".

.TP
\fBAcctGatherNodeFreq\fR
The AcctGather plugins sampling interval for node accounting.
For AcctGather plugin values of none, this parameter is ignored.
For all other values this parameter is the number
of seconds between node accounting samples. For the
acct_gather_energy/rapl plugin, set a value less
than 300 because the counters may overflow beyond this rate.
The default value is zero. This value disables accounting sampling
for nodes. Note: The accounting sampling interval for jobs is
determined by the value of \fBJobAcctGatherFrequency\fR.

.TP
\fBAcctGatherEnergyType\fR
Identifies the plugin to be used for energy consumption accounting.
The jobacct_gather plugin and slurmd daemon call this plugin to collect
energy consumption data for jobs and nodes. The collection of energy
consumption data takes place on node level, hence only in case of exclusive
job allocation the energy consumption measurements will reflect the jobs
real consumption. In case of node sharing between jobs the reported consumed
energy per job (through sstat or sacct) will not reflect the real energy
consumed by the jobs.

Configurable values at present are:
.RS
.TP 20
\fBacct_gather_energy/none\fR
No energy consumption data is collected.
.TP
\fBacct_gather_energy/ipmi\fR
Energy consumption data is collected from the Baseboard Management Controller
(BMC) using the Intelligent Platform Management Interface (IPMI).
.TP
\fBacct_gather_energy/rapl\fR
Energy consumption data is collected from hardware sensors using the Running
Average Power Limit (RAPL) mechanism. Note that enabling RAPL may require the
execution of the command "sudo modprobe msr".
.RE

.TP
\fBAcctGatherInfinibandType\fR
Identifies the plugin to be used for infiniband network traffic accounting.
The plugin is activated only when profiling on hdf5 files is activated and
the user asks for network data collection for jobs through --profile=Network
(or =All). The collection of network traffic data takes place on node level,
hence only in case of exclusive job allocation the collected values will
reflect the jobs real traffic. All network traffic data are logged on hdf5 files
per job on each node. No storage on the Slurm database takes place.

Configurable values at present are:
.RS
.TP 20
\fBacct_gather_infiniband/none\fR
No infiniband network data are collected.
.TP
\fBacct_gather_infiniband/ofed\fR
Infiniband network traffic data are collected from the hardware monitoring
counters of Infiniband devices through the OFED library.
.RE

.TP
\fBAcctGatherFilesystemType\fR
Identifies the plugin to be used for filesystem traffic accounting.
The plugin is activated only when profiling on hdf5 files is activated and
the user asks for filesystem data collection for jobs through \-\-profile=Network
(or =All). The collection of filesystem traffic data takes place on node level,
hence only in case of exclusive job allocation the collected values will
reflect the jobs real traffic. All filesystem traffic data are logged on hdf5 files
per job on each node. No storage on the Slurm database takes place.

Configurable values at present are:
.RS
.TP 20
\fBacct_gather_filesystem/none\fR
No filesystem data are collected.
.TP
\fBacct_gather_filesystem/lustre\fR
Lustre filesystem traffic data are collected from the counters found in 
/proc/fs/lustre/.
.RE

.TP
\fBAcctGatherProfileType\fR
Identifies the plugin to be used for detailed job profiling.
The jobacct_gather plugin and slurmd daemon call this plugin to collect
detailed data such as I/O counts, memory usage, or energy consumption for jobs
and nodes. There are interfaces in this plugin to collect data as step start
and completion, task start and completion, and at the account gather
frequency. The data collected at the node level is related to jobs only in
case of exclusive job allocation.

Configurable values at present are:
.RS
.TP 20
\fBacct_gather_profile/none\fR
No profile data is collected.
.TP
\fBacct_gather_profile/io_energy\fR
Lustre I/O counts and I/O counts from infiniband network adaptors are
collected at the node level. Local disk I/O counts and memory usage are sampled
for tasks at jobacct_gather frequency. Energy consumption at the node level
is gathered at jobacct_gather_frequency. Data from all the steps on all
nodes use for the job are consolidated into and HDF5 structured file.
.RE

.TP
\fBAuthType\fR
The authentication method for communications between SLURM
components.
Acceptable values at present include "auth/none", "auth/authd",
and "auth/munge".
The default value is "auth/munge".
"auth/none" includes the UID in each communication, but it is not verified.
This may be fine for testing purposes, but
\fBdo not use "auth/none" if you desire any security\fR.
"auth/authd" indicates that Brett Chun's authd is to be used (see
"http://www.theether.org/authd/" for more information. Note that
authd is no longer actively supported).
"auth/munge" indicates that LLNL's MUNGE is to be used
(this is the best supported authentication mechanism for SLURM,
see "http://munge.googlecode.com/" for more information).
All SLURM daemons and commands must be terminated prior to changing
the value of \fBAuthType\fR and later restarted (SLURM jobs can be
preserved).

.TP
\fBBackupAddr\fR
The name that \fBBackupController\fR should be referred to in
establishing a communications path. This name will
be used as an argument to the gethostbyname() function for
identification. For example, "elx0000" might be used to designate
the Ethernet address for node "lx0000".
By default the \fBBackupAddr\fR will be identical in value to
\fBBackupController\fR.

.TP
\fBBackupController\fR
The name of the machine where SLURM control functions are to be
executed in the event that \fBControlMachine\fR fails. This node
may also be used as a compute server if so desired. It will come into service
as a controller only upon the failure of ControlMachine and will revert
to a "standby" mode when the ControlMachine becomes available once again.
This should be a node name without the full domain name.   I.e., the hostname
returned by the \fIgethostname()\fR function cut at the first dot (e.g. use
"tux001" rather than "tux001.my.com").
While not essential, it is recommended that you specify a backup controller.
See  the \fBRELOCATING CONTROLLERS\fR section if you change this.

.TP
\fBBatchStartTimeout\fR
The maximum time (in seconds) that a batch job is permitted for
launching before being considered missing and releasing the
allocation. The default value is 10 (seconds). Larger values may be
required if more time is required to execute the \fBProlog\fR, load
user environment variables (for Moab spawned jobs), or if the slurmd
daemon gets paged from memory.

.TP
\fBCacheGroups\fR
If set to 1, the slurmd daemon will cache /etc/groups entries.
This can improve performance for highly parallel jobs if NIS servers
are used and unable to respond very quickly.
The default value is 0 to disable caching group data.

.TP
\fBCheckpointType\fR
The system\-initiated checkpoint method to be used for user jobs.
The slurmctld daemon must be restarted for a change in \fBCheckpointType\fR
to take effect.
Supported values presently include:
.RS
.TP 18
\fBcheckpoint/aix\fR
for IBM AIX systems only
.TP
\fBcheckpoint/blcr\fR
Berkeley Lab Checkpoint Restart (BLCR).
NOTE: If a file is found at sbin/scch (relative to the SLURM installation
location), it will be executed upon completion of the checkpoint. This can
be a script used for managing the checkpoint files.
NOTE: SLURM's BLCR logic only supports batch jobs.
.TP
\fBcheckpoint/none\fR
no checkpoint support (default)
.TP
\fBcheckpoint/ompi\fR
OpenMPI (version 1.3 or higher)
.TP
\fBcheckpoint/poe\fR
for use with IBM POE (Parallel Operating Environment) only
.RE

.TP
\fBClusterName\fR
The name by which this SLURM managed cluster is known in the
accounting database.  This is needed distinguish accounting records
when multiple clusters report to the same database. Because of limitations
in some databases, any upper case letters in the name will be silently mapped
to lower case. In order to avoid confusion, it is recommended that the name
be lower case.


.TP
\fBCompleteWait\fR
The time, in seconds, given for a job to remain in COMPLETING state
before any additional jobs are scheduled.
If set to zero, pending jobs will be started as soon as possible.
Since a COMPLETING job's resources are released for use by other
jobs as soon as the \fBEpilog\fR completes on each individual node,
this can result in very fragmented resource allocations.
To provide jobs with the minimum response time, a value of zero is
recommended (no waiting).
To minimize fragmentation of resources, a value equal to \fBKillWait\fR
plus two is recommended.
In that case, setting \fBKillWait\fR to a small value may be beneficial.
The default value of \fBCompleteWait\fR is zero seconds.
The value may not exceed 65533.

.TP
\fBControlAddr\fR
Name that \fBControlMachine\fR should be referred to in
establishing a communications path. This name will
be used as an argument to the gethostbyname() function for
identification. For example, "elx0000" might be used to designate
the Ethernet address for node "lx0000".
By default the \fBControlAddr\fR will be identical in value to
\fBControlMachine\fR.

.TP
\fBControlMachine\fR
The short hostname of the machine where SLURM control functions are
executed (i.e. the name returned by the command "hostname \-s", use
"tux001" rather than "tux001.my.com").
This value must be specified.
In order to support some high availability architectures, multiple
hostnames may be listed with comma separators and one \fBControlAddr\fR
must be specified. The high availability system must insure that the
slurmctld daemon is running on only one of these hosts at a time.
See the \fBRELOCATING CONTROLLERS\fR section if you change this.

.TP
\fBCryptoType\fR
The cryptographic signature tool to be used in the creation of
job step credentials.
The slurmctld daemon must be restarted for a change in \fBCryptoType\fR
to take effect.
Acceptable values at present include "crypto/munge" and "crypto/openssl".
The default value is "crypto/munge".

.TP
\fBDebugFlags\fR
Defines specific subsystems which should provide more detailed event logging.
Multiple subsystems can be specified with comma separators.
Valid subsystems available today (with more to come) include:
.RS
.TP 17
\fBBackfill\fR
Backfill scheduler details
.TP
\fBBGBlockAlgo\fR
BlueGene block selection details
.TP
\fBBGBlockAlgoDeep\fR
BlueGene block selection, more details
.TP
\fBBGBlockPick\fR
BlueGene block selection for jobs
.TP
\fBBGBlockWires\fR
BlueGene block wiring (switch state details)
.TP
\fBCPU_Bind\fR
CPU binding details for jobs and steps
.TP
\fBEnergy\fR
AcctGatherEnergy debug info
.TP
\fBExtSensors\fR
External Sensors debug info
.TP
\fBFrontEnd\fR
Front end node details
.TP
\fBGres\fR
Generic resource details
.TP
\fBGang\fR
Gang scheduling details
.TP
\fBNO_CONF_HASH\fR
Do not log when the slurm.conf files differs between SLURM daemons
.TP
\fBPriority\fB
Job prioritization
.TP
\fBReservation\fB
Advanced reservations
.TP
\fBSelectType\fR
Resource selection plugin
.TP
\fBSteps\fR
Slurmctld resource allocation for job steps
.TP
\fBSwitch\fR
Switch plugin
.TP
\fBTriggers\fR
Slurmctld triggers
.TP
\fBWiki\fR
Sched/wiki and wiki2 communications
.TP
\fBThreadID\fR
Prints the thread ID in the log file
.RE

.TP
\fBDefMemPerCPU\fR
Default real memory size available per allocated CPU in MegaBytes.
Used to avoid over\-subscribing memory and causing paging.
\fBDefMemPerCPU\fR would generally be used if individual processors
are allocated to jobs (\fBSelectType=select/cons_res\fR).
The default value is 0 (unlimited).
Also see \fBDefMemPerNode\fR and \fBMaxMemPerCPU\fR.
\fBDefMemPerCPU\fR and \fBDefMemPerNode\fR are mutually exclusive.
NOTE: Enforcement of memory limits currently requires enabling of
accounting, which samples memory use on a periodic basis (data need
not be stored, just collected).

.TP
\fBDefMemPerNode\fR
Default real memory size available per allocated node in MegaBytes.
Used to avoid over\-subscribing memory and causing paging.
\fBDefMemPerNode\fR would generally be used if whole nodes
are allocated to jobs (\fBSelectType=select/linear\fR) and
resources are shared (\fBShared=yes\fR or \fBShared=force\fR).
The default value is 0 (unlimited).
Also see \fBDefMemPerCPU\fR and \fBMaxMemPerNode\fR.
\fBDefMemPerCPU\fR and \fBDefMemPerNode\fR are mutually exclusive.
NOTE: Enforcement of memory limits currently requires enabling of
accounting, which samples memory use on a periodic basis (data need
not be stored, just collected).

.TP
\fBDefaultStorageHost\fR
The default name of the machine hosting the accounting storage and
job completion databases.
Only used for database type storage plugins and when the
\fBAccountingStorageHost\fR and \fBJobCompHost\fR have not been
defined.

.TP
\fBDefaultStorageLoc\fR
The fully qualified file name where accounting records and/or job
completion records are written when the \fBDefaultStorageType\fR is
"filetxt" or the name of the database where accounting records and/or job
completion records are stored when the \fBDefaultStorageType\fR is a
database.
Also see \fBAccountingStorageLoc\fR and \fBJobCompLoc\fR.

.TP
\fBDefaultStoragePass\fR
The password used to gain access to the database to store the
accounting and job completion data.
Only used for database type storage plugins, ignored otherwise.
Also see \fBAccountingStoragePass\fR and \fBJobCompPass\fR.

.TP
\fBDefaultStoragePort\fR
The listening port of the accounting storage and/or job completion
database server.
Only used for database type storage plugins, ignored otherwise.
Also see \fBAccountingStoragePort\fR and \fBJobCompPort\fR.

.TP
\fBDefaultStorageType\fR
The accounting and job completion storage mechanism type.  Acceptable
values at present include "filetxt", "mysql", "none", "pgsql", and
"slurmdbd".  The value "filetxt" indicates that records will be
written to a file.  The value "mysql" indicates that accounting
records will be written to a mysql database.  The default value is
"none", which means that records are not maintained.  The value
"pgsql" indicates that records will be written to a PostgreSQL
database.  The value "slurmdbd" indicates that records will be written
to the SLURM DBD, which maintains its own database. See "man slurmdbd"
for more information.
Also see \fBAccountingStorageType\fR and \fBJobCompType\fR.

.TP
\fBDefaultStorageUser\fR
The user account for accessing the accounting storage and/or job
completion database.
Only used for database type storage plugins, ignored otherwise.
Also see \fBAccountingStorageUser\fR and \fBJobCompUser\fR.

.TP
\fBDisableRootJobs\fR
If set to "YES" then user root will be prevented from running any jobs.
The default value is "NO", meaning user root will be able to execute jobs.
\fBDisableRootJobs\fR may also be set by partition.

.TP
\fBDynallocPort\fR
Socket port used for MapReduce dynamic allocation communications.
Used only by the slurmctld/dynalloc plugin.

.TP
\fBEnforcePartLimits\fR
If set to "YES" then jobs which exceed a partition's size and/or time limits
will be rejected at submission time. If set to "NO" then the job will be
accepted and remain queued until the partition limits are altered.
The default value is "NO".
NOTE: If set, then a job's QOS can not be used to exceed partition limits.

.TP
\fBEpilog\fR
Fully qualified pathname of a script to execute as user root on every
node when a user's job completes (e.g. "/usr/local/slurm/epilog"). A
glob pattern (See \fBglob\fR(7)) may also be used to run more than
one epilog script (e.g. "/etc/slurm/epilog.d/*"). The Epilog script
or scripts may be used to purge files, disable user login, etc.
By default there is no epilog.
See \fBProlog and Epilog Scripts\fR for more information.

.TP
\fBEpilogMsgTime\fR
The number of microseconds that the slurmctld daemon requires to process
an epilog completion message from the slurmd dameons. This parameter can
be used to prevent a burst of epilog completion messages from being sent
at the same time which should help prevent lost messages and improve
throughput for large jobs.
The default value is 2000 microseconds.
For a 1000 node job, this spreads the epilog completion messages out over
two seconds.

.TP
\fBEpilogSlurmctld\fR
Fully qualified pathname of a program for the slurmctld to execute
upon termination of a job allocation (e.g.
"/usr/local/slurm/epilog_controller").
The program executes as SlurmUser, which gives it permission to drain
nodes and requeue the job if a failure occurs or cancel the job if appropriate.
Exactly what the program does and how it accomplishes this is completely at
the discretion of the system administrator.
Information about the job being initiated, it's allocated nodes, etc. are
passed to the program using environment variables.
See \fBProlog and Epilog Scripts\fR for more information.

.TP
\fBExtSensorsFreq\fR
The external sensors plugin sampling interval.
If \fBExtSensorsType=ext_sensors/none\fR, this parameter is ignored.
For all other values of \fBExtSensorsType\fR, this parameter is the number
of seconds between external sensors samples for hardware components (nodes,
switches, etc.) The default value is zero. This value disables external
sensors sampling. Note: This parameter does not affect external sensors
data collection for jobs/steps.

.TP
\fBExtSensorsType\fR
Identifies the plugin to be used for external sensors data collection.
Slurmctld calls this plugin to collect external sensors data for jobs/steps
and hardware components. In case of node sharing between jobs the reported
values per job/step (through sstat or sacct) may not be accurate.  See also
"man ext_sensors.conf".

Configurable values at present are:
.RS
.TP 20
\fBext_sensors/none\fR
No external sensors data is collected.
.TP
\fBext_sensors/rrd\fR
External sensors data is collected from the RRD database.
.RE

.TP
\fBFastSchedule\fR
Controls how a node's configuration specifications in slurm.conf are used.
If the number of node configuration entries in the configuration file
is significantly lower than the number of nodes, setting FastSchedule to
1 will permit much faster scheduling decisions to be made.
(The scheduler can just check the values in a few configuration records
instead of possibly thousands of node records.)
Note that on systems with hyper\-threading, the processor count
reported by the node will be twice the actual processor count.
Consider which value you want to be used for scheduling purposes.
.RS
.TP 5
\fB1\fR (default)
Consider the configuration of each node to be that specified in the
slurm.conf configuration file and any node with less than the
configured resources will be set DOWN.
.TP
\fB0\fR
Base scheduling decisions upon the actual configuration of each individual
node except that the node's processor count in SLURM's configuration must
match the actual hardware configuration if \fBSchedulerType=sched/gang\fR
or \fBSelectType=select/cons_res\fR are configured (both of those plugins
maintain resource allocation information using bitmaps for the cores in the
system and must remain static, while the node's memory and disk space can
be established later).
.TP
\fB2\fR
Consider the configuration of each node to be that specified in the
slurm.conf configuration file and any node with less than the
configured resources will \fBnot\fR be set DOWN.
This can be useful for testing purposes.
.RE

.TP
\fBFirstJobId\fR
The job id to be used for the first submitted to SLURM without a
specific requested value. Job id values generated will incremented by 1
for each subsequent job. This may be used to provide a meta\-scheduler
with a job id space which is disjoint from the interactive jobs.
The default value is 1.
Also see \fBMaxJobId\fR

.TP
\fBGetEnvTimeout\fR
Used for Moab scheduled jobs only. Controls how long job should wait
in seconds for loading the user's environment before attempting to
load it from a cache file. Applies when the srun or sbatch
\fI\-\-get\-user\-env\fR option is used. If set to 0 then always load
the user's environment from the cache file.
The default value is 2 seconds.

.TP
\fBGresTypes\fR
A comma delimited list of generic resources to be managed.
These generic resources may have an associated plugin available to provide
additional functionality.
No generic resources are managed by default.
Insure this parameter is consistent across all nodes in the cluster for
proper operation.
The slurmctld daemon must be restarted for changes to this parameter to become
effective.

.TP
\fBGroupUpdateForce\fR
If set to a non\-zero value, then information about which users are members
of groups allowed to use a partition will be updated periodically, even when
there have been no changes to the /etc/group file.
Otherwise group member information will be updated periodically only after the
/etc/group file is updated
The default value is 0.
Also see the \fBGroupUpdateTime\fR parameter.

.TP
\fBGroupUpdateTime\fR
Controls how frequently information about which users are members of groups
allowed to use a partition will be updated.
The time interval is given in seconds with a default value of 600 seconds and
a maximum value of 4095 seconds.
A value of zero will prevent periodic updating of group membership information.
Also see the \fBGroupUpdateForce\fR parameter.

.TP
\fBHealthCheckInterval\fR
The interval in seconds between executions of \fBHealthCheckProgram\fR.
The default value is zero, which disables execution.

.TP
\fBHealthCheckNodeState\fR
Identify what node states should execute the \fBHealthCheckProgram\fR.
Multiple state values may be specified with a comma separator.
The default value is ANY to execute on nodes in any state.
.RS
.TP 12
\fBALLOC\fR
Run on nodes in the ALLOC state (all CPUs allocated).
.TP
\fBANY\fR
Run on nodes in any state.
.TP
\fBIDLE\fR
Run on nodes in the IDLE state.
.TP
\fBMIXED\fR
Run on nodes in the MIXED state (some CPUs idle and other CPUs allocated).
.RE

.TP
\fBHealthCheckProgram\fR
Fully qualified pathname of a script to execute as user root periodically
on all compute nodes that are \fBnot\fR in the NOT_RESPONDING state. This
program may be used to verify the node is fully operational and DRAIN the node
or send email if a problem is detected.
Any action to be taken must be explicitly performed by the program
(e.g. execute
"scontrol update NodeName=foo State=drain Reason=tmp_file_system_full"
to drain a node).
The execution interval is controlled using the \fBHealthCheckInterval\fR
parameter.
Note that the \fBHealthCheckProgram\fR will be executed at the same time
on all nodes to minimize its impact upon parallel programs.
This program is will be killed if it does not terminate normally within
60 seconds.
By default, no program will be executed.

.TP
\fBInactiveLimit\fR
The interval, in seconds, after which a non\-responsive job allocation
command (e.g. \fBsrun\fR or \fBsalloc\fR) will result in the job being
terminated. If the node on which the command is executed fails or the
command abnormally terminates, this will terminate its job allocation.
This option has no effect upon batch jobs.
When setting a value, take into consideration that a debugger using \fBsrun\fR
to launch an application may leave the \fBsrun\fR command in a stopped state
for extended periods of time.
This limit is ignored for jobs running in partitions with the
\fBRootOnly\fR flag set (the scheduler running as root will be
responsible for the job).
The default value is unlimited (zero) and may not exceed 65533 seconds.

.TP
\fBJobAcctGatherType\fR
The job accounting mechanism type.
Acceptable values at present include "jobacct_gather/aix" (for AIX operating
system), "jobacct_gather/linux" (for Linux operating system),
"jobacct_gather/cgroup (experimental) and "jobacct_gather/none"
(no accounting data collected).
The default value is "jobacct_gather/none".
"jobacct_gather/cgroup" is an experimental plugin for the Linux operating system
that uses cgroups to collect accounting statistics. The plugin collects the
following statistics: From the cgroup memory subsystem: memory.usage_in_bytes
(reported as 'pages') and rss from memory.stat (reported as 'rss'). From the
cgroup cpuacct subsystem: user cpu time and system cpu time. No value
is provided by cgroups for virtual memory size ('vsize').
In order to use the \fBsstat\fR tool, "jobacct_gather/aix", "jobacct_gather/linux",
or "jobacct_gather/cgroup" must be configured.

.TP
\fBJobAcctGatherFrequency\fR
The job accounting sampling interval.
For jobacct_gather/none this parameter is ignored.
For  jobacct_gather/aix and jobacct_gather/linux the parameter is a number is
seconds between sampling job state.
The default value is 30 seconds.
A value of zero disables real the periodic job sampling and provides accounting
information only on job termination (reducing SLURM interference with the job).
Smaller (non\-zero) values have a greater impact upon job performance, but
a value of 30 seconds is not likely to be noticeable for applications having
less than 10,000 tasks.
Users can override this value on a per job basis using the \fB\-\-acctg\-freq\fR
option when submitting the job.

.TP
\fBJobCheckpointDir\fR
Specifies the default directory for storing or reading job checkpoint
information. The data stored here is only a few thousand bytes per job
and includes information needed to resubmit the job request, not job's
memory image. The directory must be readable and writable by
\fBSlurmUser\fR, but not writable by regular users. The job memory images
may be in a different location as specified by \fB\-\-checkpoint\-dir\fR
option at job submit time or scontrol's \fBImageDir\fR option.

.TP
\fBJobCompHost\fR
The name of the machine hosting the job completion database.
Only used for database type storage plugins, ignored otherwise.
Also see \fBDefaultStorageHost\fR.

.TP
\fBJobCompLoc\fR
The fully qualified file name where job completion records are written
when the \fBJobCompType\fR is "jobcomp/filetxt" or the database where
job completion records are stored when the \fBJobCompType\fR is a
database.
Also see \fBDefaultStorageLoc\fR.

.TP
\fBJobCompPass\fR
The password used to gain access to the database to store the job
completion data.
Only used for database type storage plugins, ignored otherwise.
Also see \fBDefaultStoragePass\fR.

.TP
\fBJobCompPort\fR
The listening port of the job completion database server.
Only used for database type storage plugins, ignored otherwise.
Also see \fBDefaultStoragePort\fR.

.TP
\fBJobCompType\fR
The job completion logging mechanism type.
Acceptable values at present include "jobcomp/none", "jobcomp/filetxt",
"jobcomp/mysql", "jobcomp/pgsql", and "jobcomp/script"".
The default value is "jobcomp/none", which means that upon job completion
the record of the job is purged from the system.  If using the accounting
infrastructure this plugin may not be of interest since the information
here is redundant.
The value "jobcomp/filetxt" indicates that a record of the job should be
written to a text file specified by the \fBJobCompLoc\fR parameter.
The value "jobcomp/mysql" indicates that a record of the job should be
written to a mysql database specified by the \fBJobCompLoc\fR parameter.
The value "jobcomp/pgsql" indicates that a record of the job should be
written to a PostgreSQL database specified by the \fBJobCompLoc\fR parameter.
The value "jobcomp/script" indicates that a script specified by the
\fBJobCompLoc\fR parameter is to be executed with environment variables
indicating the job information.

.TP
\fBJobCompUser\fR
The user account for accessing the job completion database.
Only used for database type storage plugins, ignored otherwise.
Also see \fBDefaultStorageUser\fR.

.TP
\fBJobCredentialPrivateKey\fR
Fully qualified pathname of a file containing a private key used for
authentication by SLURM daemons.
This parameter is ignored if \fBCryptoType=crypto/munge\fR.

.TP
\fBJobCredentialPublicCertificate\fR
Fully qualified pathname of a file containing a public key used for
authentication by SLURM daemons.
This parameter is ignored if \fBCryptoType=crypto/munge\fR.

.TP
\fBJobFileAppend\fR
This option controls what to do if a job's output or error file
exist when the job is started.
If \fBJobFileAppend\fR is set to a value of 1, then append to
the existing file.
By default, any existing file is truncated.

.TP
\fBJobRequeue\fR
This option controls what to do by default after a node failure.
If \fBJobRequeue\fR is set to a value of 1, then any batch job running
on the failed node will be requeued for execution on different nodes.
If \fBJobRequeue\fR is set to a value of 0, then any job running
on the failed node will be terminated.
Use the \fBsbatch\fR \fI\-\-no\-requeue\fR or \fI\-\-requeue\fR
option to change the default behavior for individual jobs.
The default value is 1.

.TP
\fBJobSubmitPlugins\fR
A comma delimited list of job submission plugins to be used.
The specified plugins will be executed in the order listed.
These are intended to be site\-specific plugins which can be used to set
default job parameters and/or logging events.
Sample plugins available in the distribution include "all_partitions", "cnode",
"defaults", "logging", "lua", and "partition".
For examples of use, see the SLURM code in "src/plugins/job_submit" and
"contribs/lua/job_submit*.lua" then modify the code to satisfy your needs.
SLURM can be configured to use multiple job_submit plugins if desired,
however the lua plugin will only execute one lua script named "job_submit.lua"
and located in default script directory (typically the subdirectory "etc" of
the installation directory).
No job submission plugins are used by default.

.TP
\fBKeepAliveTime\fR
Specifies how long sockets communications used between the srun command and its
slurmstepd process are kept alive after disconnect.
Longer values can be used to improve reliability of communications in the
event of network failures.
The default value leaves the system default value.
The value may not exceed 65533.

.TP
\fBKillOnBadExit\fR
If set to 1, the job will be terminated immediately when one of the
processes is crashed or aborted. With the default value of 0, if one of
the processes is crashed or aborted the other processes will continue
to run. The user can override this configuration parameter by using srun's
\fB\-K\fR, \fB\-\-kill\-on\-bad\-exit\fR.

.TP
\fBKillWait\fR
The interval, in seconds, given to a job's processes between the
SIGTERM and SIGKILL signals upon reaching its time limit.
If the job fails to terminate gracefully in the interval specified,
it will be forcibly terminated.
The default value is 30 seconds.
The value may not exceed 65533.

.TP
\fBLaunchType\fR
Identifies the mechanism to be used to launch application tasks.
Acceptable values include
"launch/aprun" for use with Cray systems with ALPS,
"launch/poe" for use with IBM Parallel Environment (PE),
"launch/runjob" for use with IBM BlueGene/Q systems, and
"launch/slurm" for all other systems.
The default value is
"launch/aprun" for Cray systems,
"launch/poe" for systems with the IBM NRT library installed,
"launch/runjob" for IBM BlueGene/Q systems, and
"launch/slurm" for all other systems.

.TP
\fBLicenses\fR
Specification of licenses (or other resources available on all
nodes of the cluster) which can be allocated to jobs.
License names can optionally be followed by a colon
and count with a default count of one.
Multiple license names should be comma separated (e.g.
"Licenses=foo:4,bar").
Note that SLURM prevents jobs from being scheduled if their
required license specification is not available.
SLURM does not prevent jobs from using licenses that are
not explicitly listed in the job submission specification.

.TP
\fBMailProg\fR
Fully qualified pathname to the program used to send email per user request.
The default value is "/bin/mail".

.TP
\fBMaxArraySize\fR
The maximum job array size.
The maximum job array task index value will be one less than MaxArraySize
to allow for an index value of zero.
Configure MaxArraySize to 0 in order to disable job array use.
The value may not exceed 65533.
Default value is 1001.

.TP
\fBMaxJobCount\fR
The maximum number of jobs SLURM can have in its active database
at one time. Set the values of \fBMaxJobCount\fR and \fBMinJobAge\fR
to insure the slurmctld daemon does not exhaust its memory or other
resources. Once this limit is reached, requests to submit additional
jobs will fail. The default value is 10000 jobs. This value may not
be reset via "scontrol reconfig". It only takes effect upon restart
of the slurmctld daemon.

.TP
\fBMaxJobId\fR
The maximum job id to be used for jobs submitted to SLURM without a
specific requested value. Job id values generated will incremented by 1
for each subsequent job. This may be used to provide a meta\-scheduler
with a job id space which is disjoint from the interactive jobs.
Once \fBMaxJobId\fR is reached, the next job will be assigned \fBFirstJobId\fR.
The default value is 4294901760 (0xffff0000).
Also see \fBFirstJobId\fR.

.TP
\fBMaxMemPerCPU\fR
Maximum real memory size available per allocated CPU in MegaBytes.
Used to avoid over\-subscribing memory and causing paging.
\fBMaxMemPerCPU\fR would generally be used if individual processors
are allocated to jobs (\fBSelectType=select/cons_res\fR).
The default value is 0 (unlimited).
Also see \fBDefMemPerCPU\fR and \fBMaxMemPerNode\fR.
\fBMaxMemPerCPU\fR and \fBMaxMemPerNode\fR are mutually exclusive.
NOTE: Enforcement of memory limits currently requires enabling of
accounting, which samples memory use on a periodic basis (data need
not be stored, just collected).

.TP
\fBMaxMemPerNode\fR
Maximum real memory size available per allocated node in MegaBytes.
Used to avoid over\-subscribing memory and causing paging.
\fBMaxMemPerNode\fR would generally be used if whole nodes
are allocated to jobs (\fBSelectType=select/linear\fR) and
resources are shared (\fBShared=yes\fR or \fBShared=force\fR).
The default value is 0 (unlimited).
Also see \fBDefMemPerNode\fR and \fBMaxMemPerCPU\fR.
\fBMaxMemPerCPU\fR and \fBMaxMemPerNode\fR are mutually exclusive.
NOTE: Enforcement of memory limits currently requires enabling of
accounting, which samples memory use on a periodic basis (data need
not be stored, just collected).

.TP
\fBMaxStepCount\fR
The maximum number of steps that any job can initiate. This parameter
is intended to limit the effect of bad batch scripts.
The default value is 40000 steps.

.TP
\fBMaxTasksPerNode\fR
Maximum number of tasks SLURM will allow a job step to spawn
on a single node. The default \fBMaxTasksPerNode\fR is 128.
May not exceed 65533.

.TP
\fBMessageTimeout\fR
Time permitted for a round\-trip communication to complete
in seconds. Default value is 10 seconds. For systems with
shared nodes, the slurmd daemon could be paged out and
necessitate higher values.

.TP
\fBMinJobAge\fR
The minimum age of a completed job before its record is purged from
SLURM's active database. Set the values of \fBMaxJobCount\fR and
  to insure the slurmctld daemon does not exhaust
its memory or other resources. The default value is 300 seconds.
A value of zero prevents any job record purging.
In order to eliminate some possible race conditions, the minimum non\-zero
value for \fBMinJobAge\fR recommended is 2.
May not exceed 65533.

.TP
\fBMpiDefault\fR
Identifies the default type of MPI to be used.
Srun may override this configuration parameter in any case.
Currently supported versions include:
\fBlam\fR,
\fBmpich1_p4\fR,
\fBmpich1_shmem\fR,
\fBmpichgm\fR,
\fBmpichmx\fR,
\fBmvapich\fR,
\fBnone\fR (default, which works for many other versions of MPI) and
\fBopenmpi\fR.
\fBpmi2\fR,
More information about MPI use is available here
<http://slurm.schedmd.com/mpi_guide.html>.

.TP
\fBMpiParams\fR
MPI parameters.
Used to identify ports used by OpenMPI only and the input format is
"ports=12000\-12999" to identify a range of communication ports to be used.

.TP
\fBOverTimeLimit\fR
Number of minutes by which a job can exceed its time limit before
being canceled.
The configured job time limit is treated as a \fIsoft\fR limit.
Adding \fBOverTimeLimit\fR to the \fIsoft\fR limit provides a \fIhard\fR
limit, at which point the job is canceled.
This is particularly useful for backfill scheduling, which bases upon
each job's soft time limit.
The default value is zero.
May not exceed exceed 65533 minutes.
A value of "UNLIMITED" is also supported.

.TP
\fBPluginDir\fR
Identifies the places in which to look for SLURM plugins.
This is a colon\-separated list of directories, like the PATH
environment variable.
The default value is "/usr/local/lib/slurm".

.TP
\fBPlugStackConfig\fR
Location of the config file for SLURM stackable plugins that use
the Stackable Plugin Architecture for Node job (K)control (SPANK).
This provides support for a highly configurable set of plugins to
be called before and/or after execution of each task spawned as
part of a user's job step.  Default location is "plugstack.conf"
in the same directory as the system slurm.conf. For more information
on SPANK plugins, see the \fBspank\fR(8) manual.

.TP
\fBPreemptMode\fR
Enables gang scheduling and/or controls the mechanism used to preempt
jobs.  When the \fBPreemptType\fR parameter is set to enable preemption, the
\fBPreemptMode\fR selects the default mechanism used to preempt the lower
priority jobs for the cluster. \fBPreemptMode\fR may be specified on a
per partition basis to over ride this default value if
\fBPreemptType=preempt/partition_prio\fR, but a valid default \fBPreemptMode\fR
value must be specified for the cluster as a whole when preemption is enabled.
The \fBGANG\fR option is used to
enable gang scheduling independent of whether preemption is enabled
(the \fBPreemptType\fR setting).  The \fBGANG\fR option can be
specified in addition to a \fBPreemptMode\fR setting with the two
options comma separated.  The \fBSUSPEND\fR option requires that gang
scheduling be enabled (i.e, "PreemptMode=SUSPEND,GANG").
.RS
.TP 12
\fBOFF\fR
is the default value and disables job preemption and gang scheduling.
This is the only option compatible with \fBSchedulerType=sched/wiki\fR
or \fBSchedulerType=sched/wiki2\fR (used by Maui and Moab respectively,
which provide their own job preemption functionality).
.TP
\fBCANCEL\fR
always cancel the job.
.TP
\fBCHECKPOINT\fR
preempts jobs by checkpointing them (if possible) or canceling them.
.TP
\fBGANG\fR
enables gang scheduling (time slicing) of jobs in the same partition.
NOTE: Gang scheduling is performed independently for each partition, so
configuring partitions with overlapping nodes and gang scheduling is generally
not recommended.
.TP
\fBREQUEUE\fR
preempts jobs by requeuing them (if possible) or canceling them.
.TP
\fBSUSPEND\fR
preempts jobs by suspending them.
A suspended job will resume execution once the high priority job
preempting it completes.
The \fBSUSPEND\fR may only be used with the \fBGANG\fR option
(the gang scheduler module performs the job resume operation)
and with \fBPreemptType=preempt/partition_prio\fR (the logic to
suspend and resume jobs current only has the data structures to
support partitions).
.RE

.TP
\fBPreemptType\fR
This specifies the plugin used to identify which jobs can be
preempted in order to start a pending job.
.RS
.TP
\fBpreempt/none\fR
Job preemption is disabled.
This is the default.
.TP
\fBpreempt/partition_prio\fR
Job preemption is based upon partition priority.
Jobs in higher priority partitions (queues) may preempt jobs from lower
priority partitions.
This is not compatible with \fBPreemptMode=OFF\fR.
.TP
\fBpreempt/qos\fR
Job preemption rules are specified by Quality Of Service (QOS) specifications
in the SLURM database a database.
This is not compatible with \fBPreemptMode=OFF\fR or \fBPreemptMode=SUSPEND\fR
(i.e. preempted jobs must be removed from the resources).
.RE

.TP
\fBPriorityDecayHalfLife\fR
This controls how long prior resource use is considered in determining
how over\- or under\-serviced an association is (user, bank account and
cluster) in determining job priority.  If set to 0 no decay will be applied.
This is helpful if you want to enforce hard time limits per association.  If
set to 0 \fBPriorityUsageResetPeriod\fR must be set to some interval.
Applicable only if PriorityType=priority/multifactor.
The unit is a time string (i.e. min, hr:min:00, days\-hr:min:00,
or days\-hr).  The default value is 7\-0 (7 days).

.TP
\fBPriorityCalcPeriod\fR
The period of time in minutes in which the half-life decay will be
re-calculated.
Applicable only if PriorityType=priority/multifactor.
The default value is 5 (minutes).

.TP
\fBPriorityFavorSmall\fR
Specifies that small jobs should be given preferential scheduling priority.
Applicable only if PriorityType=priority/multifactor.
Supported values are "YES" and "NO".  The default value is "NO".

.TP
\fBPriorityFlags\fR
Flags to modify priority behavior
Applicable only if PriorityType=priority/multifactor.
.RS
.TP 17
\fBACCRUE_ALWAYS\fR
If set, priority age factor will be increased despite job dependencies
or holds.
.TP
\fBSMALL_RELATIVE_TO_TIME\fR
If set, the job's size component will be based upon not the job size alone, but
the job's size divided by it's time limit.
.TP
\fBTICKET_BASED\fR
If set, priority will be calculated based on the ticket system.
.RE

.TP
\fBPriorityMaxAge\fR
Specifies the job age which will be given the maximum age factor in computing
priority. For example, a value of 30 minutes would result in all jobs over
30 minutes old would get the same age\-based priority.
Applicable only if PriorityType=priority/multifactor.
The unit is a time string (i.e. min, hr:min:00, days\-hr:min:00,
or days\-hr).  The default value is 7\-0 (7 days).

.TP
\fBPriorityUsageResetPeriod\fR
At this interval the usage of associations will be reset to 0.  This is used
if you want to enforce hard limits of time usage per association.  If
PriorityDecayHalfLife is set to be 0 no decay will happen and this is the
only way to reset the usage accumulated by running jobs.  By default this is
turned off and it is advised to use the PriorityDecayHalfLife option to avoid
not having anything running on your cluster, but if your schema is set up to
only allow certain amounts of time on your system this is the way to do it.
Applicable only if PriorityType=priority/multifactor.
.RS
.TP 12
\fBNONE\fR
Never clear historic usage. The default value.
.TP
\fBNOW\fR
Clear the historic usage now.
Executed at startup and reconfiguration time.
.TP
\fBDAILY\fR
Cleared every day at midnight.
.TP
\fBWEEKLY\fR
Cleared every week on Sunday at time 00:00.
.TP
\fBMONTHLY\fR
Cleared on the first day of each month at time 00:00.
.TP
\fBQUARTERLY\fR
Cleared on the first day of each quarter at time 00:00.
.TP
\fBYEARLY\fR
Cleared on the first day of each year at time 00:00.
.RE

.TP
\fBPriorityType\fR
This specifies the plugin to be used in establishing a job's scheduling
priority. Supported values are "priority/basic" (jobs are prioritized
by order of arrival, also suitable for sched/wiki and sched/wiki2),
"priority/multifactor" (jobs are prioritized based upon size, age,
fair\-share of allocation, etc).
Also see \fBPriorityFlags\fR for configuration options.
The default value is "priority/basic".

.TP
\fBPriorityWeightAge\fR
An integer value that sets the degree to which the queue wait time
component contributes to the job's priority.
Applicable only if PriorityType=priority/multifactor.
The default value is 0.

.TP
\fBPriorityWeightFairshare\fR
An integer value that sets the degree to which the fair-share
component contributes to the job's priority.
Applicable only if PriorityType=priority/multifactor.
The default value is 0.

.TP
\fBPriorityWeightJobSize\fR
An integer value that sets the degree to which the job size
component contributes to the job's priority.
Applicable only if PriorityType=priority/multifactor.
The default value is 0.

.TP
\fBPriorityWeightPartition\fR
An integer value that sets the degree to which the node partition
component contributes to the job's priority.
Applicable only if PriorityType=priority/multifactor.
The default value is 0.

.TP
\fBPriorityWeightQOS\fR
An integer value that sets the degree to which the Quality Of Service
component contributes to the job's priority.
Applicable only if PriorityType=priority/multifactor.
The default value is 0.

.TP
\fBPrivateData\fR
This controls what type of information is hidden from regular users.
By default, all information is visible to all users.
User \fBSlurmUser\fR and \fBroot\fR can always view all information.
Multiple values may be specified with a comma separator.
Acceptable values include:
.RS
.TP
\fBaccounts\fR
(NON-SLURMDBD ACCOUNTING ONLY) prevents users from viewing any account
definitions unless they are coordinators of them.
.TP
\fBjobs\fR
prevents users from viewing jobs or job steps belonging
to other users. (NON-SLURMDBD ACCOUNTING ONLY) prevents users from viewing
job records belonging to other users unless they are coordinators of
the association running the job when using sacct.
.TP
\fBnodes\fR
prevents users from viewing node state information.
.TP
\fBpartitions\fR
prevents users from viewing partition state information.
.TP
\fBreservations\fR
prevents regular users from viewing reservations.
.TP
\fBusage\fR
(NON-SLURMDBD ACCOUNTING ONLY) prevents users from viewing
usage of any other user.  This applies to sreport.
.TP
\fBusers\fR
(NON-SLURMDBD ACCOUNTING ONLY) prevents users from viewing
information of any user other than themselves, this also makes it so users can
only see associations they deal with.
Coordinators can see associations of all users they are coordinator of,
but can only see themselves when listing users.
.RE

.TP
\fBProctrackType\fR
Identifies the plugin to be used for process tracking.
The slurmd daemon uses this mechanism to identify all processes
which are children of processes it spawns for a user job.
The slurmd daemon must be restarted for a change in ProctrackType
to take effect.
NOTE: "proctrack/linuxproc" and "proctrack/pgid" can fail to
identify all processes associated with a job since processes
can become a child of the init process (when the parent process
terminates) or change their process group.
To reliably track all processes, one of the other mechanisms
utilizing kernel modifications is preferable.
NOTE: "proctrack/linuxproc" is not compatible with "switch/elan."
Acceptable values at present include:
.RS
.TP 20
\fBproctrack/aix\fR
which uses an AIX kernel extension and is the default for AIX systems
.TP
\fBproctrack/cgroup\fR
which uses linux cgroups to constrain and track processes.
NOTE: see "man cgroup.conf" for configuration details
NOTE: This plugin writes to disk often and can impact performance.
If you are running lots of short running jobs
(less than a couple of seconds) this plugin slows down performance dramatically.
It should probably be avoided in an HTC environment.
.TP
\fBproctrack/linuxproc\fR
which uses linux process tree using parent process IDs
.TP
\fBproctrack/lua\fR
which uses a site\-specific LUA script to track processes
.TP
\fBproctrack/rms\fR
which uses Quadrics kernel patch and is the default if "SwitchType=switch/elan"
.TP
\fBproctrack/sgi_job\fR
which uses SGI's Process Aggregates (PAGG) kernel module,
see \fIhttp://oss.sgi.com/projects/pagg/\fR for more information
.TP
\fBproctrack/pgid\fR
which uses process group IDs and is the default for all other systems
.RE

.TP
\fBProlog\fR
Fully qualified pathname of a program for the slurmd to execute
whenever it is asked to run a job step from a new job allocation (e.g.
"/usr/local/slurm/prolog").  A glob pattern (See \fBglob\fR(7)) may
also be used to specify more than one program to run (e.g.
"/etc/slurm/prolog.d/*"). The slurmd executes the prolog before starting
the first job step.  The prolog script or scripts may be used to purge files,
enable user login, etc.  By default there is no prolog. Any configured script
is expected to complete execution quickly (in less time than
\fBMessageTimeout\fR).
If the prolog fails (returns a non\-zero exit code), this will result in the
node being set to a DOWN state and the job requeued to executed on another node.
See \fBProlog and Epilog Scripts\fR for more information.

.TP
\fBPrologSlurmctld\fR
Fully qualified pathname of a program for the slurmctld daemon to execute
before granting a new job allocation (e.g.
"/usr/local/slurm/prolog_controller").
The program executes as SlurmUser on the same node where the slurmctld daemon
executes, giving it permission to drain
nodes and requeue the job if a failure occurs or cancel the job if appropriate.
The program can be used to reboot nodes or perform other work to prepare
resources for use.
Exactly what the program does and how it accomplishes this is completely at
the discretion of the system administrator.
Information about the job being initiated, it's allocated nodes, etc. are
passed to the program using environment variables.
While this program is running, the nodes associated with the job will be
have a POWER_UP/CONFIGURING flag set in their state, which can be readily
viewed.
The slurmctld daemon will wait indefinitely for this program to complete.
Once the program completes with an exit code of zero, the nodes will be
considered ready for use and the program will be started.
If some node can not be made available for use, the program should drain
the node (typically using the scontrol command) and terminate with a non\-zero
exit code.
A non\-zero exit code will result in the job being requeued (where possible)
or killed. Note that only batch jobs can be requeued.
See \fBProlog and Epilog Scripts\fR for more information.

.TP
\fBPropagatePrioProcess\fR
Controls the scheduling priority (nice value) of user spawned tasks.
.RS
.TP 5
\fB0\fR
The tasks will inherit the scheduling priority from the slurm daemon.
This is the default value.
.TP
\fB1\fR
The tasks will inherit the scheduling priority of the command used to
submit them (e.g. \fBsrun\fR or \fBsbatch\fR).
Unless the job is submitted by user root, the tasks will have a scheduling
priority no higher than the slurm daemon spawning them.
.TP
\fB2\fR
The tasks will inherit the scheduling priority of the command used to
submit them (e.g. \fBsrun\fR or \fBsbatch\fR) with the restriction that
their nice value will always be one higher than the slurm daemon (i.e.
the tasks scheduling priority will be lower than the slurm daemon).
.RE

.TP
\fBPropagateResourceLimits\fR
A list of comma separated resource limit names.
The slurmd daemon uses these names to obtain the associated (soft) limit
values from the users process environment on the submit node.
These limits are then propagated and applied to the jobs that
will run on the compute nodes.
This parameter can be useful when system limits vary among nodes.
Any resource limits that do not appear in the list are not propagated.
However, the user can override this by specifying which resource limits
to propagate with the srun commands "\-\-propagate" option.
If neither of the 'propagate resource limit' parameters are specified, then
the default action is to propagate all limits.
Only one of the parameters, either
\fBPropagateResourceLimits\fR or \fBPropagateResourceLimitsExcept\fR,
may be specified.
The following limit names are supported by SLURM (although some
options may not be supported on some systems):
.RS
.TP 10
\fBALL\fR
All limits listed below
.TP
\fBNONE\fR
No limits listed below
.TP
\fBAS\fR
The maximum address space for a process
.TP
\fBCORE\fR
The maximum size of core file
.TP
\fBCPU\fR
The maximum amount of CPU time
.TP
\fBDATA\fR
The maximum size of a process's data segment
.TP
\fBFSIZE\fR
The maximum size of files created. Note that if the user sets FSIZE to less
than the current size of the slurmd.log, job launches will fail with
a 'File size limit exceeded' error.
.TP
\fBMEMLOCK\fR
The maximum size that may be locked into memory
.TP
\fBNOFILE\fR
The maximum number of open files
.TP
\fBNPROC\fR
The maximum number of processes available
.TP
\fBRSS\fR
The maximum resident set size
.TP
\fBSTACK\fR
The maximum stack size
.RE

.TP
\fBPropagateResourceLimitsExcept\fR
A list of comma separated resource limit names.
By default, all resource limits will be propagated, (as described by
the \fBPropagateResourceLimits\fR parameter), except for the limits
appearing in this list.   The user can override this by specifying which
resource limits to propagate with the srun commands "\-\-propagate" option.
See \fBPropagateResourceLimits\fR above for a list of valid limit names.

.TP
\fBRebootProgram\fR
Program to be executed on each compute node to reboot it. Invoked on each node
once it becomes idle after the command "scontrol reboot_nodes" is executed by
an authorized user. After being rebooting, the node is returned to normal use.

.TP
\fBReconfigFlags\fR
Flags to control various actions that may be taken when an "scontrol
reconfig" command is issued. Currently the only option defined is:
.RS
.TP 17
\fBKeepPartInfo\fR
If set, an "scontrol reconfig" command will maintain the in\-memory
value of partition "state" and other parameters that may have been
dynamically updated by "scontrol update".  Partition information in
the slurm.conf file will be merged with in\-memory data.  This flag
supersedes the KeepPartState flag.
.TP
\fBKeepPartState\fR
If set, an "scontrol reconfig" command will preserve only the current
"state" value of in\-memory partitions and will reset all other
parameters of the partitions that may have been dynamically updated by
"scontrol update" to the values from the slurm.conf file.  Partition
information in the slurm.conf file will be merged with in\-memory
data.
.RE
.RS 7
The default for the above flags is not set, and the
"scontrol reconfig" will rebuild the partition information using only
the definitions in the slurm.conf file.
.RE

.TP
\fBResumeProgram\fR
SLURM supports a mechanism to reduce power consumption on nodes that
remain idle for an extended period of time.
This is typically accomplished by reducing voltage and frequency or powering
the node down.
\fBResumeProgram\fR is the program that will be executed when a node
in power save mode is assigned work to perform.
For reasons of reliability, \fBResumeProgram\fR may execute more than once
for a node when the \fBslurmctld\fR daemon crashes and is restarted.
If \fBResumeProgram\fR is unable to restore a node to service, it should
requeue any node associated with the node and set the node state to DRAIN.
The program executes as \fBSlurmUser\fR.
The argument to the program will be the names of nodes to
be removed from power savings mode (using SLURM's hostlist
expression format).
By default no program is run.
Related configuration options include \fBResumeTimeout\fR, \fBResumeRate\fR,
\fBSuspendRate\fR, \fBSuspendTime\fR, \fBSuspendTimeout\fR, \fBSuspendProgram\fR,
\fBSuspendExcNodes\fR, and \fBSuspendExcParts\fR.
More information is available at the SLURM web site
( http://slurm.schedmd.com/power_save.html ).

.TP
\fBResumeRate\fR
The rate at which nodes in power save mode are returned to normal
operation by \fBResumeProgram\fR.
The value is number of nodes per minute and it can be used to prevent
power surges if a large number of nodes in power save mode are
assigned work at the same time (e.g. a large job starts).
A value of zero results in no limits being imposed.
The default value is 300 nodes per minute.
Related configuration options include \fBResumeTimeout\fR, \fBResumeProgram\fR,
\fBSuspendRate\fR, \fBSuspendTime\fR, \fBSuspendTimeout\fR, \fBSuspendProgram\fR,
\fBSuspendExcNodes\fR, and \fBSuspendExcParts\fR.

.TP
\fBResumeTimeout\fR
Maximum time permitted (in second) between when a node is resume request
is issued and when the node is actually available for use.
Nodes which fail to respond in this time frame may be marked DOWN and
the jobs scheduled on the node requeued.
The default value is 60 seconds.
Related configuration options include \fBResumeProgram\fR, \fBResumeRate\fR,
\fBSuspendRate\fR, \fBSuspendTime\fR, \fBSuspendTimeout\fR, \fBSuspendProgram\fR,
\fBSuspendExcNodes\fR and \fBSuspendExcParts\fR.
More information is available at the SLURM web site
( http://slurm.schedmd.com/power_save.html ).

.TP
\fBResvEpilog\fR
Fully qualified pathname of a program for the slurmctld to execute
when a reservation ends. The program can be used to cancel jobs, modify
partition configuration, etc.
The reservation named will be passed as an argument to the program.
By default there is no epilog.

.TP
\fBResvOverRun\fR
Describes how long a job already running in a reservation should be
permitted to execute after the end time of the reservation has been
reached.
The time period is specified in minutes and the default value is 0
(kill the job immediately).
The value may not exceed 65533 minutes, although a value of "UNLIMITED"
is supported to permit a job to run indefinitely after its reservation
is terminated.

.TP
\fBResvProlog\fR
Fully qualified pathname of a program for the slurmctld to execute
when a reservation begins. The program can be used to cancel jobs, modify
partition configuration, etc.
The reservation named will be passed as an argument to the program.
By default there is no prolog.

.TP
\fBReturnToService\fR
Controls when a DOWN node will be returned to service.
The default value is 0.
Supported values include
.RS
.TP 4
\fB0\fR
A node will remain in the DOWN state until a system administrator
explicitly changes its state (even if the slurmd daemon registers
and resumes communications).
.TP
\fB1\fR
A DOWN node will become available for use upon registration with a
valid configuration only if it was set DOWN due to being non\-responsive.
If the node was set DOWN for any other reason (low memory, prolog failure,
epilog failure, unexpected reboot, etc.), its state will not automatically
be changed.
.TP
\fB2\fR
A DOWN node will become available for use upon registration with a
valid configuration.  The node could have been set DOWN for any reason.
(Disabled on Cray systems.)
.RE

.TP
\fBSallocDefaultCommand\fR
Normally, \fBsalloc\fR(1) will run the user's default shell when
a command to execute is not specified on the \fBsalloc\fR command line.
If \fBSallocDefaultCommand\fR is specified, \fBsalloc\fR will instead
run the configured command. The command is passed to '/bin/sh \-c', so
shell metacharacters are allowed, and commands with multiple arguments
should be quoted. For instance:

.nf
    SallocDefaultCommand = "$SHELL"
.fi

would run the shell in the user's $SHELL environment variable.
and

.nf
    SallocDefaultCommand = "srun \-n1 \-N1 \-\-mem\-per\-cpu=0 \-\-pty \-\-preserve\-env \-\-mpi=none $SHELL"
.fi

would run spawn the user's default shell on the allocated resources, but not
consume any of the CPU or memory resources, configure it as a pseudo\-terminal,
and preserve all of the job's environment variables (i.e. and not over\-write
them with the job step's allocation information).

.TP
\fBSchedulerParameters\fR
The interpretation of this parameter varies by \fBSchedulerType\fR.
Multiple options may be comma separated.
.RS
.TP
\fBdefault_queue_depth=#\fR
The default number of jobs to attempt scheduling (i.e. the queue depth) when a
running job completes or other routine actions occur. The full queue will be
tested on a less frequent basis. The default value is 100.
In the case of large clusters (more than 1000 nodes), configuring a relatively
small value may be desirable.
.TP
\fBdefer\fR
Setting this option will avoid attempting to schedule each job
individually at job submit time, but defer it until a later time when
scheduling multiple jobs simultaneously may be possible.
This option may improve system responsiveness when large numbers of jobs
(many hundreds) are submitted at the same time, but it will delay the
initiation time of individual jobs. Also see \fBdefault_queue_depth\fR above.
.TP
\fBbf_continue\fR
The backfill scheduler periodically releases locks in order to permit other
operations to proceed rather than blocking all activity for what could be an
extended period of time.
Setting this option will cause the backfill scheduler to continue processing
pending jobs from its original job list after releasing locks even if job
or node state changes.
This can result in lower priority jobs from being backfill scheduled instead
of newly arrived higher priority jobs, but will permit more queued jobs to be
considered for backfill scheduling.
.TP
\fBbf_interval=#\fR
The number of seconds between iterations.
Higher values result in less overhead and better responsiveness.
The default value is 30 seconds.
This option applies only to \fBSchedulerType=sched/backfill\fR.
.TP
\fBbf_max_job_user=#\fR
The maximum number of jobs per user to attempt backfill scheduling for,
not counting jobs which cannot be started due to an association resource
limit.  One can set this limit to prevent users from flooding the backfill
queue with jobs that cannot start and that prevent jobs from other users
to start.  This is similar to the MAXIJOB limit in Maui.
The default value is 0, which means no limit.
This option applies only to \fBSchedulerType=sched/backfill\fR.
.TP
\fBbf_resolution=#\fR
The number of seconds in the resolution of data maintained about when jobs
begin and end.
Higher values result in less overhead and better responsiveness.
The default value is 60 seconds.
This option applies only to \fBSchedulerType=sched/backfill\fR.
.TP
\fBbf_window=#\fR
The number of minutes into the future to look when considering jobs to schedule.
Higher values result in more overhead and less responsiveness.
The default value is 1440 minutes (one day).
This option applies only to \fBSchedulerType=sched/backfill\fR.
.TP
\fBmax_job_bf=#\fR
The maximum number of jobs to attempt backfill scheduling for
(i.e. the queue depth).
Higher values result in more overhead and less responsiveness.
Until an attempt is made to backfill schedule a job, its expected
initiation time value will not be set.
The default value is 50.
In the case of large clusters (more than 1000 nodes) configured with
\fBSelectType=select/cons_res\fR, configuring a relatively small value may be
desirable.
This option applies only to \fBSchedulerType=sched/backfill\fR.
.TP
\fBmax_depend_depth=#\fR
Maximum number of jobs to test for a circular job dependency. Stop testing
after this number of job dependencies have been tested. The default value is
10 jobs.
.TP
\fBmax_switch_wait=#\fR
Maximum number of seconds that a job can delay execution waiting for the
specified desired switch count. The default value is 300 seconds.
.RE

.TP
\fBSchedulerPort\fR
The port number on which slurmctld should listen for connection requests.
This value is only used by the Maui Scheduler (see \fBSchedulerType\fR).
The default value is 7321.

.TP
\fBSchedulerRootFilter\fR
Identifies whether or not \fBRootOnly\fR partitions should be filtered from
any external scheduling activities. If set to 0, then \fBRootOnly\fR partitions
are treated like any other partition. If set to 1, then \fBRootOnly\fR
partitions are exempt from any external scheduling activities. The
default value is 1. Currently only used by the built\-in backfill
scheduling module "sched/backfill" (see \fBSchedulerType\fR).

.TP
\fBSchedulerTimeSlice\fR
Number of seconds in each time slice when gang scheduling is enabled
(\fBPreemptMode=GANG\fR).
The value must be between 5 seconds and 65533 seconds.
The default value is 30 seconds.

.TP
\fBSchedulerType\fR
Identifies the type of scheduler to be used.
Note the \fBslurmctld\fR daemon must be restarted for a change in
scheduler type to become effective (reconfiguring a running daemon has
no effect for this parameter).
The \fBscontrol\fR command can be used to manually change job priorities
if desired.
Acceptable values include:
.RS
.TP
\fBsched/backfill\fR
For a backfill scheduling module to augment the default FIFO scheduling.
Backfill scheduling will initiate lower\-priority jobs if doing
so does not delay the expected initiation time of any higher
priority job.
Effectiveness of backfill scheduling is dependent upon users specifying
job time limits, otherwise all jobs will have the same time limit and
backfilling is impossible.
Note documentation for the \fBSchedulerParameters\fR option above.
This is the default configuration.
.TP
\fBsched/builtin\fR
This is the FIFO scheduler which initiates jobs in priority order.
If any job in the partition can not be scheduled, no lower priority job in that
partition will be scheduled.
An exception is made for jobs can not run due to partition constraints
(e.g. the time limit) or down/drained nodes.
In that case, lower priority jobs can be initiated and not impact the higher
priority job.
.TP
\fBsched/gang\fR
Defunct option. See \fBPreemptType\fR and \fBPreemptMode\fR options.
.TP
\fBsched/hold\fR
To hold all newly arriving jobs if a file "/etc/slurm.hold"
exists otherwise use the built\-in FIFO scheduler
.TP
\fBsched/wiki\fR
For the Wiki interface to the Maui Scheduler
.TP
\fBsched/wiki2\fR
For the Wiki interface to the Moab Cluster Suite
.RE

.TP
\fBSelectType\fR
Identifies the type of resource selection algorithm to be used.
Changing this value can only be done by restarting the slurmctld daemon
and will result in the loss of all job information (running and pending)
since the job state save format used by each plugin is different.
Acceptable values include
.RS
.TP
\fBselect/linear\fR
for allocation of entire nodes assuming a
one\-dimensional array of nodes in which sequentially ordered
nodes are preferable.
This is the default value for non\-BlueGene systems.
.TP
\fBselect/cons_res\fR
The resources within a node are individually allocated as
consumable resources.
Note that whole nodes can be allocated to jobs for selected
partitions by using the \fIShared=Exclusive\fR option.
See the partition \fBShared\fR parameter for more information.
.TP
\fBselect/serial\fR
for allocating resources to single CPU jobs only.
Highly optimized for maximum throughput.
NOTE: SPANK environment variables are NOT propagated to the job's \fBEpilog\fR
program.
.TP
\fBselect/bluegene\fR
for a three\-dimensional BlueGene system.
The default value is "select/bluegene" for BlueGene systems.
.TP
\fBselect/cray\fR
for a Cray system.
The default value is "select/cray" for all Cray systems.
.RE

.TP
\fBSelectTypeParameters\fR
The permitted values of \fBSelectTypeParameters\fR depend upon the
configured value of \fBSelectType\fR.
\fBSelectType=select/bluegene\fR supports no \fBSelectTypeParameters\fR.
The only supported option for \fBSelectType=select/linear\fR are
\fBCR_ONE_TASK_PER_CORE\fR and
\fBCR_Memory\fR, which treats memory as a consumable resource and
prevents memory over subscription with job preemption or gang scheduling.
The following values are supported for \fBSelectType=select/cons_res\fR:
.RS
.TP
\fBCR_ALLOCATE_FULL_SOCKET\fR
Jobs are allocated whole sockets rather than individual cores.
Must be used with \fBCR_Socket\fR or \fBCR_Socket_Memory\fR option.
.TP
\fBCR_CPU\fR
CPUs are consumable resources.
Configure the number of \fBCPUs\fR on each node, which may be equal to the
count of cores or hyper\-threads on the node depending upon the desired minimum
resource allocation. The node's \fBSockets\fR, \fBCoresPerSocket\fR and
\fBThreadsPerCore\fR may also be configured if desired and may result in job
allocations which have improved locality.

.TP
\fBCR_CPU_Memory\fR
CPUs and memory are consumable resources.
Configure the number of \fBCPUs\fR on each node, which may be equal to the
count of cores or hyper\-threads on the node depending upon the desired minimum
resource allocation. The node's \fBSockets\fR, \fBCoresPerSocket\fR and
\fBThreadsPerCore\fR may also be configured if desired and may result in job
allocations which have improved locality.
Setting a value for \fBDefMemPerCPU\fR is strongly recommended.
.TP
\fBCR_Core\fR
Cores are consumable resources.
On nodes with hyper\-threads, each thread is counted as a CPU to
satisfy a job's resource requirement, but multiple jobs are not
allocated threads on the same core.
The count of CPUs allocated to a job may be rounded up to account for every
CPU on an allocated core.
.TP
\fBCR_Core_Memory\fR
Cores and memory are consumable resources.
On nodes with hyper\-threads, each thread is counted as a CPU to
satisfy a job's resource requirement, but multiple jobs are not
allocated threads on the same core.
The count of CPUs allocated to a job may be rounded up to account for every
CPU on an allocated core.
Setting a value for \fBDefMemPerCPU\fR is strongly recommended.
.TP
\fBCR_ONE_TASK_PER_CORE\fR
Allocate one task per core by default.
Without this option, by default one task will be allocated per
thread on nodes with more than one \fBThreadsPerCore\fR configured.
.TP
\fBCR_CORE_DEFAULT_DIST_BLOCK\fR
Allocate cores within a node using block distribution by default.
This is a pseudo\-best\-fit algorithm that minimizes the number of
boards and minimizes the number of sockets (within minimum boards)
used for the allocation.
This default behavior can be overridden specifying a particular
"\-m" parameter with srun/salloc/sbatch.
Without this option, cores will be allocated cyclicly across the sockets.
.TP
\fBCR_Socket\fR
Sockets are consumable resources.
On nodes with multiple cores, each core or thread is counted as a CPU
to satisfy a job's resource requirement, but multiple jobs are not
allocated resources on the same socket.
The count of CPUs allocated to a job may be rounded up to account for every
CPU on an allocated socket.
.TP
\fBCR_Socket_Memory\fR
Memory and sockets are consumable resources.
On nodes with multiple cores, each core or thread is counted as a CPU
to satisfy a job's resource requirement, but multiple jobs are not
allocated resources on the same socket.
The count of CPUs allocated to a job may be rounded up to account for every
CPU on an allocated socket.
Setting a value for \fBDefMemPerCPU\fR is strongly recommended.
.TP
\fBCR_Memory\fR
Memory is a consumable resource.
NOTE: This implies \fIShared=YES\fR or \fIShared=FORCE\fR for all partitions.
Setting a value for \fBDefMemPerCPU\fR is strongly recommended.
.RE

.TP
\fBSlurmUser\fR
The name of the user that the \fBslurmctld\fR daemon executes as.
For security purposes, a user other than "root" is recommended.
This user must exist on all nodes of the cluster for authentication
of communications between SLURM components.
The default value is "root".

.TP
\fBSlurmdUser\fR
The name of the user that the \fBslurmd\fR daemon executes as.
This user must exist on all nodes of the cluster for authentication
of communications between SLURM components.
The default value is "root".

.TP
\fBSlurmctldDebug\fR
The level of detail to provide \fBslurmctld\fR daemon's logs.
The default value is \fBinfo\fR.
.RS
.TP 10
\fBquiet\fR
Log nothing
.TP
\fBfatal\fR
Log only fatal errors
.TP
\fBerror\fR
Log only errors
.TP
\fBinfo\fR
Log errors and general informational messages
.TP
\fBverbose\fR
Log errors and verbose informational messages
.TP
\fBdebug\fR
Log errors and verbose informational messages and debugging messages
.TP
\fBdebug2\fR
Log errors and verbose informational messages and more debugging messages
.TP
\fBdebug3\fR
Log errors and verbose informational messages and even more debugging messages
.TP
\fBdebug4\fR
Log errors and verbose informational messages and even more debugging messages
.TP
\fBdebug5\fR
Log errors and verbose informational messages and even more debugging messages
.RE

.TP
\fBSlurmctldLogFile\fR
Fully qualified pathname of a file into which the \fBslurmctld\fR daemon's
logs are written.
The default value is none (performs logging via syslog).
.br
See the section \fBLOGGING\fR if a pathname is specified.
.TP
\fBSlurmctldPidFile\fR
Fully qualified pathname of a file into which the  \fBslurmctld\fR daemon
may write its process id. This may be used for automated signal processing.
The default value is "/var/run/slurmctld.pid".

.TP
\fBSlurmctldPlugstack\fR
A comma delimited list of SLURM controller plugins to be started when the
daemon begins and terminated when it ends.
Only the plugin's init and fini functions are called.

.TP
\fBSlurmctldPort\fR
The port number that the SLURM controller, \fBslurmctld\fR, listens
to for work. The default value is SLURMCTLD_PORT as established at system
build time. If none is explicitly specified, it will be set to 6817.
\fBSlurmctldPort\fR may also be configured to support a range of port
numbers in order to accept larger bursts of incoming messages by specifying
two numbers separated by a dash (e.g. \fBSlurmctldPort=6817\-6818\fR).
NOTE: Either \fBslurmctld\fR and \fBslurmd\fR daemons must not
execute on the same nodes or the values of \fBSlurmctldPort\fR and
\fBSlurmdPort\fR must be different.

.TP
\fBSlurmctldTimeout\fR
The interval, in seconds, that the backup controller waits for the
primary controller to respond before assuming control.
The default value is 120 seconds.
May not exceed 65533.

.TP
\fBSlurmdDebug\fR
The level of detail to provide \fBslurmd\fR daemon's logs.
The default value is \fBinfo\fR.
.RS
.TP 10
\fBquiet\fR
Log nothing
.TP
\fBfatal\fR
Log only fatal errors
.TP
\fBerror\fR
Log only errors
.TP
\fBinfo\fR
Log errors and general informational messages
.TP
\fBverbose\fR
Log errors and verbose informational messages
.TP
\fBdebug\fR
Log errors and verbose informational messages and debugging messages
.TP
\fBdebug2\fR
Log errors and verbose informational messages and more debugging messages
.TP
\fBdebug3\fR
Log errors and verbose informational messages and even more debugging messages
.TP
\fBdebug4\fR
Log errors and verbose informational messages and even more debugging messages
.TP
\fBdebug5\fR
Log errors and verbose informational messages and even more debugging messages
.RE

.TP
\fBSlurmdLogFile\fR
Fully qualified pathname of a file into which the  \fBslurmd\fR daemon's
logs are written.
The default value is none (performs logging via syslog).
Any "%h" within the name is replaced with the hostname on which the
\fBslurmd\fR is running.
Any "%n" within the name is replaced with the SLURM node name on which the
\fBslurmd\fR is running.
.br
See the section \fBLOGGING\fR if a pathname is specified.

.TP
\fBSlurmdPidFile\fR
Fully qualified pathname of a file into which the  \fBslurmd\fR daemon may write
its process id. This may be used for automated signal processing.
Any "%h" within the name is replaced with the hostname on which the
\fBslurmd\fR is running.
Any "%n" within the name is replaced with the SLURM node name on which the
\fBslurmd\fR is running.
The default value is "/var/run/slurmd.pid".

.TP
\fBSlurmdPort\fR
The port number that the SLURM compute node daemon, \fBslurmd\fR, listens
to for work. The default value is SLURMD_PORT as established at system
build time. If none is explicitly specified, its value will be 6818.
NOTE: Either slurmctld and slurmd daemons must not execute
on the same nodes or the values of \fBSlurmctldPort\fR and \fBSlurmdPort\fR
must be different.

.TP
\fBSlurmdSpoolDir\fR
Fully qualified pathname of a directory into which the \fBslurmd\fR
daemon's state information and batch job script information are written. This
must be a common pathname for all nodes, but should represent a directory which
is local to each node (reference a local file system). The default value
is "/var/spool/slurmd".
Any "%h" within the name is replaced with the hostname on which the
\fBslurmd\fR is running.
Any "%n" within the name is replaced with the SLURM node name on which the
\fBslurmd\fR is running.

.TP
\fBSlurmdTimeout\fR
The interval, in seconds, that the SLURM controller waits for \fBslurmd\fR
to respond before configuring that node's state to DOWN.
A value of zero indicates the node will not be tested by \fBslurmctld\fR to
confirm the state of \fBslurmd\fR, the node will not be automatically set to
a DOWN state indicating a non\-responsive \fBslurmd\fR, and some other tool
will take responsibility for monitoring the state of each compute node
and its \fBslurmd\fR daemon.
SLURM's hierarchical communication mechanism is used to ping the \fBslurmd\fR
daemons in order to minimize system noise and overhead.
The default value is 300 seconds.
The value may not exceed 65533 seconds.

.TP
\fBSlurmSchedLogFile\fR
Fully qualified pathname of the scheduling event logging file.
The syntax of this parameter is the same as for \fBSlurmctldLogFile\fR.
In order to configure scheduler logging, set both the \fBSlurmSchedLogFile\fR
and \fBSlurmSchedLogLevel\fR parameters.

.TP
\fBSlurmSchedLogLevel\fR
The initial level of scheduling event logging, similar to the
\fBSlurmctlDebug\fR parameter used to control the initial level of
\fBslurmctld\fR logging.
Valid values for \fBSlurmSchedLogLevel\fR are "0" (scheduler logging
disabled) and "1" (scheduler logging enabled).
If this parameter is omitted, the value defaults to "0" (disabled).
In order to configure scheduler logging, set both the \fBSlurmSchedLogFile\fR
and \fBSlurmSchedLogLevel\fR parameters.
The scheduler logging level can be changed dynamically using \fBscontrol\fR.

.TP
\fBSrunEpilog\fR
Fully qualified pathname of an executable to be run by srun following
the completion of a job step.  The command line arguments for the
executable will be the command and arguments of the job step.  This
configuration parameter may be overridden by srun's \fB\-\-epilog\fR
parameter. Note that while the other "Epilog" executables (e.g.,
TaskEpilog) are run by slurmd on the compute nodes where the tasks are
executed, the \fBSrunEpilog\fR runs on the node where the "srun" is
executing.

.TP
\fBSrunProlog\fR
Fully qualified pathname of an executable to be run by srun prior to
the launch of a job step.  The command line arguments for the
executable will be the command and arguments of the job step.  This
configuration parameter may be overridden by srun's \fB\-\-prolog\fR
parameter. Note that while the other "Prolog" executables (e.g.,
TaskProlog) are run by slurmd on the compute nodes where the tasks are
executed, the \fBSrunProlog\fR runs on the node where the "srun" is
executing.

.TP
\fBStateSaveLocation\fR
Fully qualified pathname of a directory into which the SLURM controller,
\fBslurmctld\fR, saves its state (e.g. "/usr/local/slurm/checkpoint").
SLURM state will saved here to recover from system failures.
\fBSlurmUser\fR must be able to create files in this directory.
If you have a \fBBackupController\fR configured, this location should be
readable and writable by both systems.
Since all running and pending job information is stored here, the use of
a reliable file system (e.g. RAID) is recommended.
The default value is "/var/spool".
If any slurm daemons terminate abnormally, their core files will also be written
into this directory.

.TP
\fBSuspendExcNodes\fR
Specifies the nodes which are to not be placed in power save mode, even
if the node remains idle for an extended period of time.
Use SLURM's hostlist expression to identify nodes.
By default no nodes are excluded.
Related configuration options include \fBResumeTimeout\fR, \fBResumeProgram\fR,
\fBResumeRate\fR, \fBSuspendProgram\fR, \fBSuspendRate\fR, \fBSuspendTime\fR,
\fBSuspendTimeout\fR, and \fBSuspendExcParts\fR.

.TP
\fBSuspendExcParts\fR
Specifies the partitions whose nodes are to not be placed in power save
mode, even if the node remains idle for an extended period of time.
Multiple partitions can be identified and separated by commas.
By default no nodes are excluded.
Related configuration options include \fBResumeTimeout\fR, \fBResumeProgram\fR,
\fBResumeRate\fR, \fBSuspendProgram\fR, \fBSuspendRate\fR, \fBSuspendTime\fR
\fBSuspendTimeout\fR, and \fBSuspendExcNodes\fR.

.TP
\fBSuspendProgram\fR
\fBSuspendProgram\fR is the program that will be executed when a node
remains idle for an extended period of time.
This program is expected to place the node into some power save mode.
This can be used to reduce the frequency and voltage of a node or
completely power the node off.
The program executes as \fBSlurmUser\fR.
The argument to the program will be the names of nodes to
be placed into power savings mode (using SLURM's hostlist
expression format).
By default, no program is run.
Related configuration options include \fBResumeTimeout\fR, \fBResumeProgram\fR,
\fBResumeRate\fR, \fBSuspendRate\fR, \fBSuspendTime\fR, \fBSuspendTimeout\fR,
\fBSuspendExcNodes\fR, and \fBSuspendExcParts\fR.

.TP
\fBSuspendRate\fR
The rate at which nodes are place into power save mode by \fBSuspendProgram\fR.
The value is number of nodes per minute and it can be used to prevent
a large drop in power power consumption (e.g. after a large job completes).
A value of zero results in no limits being imposed.
The default value is 60 nodes per minute.
Related configuration options include \fBResumeTimeout\fR, \fBResumeProgram\fR,
\fBResumeRate\fR, \fBSuspendProgram\fR, \fBSuspendTime\fR, \fBSuspendTimeout\fR,
\fBSuspendExcNodes\fR, and \fBSuspendExcParts\fR.

.TP
\fBSuspendTime\fR
Nodes which remain idle for this number of seconds will be placed into
power save mode by \fBSuspendProgram\fR.
A value of \-1 disables power save mode and is the default.
Related configuration options include \fBResumeTimeout\fR, \fBResumeProgram\fR,
\fBResumeRate\fR, \fBSuspendProgram\fR, \fBSuspendRate\fR, \fBSuspendTimeout\fR,
\fBSuspendExcNodes\fR, and \fBSuspendExcParts\fR.

.TP
\fBSuspendTimeout\fR
Maximum time permitted (in second) between when a node suspend request
is issued and when the node shutdown.
At that time the node must ready for a resume request to be issued
as needed for new work.
The default value is 30 seconds.
Related configuration options include \fBResumeProgram\fR, \fBResumeRate\fR,
\fBResumeTimeout\fR, \fBSuspendRate\fR, \fBSuspendTime\fR, \fBSuspendProgram\fR,
\fBSuspendExcNodes\fR and \fBSuspendExcParts\fR.
More information is available at the SLURM web site
( http://slurm.schedmd.com/power_save.html ).

.TP
\fBSwitchType\fR
Identifies the type of switch or interconnect used for application
communications.
Acceptable values include
"switch/none" for switches not requiring special processing for job launch
or termination (Myrinet, Ethernet, and InfiniBand) and
"switch/nrt" for IBM's Network Resource Table API.
The default value is "switch/none".
All SLURM daemons, commands and running jobs must be restarted for a
change in \fBSwitchType\fR to take effect.
If running jobs exist at the time \fBslurmctld\fR is restarted with a new
value of \fBSwitchType\fR, records of all jobs in any state may be lost.

.TP
\fBTaskEpilog\fR
Fully qualified pathname of a program to be execute as the slurm job's
owner after termination of each task.
See \fBTaskProlog\fR for execution order details.

.TP
\fBTaskPlugin\fR
Identifies the type of task launch plugin, typically used to provide
resource management within a node (e.g. pinning tasks to specific
processors). More than one task plugin can be specified in a comma separated
list. The prefix of "task/" is optional. Acceptable values include:
.RS
.TP 15
\fBtask/affinity\fR
enables resource containment using CPUSETs.
This enables the \-\-cpu_bind and/or \-\-mem_bind srun options.
If you use "task/affinity" and encounter problems, it may be due to
the variety of system calls used to implement task affinity on
different operating systems.
If that is the case, you may want to install Portable Linux
Process Affinity (PLPA, see http://www.open-mpi.org/software/plpa),
which is supported by SLURM.
.TP
\fBtask/cgroup\fR
enables resource containment using Linux control cgroups.
This enables the \-\-cpu_bind and/or \-\-mem_bind srun options.
NOTE: see "man cgroup.conf" for configuration details.
NOTE: This plugin writes to disk and can slightly impact performance.
If you are running lots of short running jobs
(less than a couple of seconds) this plugin slows down performance slightly.
It should probably be avoided in an HTC environment.
.TP
\fBtask/none\fR
for systems requiring no special handling of user tasks.
Lacks support for the \-\-cpu_bind and/or \-\-mem_bind srun options.
The default value is "task/none".
.RE

.TP
\fBTaskPluginParam\fR
Optional parameters for the task plugin.
Multiple options should be comma separated
If \fBNone\fR, \fBSockets\fR, \fBCores\fR, \fBThreads\fR,
and/or \fBVerbose\fR are specified, they will override
the \fB\-\-cpu_bind\fR option specified by the user
in the \fBsrun\fR command.
\fBNone\fR, \fBSockets\fR, \fBCores\fR and \fBThreads\fR are mutually
exclusive and since they decrease scheduling flexibility are not generally
recommended (select no more than one of them).
\fBCpusets\fR and \fBSched\fR
are mutually exclusive (select only one of them).

.RS
.TP 10
\fBCores\fR
Always bind to cores.
Overrides user options or automatic binding.
.TP
\fBCpusets\fR
Use cpusets to perform task affinity functions.
By default, \fBSched\fR task binding is performed.
.TP
\fBNone\fR
Perform no task binding.
Overrides user options or automatic binding.
.TP
\fBSched\fR
Use \fIsched_setaffinity\fR or \fIplpa_sched_setaffinity\fR
(if available) to bind tasks to processors.
.TP
\fBSockets\fR
Always bind to sockets.
Overrides user options or automatic binding.
.TP
\fBThreads\fR
Always bind to threads.
Overrides user options or automatic binding.
.TP
\fBVerbose\fR
Verbosely report binding before tasks run.
Overrides user options.
.RE

.TP
\fBTaskProlog\fR
Fully qualified pathname of a program to be execute as the slurm job's
owner prior to initiation of each task.
Besides the normal environment variables, this has SLURM_TASK_PID
available to identify the process ID of the task being started.
Standard output from this program can be used to control the environment
variables and output for the user program.
.RS
.TP 20
\fBexport NAME=value\fR
Will set environment variables for the task being spawned.
Everything after the equal sign to the end of the
line will be used as the value for the environment variable.
Exporting of functions is not currently supported.
.TP
\fBprint ...\fR
Will cause that line (without the leading "print ")
to be printed to the job's standard output.
.TP
\fBunset NAME\fR
Will clear environment variables for the task being spawned.
.TP
The order of task prolog/epilog execution is as follows:
.TP
\fB1. pre_launch_priv()\fR
Function in TaskPlugin
.TP
\fB1. pre_launch()\fR
Function in TaskPlugin
.TP
\fB2. TaskProlog\fR
System\-wide per task program defined in slurm.conf
.TP
\fB3. user prolog\fR
Job step specific task program defined using
\fBsrun\fR's \fB\-\-task\-prolog\fR option or \fBSLURM_TASK_PROLOG\fR
environment variable
.TP
\fB4.\fR Execute the job step's task
.TP
\fB5. user epilog\fR
Job step specific task program defined using
\fBsrun\fR's \fB\-\-task\-epilog\fR option or \fBSLURM_TASK_EPILOG\fR
environment variable
.TP
\fB6. TaskEpilog\fR
System\-wide per task program defined in slurm.conf
.TP
\fB7. post_term()\fR
Function in TaskPlugin
.RE

.TP
\fBTmpFS\fR
Fully qualified pathname of the file system available to user jobs for
temporary storage. This parameter is used in establishing a node's \fBTmpDisk\fR
space.
The default value is "/tmp".

.TP
\fBTopologyPlugin\fR
Identifies the plugin to be used for determining the network topology
and optimizing job allocations to minimize network contention.
See \fBNETWORK TOPOLOGY\fR below for details.
Additional plugins may be provided in the future which gather topology
information directly from the network.
Acceptable values include:
.RS
.TP 21
\fBtopology/3d_torus\fR
default for Sun Constellation
systems, best\-fit logic over three\-dimensional topology
.TP
\fBtopology/node_rank\fR
orders nodes based upon information a node_rank field in the node record
as generated by a select plugin. SLURM performs a best\-fit algorithm over
those ordered nodes
.TP
\fBtopology/none\fR
default for other systems, best\-fit logic over one\-dimensional topology
.TP
\fBtopology/tree\fR
used for a hierarchical network as described in a \fItopology.conf\fR file
.RE

.TP
\fBTrackWCKey\fR
Boolean yes or no.  Used to set display and track of the Workload
Characterization Key.  Must be set to track wckey usage.

.TP
\fBTreeWidth\fR
\fBSlurmd\fR daemons use a virtual tree network for communications.
\fBTreeWidth\fR specifies the width of the tree (i.e. the fanout).
On architectures with a front end node running the slurmd daemon, the value
must always be equal to or greater than the number of front end nodes which
eliminates the need for message forwarding between the slurmd daemons.
On other architectures the default value is 50, meaning each slurmd daemon can
communicate with up to 50 other slurmd daemons and over 2500 nodes can be
contacted with two message hops.
The default value will work well for most clusters.
Optimal system performance can typically be achieved if \fBTreeWidth\fR
is set to the square root of the number of nodes in the cluster for
systems having no more than 2500 nodes or the cube root for larger
systems. The value may not exceed 65533.

.TP
\fBUnkillableStepProgram\fR
If the processes in a job step are determined to be unkillable for a period
of time specified by the \fBUnkillableStepTimeout\fR variable, the program
specified by \fBUnkillableStepProgram\fR will be executed.
This program can be used to take special actions to clean up the unkillable
processes and/or notify computer administrators.
The program will be run \fBSlurmdUser\fR (usually "root").
By default no program is run.

.TP
\fBUnkillableStepTimeout\fR
The length of time, in seconds, that SLURM will wait before deciding that
processes in a job step are unkillable (after they have been signaled with
SIGKILL) and execute \fBUnkillableStepProgram\fR as described above.
The default timeout value is 60 seconds.

.TP
\fBUsePAM\fR
If set to 1, PAM (Pluggable Authentication Modules for Linux) will be enabled.
PAM is used to establish the upper bounds for resource limits. With PAM support
enabled, local system administrators can dynamically configure system resource
limits. Changing the upper bound of a resource limit will not alter the limits
of running jobs, only jobs started after a change has been made will pick up
the new limits.
The default value is 0 (not to enable PAM support).
Remember that PAM also needs to be configured to support SLURM as a service.
For sites using PAM's directory based configuration option, a configuration
file named \fBslurm\fR should be created. The module\-type, control\-flags, and
module\-path names that should be included in the file are:
.br
auth        required      pam_localuser.so
.br
auth        required      pam_shells.so
.br
account     required      pam_unix.so
.br
account     required      pam_access.so
.br
session     required      pam_unix.so
.br
For sites configuring PAM with a general configuration file, the appropriate
lines (see above), where \fBslurm\fR is the service\-name, should be added.

.TP
\fBVSizeFactor\fR
Memory specifications in job requests apply to real memory size (also known
as resident set size). It is possible to enforce virtual memory limits for
both jobs and job steps by limiting their virtual memory to some percentage
of their real memory allocation. The \fBVSizeFactor\fR parameter specifies
the job's or job step's virtual memory limit as a percentage of its real
memory limit. For example, if a job's real memory limit is 500MB and
VSizeFactor is set to 101 then the job will be killed if its real memory
exceeds 500MB or its virtual memory exceeds 505MB (101 percent of the
real memory limit).
The default valus is 0, which disables enforcement of virtual memory limits.
The value may not exceed 65533 percent.

.TP
\fBWaitTime\fR
Specifies how many seconds the srun command should by default wait after
the first task terminates before terminating all remaining tasks. The
"\-\-wait" option on the srun command line overrides this value.
The default value is 0, which disables this feature.
May not exceed 65533 seconds.

.LP
The configuration of nodes (or machines) to be managed by SLURM is
also specified in \fB/etc/slurm.conf\fR.
Changes in node configuration (e.g. adding nodes, changing their
processor count, etc.) require restarting both the slurmctld daemon
and the slurmd daemons.
All slurmd daemons must know each node in the system to forward
messages in support of hierarchical communications.
Only the NodeName must be supplied in the configuration file.
All other node configuration information is optional.
It is advisable to establish baseline node configurations,
especially if the cluster is heterogeneous.
Nodes which register to the system with less than the configured resources
(e.g. too little memory), will be placed in the "DOWN" state to
avoid scheduling jobs on them.
Establishing baseline configurations will also speed SLURM's
scheduling process by permitting it to compare job requirements
against these (relatively few) configuration parameters and
possibly avoid having to check job requirements
against every individual node's configuration.
The resources checked at node registration time are: CPUs,
RealMemory and TmpDisk.
While baseline values for each of these can be established
in the configuration file, the actual values upon node
registration are recorded and these actual values may be
used for scheduling purposes (depending upon the value of
\fBFastSchedule\fR in the configuration file.
.LP
Default values can be specified with a record in which
"NodeName" is "DEFAULT".
The default entry values will apply only to lines following it in the
configuration file and the default values can be reset multiple times
in the configuration file with multiple entries where "NodeName=DEFAULT".
The "NodeName=" specification must be placed on every line
describing the configuration of nodes.
A single node name can not appear as a NodeName value in more than one line
(duplicate node name records will be ignored).
In fact, it is generally possible and desirable to define the
configurations of all nodes in only a few lines.
This convention permits significant optimization in the scheduling
of larger clusters.
In order to support the concept of jobs requiring consecutive nodes
on some architectures,
node specifications should be place in this file in consecutive order.
No single node name may be listed more than once in the configuration
file.
Use "DownNodes=" to record the state of nodes which are temporarily
in a DOWN, DRAIN or FAILING state without altering permanent
configuration information.
A job step's tasks are allocated to nodes in order the nodes appear
in the configuration file. There is presently no capability within
SLURM to arbitrarily order a job step's tasks.
.LP
Multiple node names may be comma separated (e.g. "alpha,beta,gamma")
and/or a simple node range expression may optionally be used to
specify numeric ranges of nodes to avoid building a configuration
file with large numbers of entries.
The node range expression can contain one  pair of square brackets
with a sequence of comma separated numbers and/or ranges of numbers
separated by a "\-" (e.g. "linux[0\-64,128]", or "lx[15,18,32\-33]").
Note that the numeric ranges can include one or more leading
zeros to indicate the numeric portion has a fixed number of digits
(e.g. "linux[0000\-1023]").
Up to two numeric ranges can be included in the expression
(e.g. "rack[0\-63]_blade[0\-41]").
If one or more numeric expressions are included, one of them
must be at the end of the name (e.g. "unit[0\-31]rack" is invalid),
but arbitrary names can always be used in a comma separated list.
.LP
On BlueGene systems only, the square brackets should contain
pairs of three digit numbers separated by a "x".
These numbers indicate the boundaries of a rectangular prism
(e.g. "bgl[000x144,400x544]").
See BlueGene documentation for more details.
The node configuration specified the following information:

.TP
\fBNodeName\fR
Name that SLURM uses to refer to a node (or base partition for
BlueGene systems).
Typically this would be the string that "/bin/hostname \-s" returns.
It may also be the fully qualified domain name as returned by "/bin/hostname \-f"
(e.g. "foo1.bar.com"), or any valid domain name associated with the host
through the host database (/etc/hosts) or DNS, depending on the resolver
settings.  Note that if the short form of the hostname is not used, it
may prevent use of hostlist expressions (the numeric portion in brackets
must be at the end of the string).
Only short hostname forms are compatible with the
switch/elan, switch/federation and switch/nrt plugins at this time.
It may also be an arbitrary string if \fBNodeHostname\fR is specified.
If the \fBNodeName\fR is "DEFAULT", the values specified
with that record will apply to subsequent node specifications
unless explicitly set to other values in that node record or
replaced with a different set of default values.
For architectures in which the node order is significant,
nodes will be considered consecutive in the order defined.
For example, if the configuration for "NodeName=charlie" immediately
follows the configuration for "NodeName=baker" they will be
considered adjacent in the computer.

.TP
\fBNodeHostname\fR
Typically this would be the string that "/bin/hostname \-s" returns.
It may also be the fully qualified domain name as returned by "/bin/hostname \-f"
(e.g. "foo1.bar.com"), or any valid domain name associated with the host
through the host database (/etc/hosts) or DNS, depending on the resolver
settings.  Note that if the short form of the hostname is not used, it
may prevent use of hostlist expressions (the numeric portion in brackets
must be at the end of the string).
Only short hostname forms are compatible with the
switch/elan, switch/federation and switch/nrt plugins at this time.
A node range expression can be used to specify a set of nodes.
If an expression is used, the number of nodes identified by
\fBNodeHostname\fR on a line in the configuration file must
be identical to the number of nodes identified by \fBNodeName\fR.
By default, the \fBNodeHostname\fR will be identical in value to
\fBNodeName\fR.

.TP
\fBNodeAddr\fR
Name that a node should be referred to in establishing
a communications path.
This name will be used as an
argument to the gethostbyname() function for identification.
If a node range expression is used to designate multiple nodes,
they must exactly match the entries in the \fBNodeName\fR
(e.g. "NodeName=lx[0\-7] NodeAddr="elx[0\-7]").
\fBNodeAddr\fR may also contain IP addresses.
By default, the \fBNodeAddr\fR will be identical in value to
\fBNodeHostname\fR.

.TP
\fBBoards\fR
Number of Baseboards in nodes with a baseboard controller.
Note that when Boards is specified, SocketsPerBoard,
CoresPerSocket, and ThreadsPerCore should be specified.
Boards and CPUs are mutually exclusive.
The default value is 1.

.TP
\fBCoresPerSocket\fR
Number of cores in a single physical processor socket (e.g. "2").
The CoresPerSocket value describes physical cores, not the
logical number of processors per socket.
\fBNOTE\fR: If you have multi\-core processors, you will likely
need to specify this parameter in order to optimize scheduling.
The default value is 1.

.TP
\fBCPUs\fR
Number of logical processors on the node (e.g. "2").
If \fBCPUs\fR is omitted, it will set equal to the product of
\fBSockets\fR, \fBCoresPerSocket\fR, and \fBThreadsPerCore\fR.
CPUs and Boards are mutually exclusive.
The default value is 1.

.TP
\fBFeature\fR
A comma delimited list of arbitrary strings indicative of some
characteristic associated with the node.
There is no value associated with a feature at this time, a node
either has a feature or it does not.
If desired a feature may contain a numeric component indicating,
for example, processor speed.
By default a node has no features.
Also see \fBGres\fR.

.TP
\fBGres\fR
A comma delimited list of generic resources specifications for a node.
Each resource specification consists of a name followed by an optional
colon with a numeric value (default value is one)
(e.g. "Gres=bandwidth:10000,gpu:2").
A suffix of "K", "M" or "G" may be used to multiply the number by 1024,
1048576 or 1073741824 respectively (e.g. "Gres=bandwidth:4G,gpu:4")..
By default a node has no generic resources and its maximum count is
4,294,967,295.
Also see \fBFeature\fR.

.TP
\fBPort\fR
The port number that the SLURM compute node daemon, \fBslurmd\fR, listens
to for work on this particular node. By default there is a single port number
for all \fBslurmd\fR daemons on all compute nodes as defined by the
\fBSlurmdPort\fR configuration parameter. Use of this option is not generally
recommended except for development or testing purposes. If multiple
\fBslurmd\fR daemons execute on a node this can specify a range of ports

.TP
\fBProcs\fR
See \fBCPUs\fR.

.TP
\fBRealMemory\fR
Size of real memory on the node in MegaBytes (e.g. "2048").
The default value is 1.

.TP
\fBReason\fR
Identifies the reason for a node being in state "DOWN", "DRAINED"
"DRAINING", "FAIL" or "FAILING".
Use quotes to enclose a reason having more than one word.

.TP
\fBSockets\fR
Number of physical processor sockets/chips on the node (e.g. "2").
If Sockets is omitted, it will be inferred from
\fBCPUs\fR, \fBCoresPerSocket\fR, and \fBThreadsPerCore\fR.
\fBNOTE\fR: If you have multi\-core processors, you will likely
need to specify these parameters.
Sockets and SocketsPerBoard are mutually exclusive.
If Sockets is specified when Boards is also used,
Sockets is interpreted as SocketsPerBoard rather than total sockets.
The default value is 1.

.TP
\fBSocketsPerBoard\fR
Number of physical processor sockets/chips on a baseboard.
Sockets and SocketsPerBoard are mutually exclusive.
The default value is 1.

.TP
\fBState\fR
State of the node with respect to the initiation of user jobs.
Acceptable values are "DOWN", "DRAIN", "FAIL", "FAILING" and "UNKNOWN".
"DOWN" indicates the node failed and is unavailable to be allocated work.
"DRAIN" indicates the node is unavailable to be allocated work.
"FAIL" indicates the node is expected to fail soon, has
no jobs allocated to it, and will not be allocated
to any new jobs.
"FAILING" indicates the node is expected to fail soon, has
one or more jobs allocated to it, but will not be allocated
to any new jobs.
"UNKNOWN" indicates the node's state is undefined (BUSY or IDLE),
but will be established when the \fBslurmd\fR daemon on that node
registers.
The default value is "UNKNOWN".
Also see the \fBDownNodes\fR parameter below.

.TP
\fBThreadsPerCore\fR
Number of logical threads in a single physical core (e.g. "2").
Note that the SLURM can allocate resources to jobs down to the
resolution of a core. If your system is configured with more than
one thread per core, execution of a different job on each thread
is not supported unless you configure \fBSelectTypeParameters=CR_CPU\fR
plus \fBCPUs\fR; do not configure \fBSockets\fR, \fBCoresPerSocket\fR or
\fBThreadsPerCore\fR.
A job can execute a one task per thread from within one job step or
execute a distinct job step on each of the threads.
Note also if you are running with more than 1 thread per core and running
the select/cons_res plugin you will want to set the SelectTypeParameters
variable to something other than CR_CPU to avoid unexpected results.
The default value is 1.

.TP
\fBTmpDisk\fR
Total size of temporary disk storage in \fBTmpFS\fR in MegaBytes
(e.g. "16384"). \fBTmpFS\fR (for "Temporary File System")
identifies the location which jobs should use for temporary storage.
Note this does not indicate the amount of free
space available to the user on the node, only the total file
system size. The system administration should insure this file
system is purged as needed so that user jobs have access to
most of this space.
The Prolog and/or Epilog programs (specified in the configuration file)
might be used to insure the file system is kept clean.
The default value is 0.

.TP
\fBWeight\fR
The priority of the node for scheduling purposes.
All things being equal, jobs will be allocated the nodes with
the lowest weight which satisfies their requirements.
For example, a heterogeneous collection of nodes might
be placed into a single partition for greater system
utilization, responsiveness and capability. It would be
preferable to allocate smaller memory nodes rather than larger
memory nodes if either will satisfy a job's requirements.
The units of weight are arbitrary, but larger weights
should be assigned to nodes with more processors, memory,
disk space, higher processor speed, etc.
Note that if a job allocation request can not be satisfied
using the nodes with the lowest weight, the set of nodes
with the next lowest weight is added to the set of nodes
under consideration for use (repeat as needed for higher
weight values). If you absolutely want to minimize the number
of higher weight nodes allocated to a job (at a cost of higher
scheduling overhead), give each node a distinct \fBWeight\fR
value and they will be added to the pool of nodes being
considered for scheduling individually.
The default value is 1.

.LP
The "DownNodes=" configuration permits you to mark certain nodes as in a
DOWN, DRAIN, FAIL, or FAILING state without altering the permanent
configuration information listed under a "NodeName=" specification.

.TP
\fBDownNodes\fR
Any node name, or list of node names, from the "NodeName=" specifications.

.TP
\fBReason\fR
Identifies the reason for a node being in state "DOWN", "DRAIN",
"FAIL" or "FAILING.
\Use quotes to enclose a reason having more than one word.

.TP
\fBState\fR
State of the node with respect to the initiation of user jobs.
Acceptable values are "BUSY", "DOWN", "DRAIN", "FAIL",
"FAILING, "IDLE", and "UNKNOWN".
.RS
.TP 10
\fBCLOUD\fP
Indicates the node exists in the cloud.
It's initial state will be treated as powered down.
The node will be available for use after it's state is recovered from SLURM's
state save file or the slurmd daemon starts on the compute node.
.TP
\fBDOWN\fP
Indicates the node failed and is unavailable to be allocated work.
.TP
\fBDRAIN\fP
Indicates the node is unavailable to be allocated work.on.
.TP
\fBFAIL\fP
Indicates the node is expected to fail soon, has
no jobs allocated to it, and will not be allocated
to any new jobs.
.TP
\fBFAILING\fP
Indicates the node is expected to fail soon, has
one or more jobs allocated to it, but will not be allocated
to any new jobs.
.TP
\fBFUTURE\fP
Indicates the node is defined for future use and need not
exist when the SLURM daemons are started. These nodes can be made available
for use simply by updating the node state using the scontrol command rather
than restarting the slurmctld daemon. After these nodes are made available,
change their \fRState\fR in the slurm.conf file. Until these nodes are made
available, they will not be seen using any SLURM commands or nor will
any attempt be made to contact them.
.TP
\fBUNKNOWN\fP
Indicates the node's state is undefined (BUSY or IDLE),
but will be established when the \fBslurmd\fR daemon on that node
registers.
The default value is "UNKNOWN".
.RE

.LP
On computers where frontend nodes are used to execute batch scripts
rather than compute nodes (BlueGene or Cray systems), one may
configure one or more frontend nodes using the configuration parameters
defined below. These options are very similar to those used in configuring
compute nodes. These options may only be used on systems configured and built
with the appropriate parameters (\-\-have\-front\-end,
\-\-enable\-bluegene\-emulation) or a system determined to have the
appropriate architecture by the configure script (BlueGene or Cray systems).
The front end configuration specifies the following information:

.TP
\fBAllowGroups\fR
Comma separated list of group names which may execute jobs on this front end
node. By default, all groups may use this front end node.
May not be used with the \fBDenyGroups\fR option.

.TP
\fBAllowUsers\fR
Comma separated list of user names which may execute jobs on this front end
node. By default, all users may use this front end node.
May not be used with the \fBDenyUsers\fR option.

.TP
\fBDenyGroups\fR
Comma separated list of group names which are prevented from executing jobs on
this front end node.
May not be used with the \fBAllowGroups\fR option.

.TP
\fBDenyUsers\fR
Comma separated list of user names which are prevented from executing jobs on
this front end node.
May not be used with the \fBAllowUsers\fR option.

.TP
\fBFrontendName\fR
Name that SLURM uses to refer to a frontend node.
Typically this would be the string that "/bin/hostname \-s" returns.
It may also be the fully qualified domain name as returned by "/bin/hostname \-f"
(e.g. "foo1.bar.com"), or any valid domain name associated with the host
through the host database (/etc/hosts) or DNS, depending on the resolver
settings.  Note that if the short form of the hostname is not used, it
may prevent use of hostlist expressions (the numeric portion in brackets
must be at the end of the string).
If the \fBFrontendName\fR is "DEFAULT", the values specified
with that record will apply to subsequent node specifications
unless explicitly set to other values in that frontend node record or
replaced with a different set of default values.
Note that since the naming of front end nodes would typically not follow that
of the compute nodes (e.g. lacking X, Y and Z coordinates found in the compute
node naming scheme), each front end node name should be listed separately and
without a hostlist expression (i.e. frontend00,frontend01" rather than
"frontend[00-01]").</p>

.TP
\fBFrontendAddr\fR
Name that a frontend node should be referred to in establishing
a communications path. This name will be used as an
argument to the gethostbyname() function for identification.
As with \fBFrontendName\fR, list the individual node addresses rather than
using a hostlist expression.
The number of \fBFrontendAddr\fR records per line must equal the number of
\fBFrontendName\fR records per line (i.e. you can't map to node names to
one address).
\fBFrontendAddr\fR may also contain IP addresses.
By default, the \fBFrontendAddr\fR will be identical in value to
\fBFrontendName\fR.

.TP
\fBPort\fR
The port number that the SLURM compute node daemon, \fBslurmd\fR, listens
to for work on this particular frontend node. By default there is a single port
number for all \fBslurmd\fR daemons on all frontend nodes as defined by the
\fBSlurmdPort\fR configuration parameter. Use of this option is not generally
recommended except for development or testing purposes.

.TP
\fBReason\fR
Identifies the reason for a frontend node being in state "DOWN", "DRAINED"
"DRAINING", "FAIL" or "FAILING".
Use quotes to enclose a reason having more than one word.

.TP
\fBState\fR
State of the frontend node with respect to the initiation of user jobs.
Acceptable values are "DOWN", "DRAIN", "FAIL", "FAILING" and "UNKNOWN".
"DOWN" indicates the frontend node has failed and is unavailable to be
allocated work.
"DRAIN" indicates the frontend node is unavailable to be allocated work.
"FAIL" indicates the frontend node is expected to fail soon, has
no jobs allocated to it, and will not be allocated to any new jobs.
"FAILING" indicates the frontend node is expected to fail soon, has
one or more jobs allocated to it, but will not be allocated to any new jobs.
"UNKNOWN" indicates the frontend node's state is undefined (BUSY or IDLE),
but will be established when the \fBslurmd\fR daemon on that node registers.
The default value is "UNKNOWN".
Also see the \fBDownNodes\fR parameter below.

For example: "FrontendName=frontend[00\-03] FrontendAddr=efrontend[00\-03]
State=UNKNOWN" is used to define four front end nodes for running slurmd
daemons.

.LP
The partition configuration permits you to establish different job
limits or access controls for various groups (or partitions) of nodes.
Nodes may be in more than one partition, making partitions serve
as general purpose queues.
For example one may put the same set of nodes into two different
partitions, each with different constraints (time limit, job sizes,
groups allowed to use the partition, etc.).
Jobs are allocated resources within a single partition.
Default values can be specified with a record in which
"PartitionName" is "DEFAULT".
The default entry values will apply only to lines following it in the
configuration file and the default values can be reset multiple times
in the configuration file with multiple entries where "PartitionName=DEFAULT".
The "PartitionName=" specification must be placed on every line
describing the configuration of partitions.
A single partition name can not appear as a PartitionName value in more than
one line (duplicate partition name records will be ignored).
If a partition that is in use is deleted from the configuration and slurm
is restarted or reconfigured (scontrol reconfigure), jobs using the partition
are canceled.
\fBNOTE:\fR Put all parameters for each partition on a single line.
Each line of partition configuration information should
represent a different partition.
The partition configuration file contains the following information:

.TP
\fBAllocNodes\fR
Comma separated list of nodes from which users can execute jobs in the
partition.
Node names may be specified using the node range expression syntax
described above.
The default value is "ALL".

.TP
\fBAllowGroups\fR
Comma separated list of group names which may execute jobs in the partition.
If at least one group associated with the user attempting to execute the
job is in AllowGroups, he will be permitted to use this partition.
Jobs executed as user root can use any partition without regard to
the value of AllowGroups.
If user root attempts to execute a job as another user (e.g. using
srun's \-\-uid option), this other user must be in one of groups
identified by AllowGroups for the job to successfully execute.
The default value is "ALL".
\fBNOTE:\fR For performance reasons, SLURM maintains a list of user IDs
allowed to use each partition and this is checked at job submission time.
This list of user IDs is updated when the \fBslurmctld\fR daemon is restarted,
reconfigured (e.g. "scontrol reconfig") or the partition's \fBAllowGroups\fR
value is reset, even if is value is unchanged
(e.g. "scontrol update PartitionName=name AllowGroups=group").
For a user's access to a partition to change, both his group membership must
change and SLURM's internal user ID list must change using one of the methods
described above.

.TP
\fBAlternate\fR
Partition name of alternate partition to be used if the state of this partition
is "DRAIN" or "INACTIVE."

.TP
\fBDefault\fR
If this keyword is set, jobs submitted without a partition
specification will utilize this partition.
Possible values are "YES" and "NO".
The default value is "NO".

.TP
\fBDefMemPerCPU\fR
Default real memory size available per allocated CPU in MegaBytes.
Used to avoid over\-subscribing memory and causing paging.
\fBDefMemPerCPU\fR would generally be used if individual processors
are allocated to jobs (\fBSelectType=select/cons_res\fR).
If not set, the \fBDefMemPerCPU\fR value for the entire cluster will be used.
Also see \fBDefMemPerNode\fR and \fBMaxMemPerCPU\fR.
\fBDefMemPerCPU\fR and \fBDefMemPerNode\fR are mutually exclusive.
NOTE: Enforcement of memory limits currently requires enabling of
accounting, which samples memory use on a periodic basis (data need
not be stored, just collected).

.TP
\fBDefMemPerNode\fR
Default real memory size available per allocated node in MegaBytes.
Used to avoid over\-subscribing memory and causing paging.
\fBDefMemPerNode\fR would generally be used if whole nodes
are allocated to jobs (\fBSelectType=select/linear\fR) and
resources are shared (\fBShared=yes\fR or \fBShared=force\fR).
If not set, the \fBDefMemPerNode\fR value for the entire cluster will be used.
Also see \fBDefMemPerCPU\fR and \fBMaxMemPerNode\fR.
\fBDefMemPerCPU\fR and \fBDefMemPerNode\fR are mutually exclusive.
NOTE: Enforcement of memory limits currently requires enabling of
accounting, which samples memory use on a periodic basis (data need
not be stored, just collected).

.TP
\fBDefaultTime\fR
Run time limit used for jobs that don't specify a value. If not set
then MaxTime will be used.
Format is the same as for MaxTime.

.TP
\fBDisableRootJobs\fR
If set to "YES" then user root will be prevented from running any jobs
on this partition.
The default value will be the value of \fBDisableRootJobs\fR set
outside of a partition specification (which is "NO", allowing user
root to execute jobs).

.TP
\fBGraceTime\fR
Specifies, in units of seconds, the preemption grace time
to be extended to a job which has been selected for preemption.
The default value is zero, no preemption grace time is allowed on
this partition.
(Meaningful only for PreemptMode=CANCEL)

.TP
\fBHidden\fR
Specifies if the partition and its jobs are to be hidden by default.
Hidden partitions will by default not be reported by the SLURM APIs or commands.
Possible values are "YES" and "NO".
The default value is "NO".
Note that partitions that a user lacks access to by virtue of the
\fBAllowGroups\fR parameter will also be hidden by default.

.TP
\fBMaxCPUsPerNode\fR
Maximum number of CPUs on any node available to all jobs from this partition.
This can be especially useful to schedule GPUs. For example a node can be
associated with two Slurm partitions (e.g. "cpu" and "gpu") and the
partition/queue "cpu" could be limited to only a subset of the node's CPUs,
insuring that one or more CPUs would be available to jobs in the "gpu"
partition/queue.

.TP
\fBMaxMemPerCPU\fR
Maximum real memory size available per allocated CPU in MegaBytes.
Used to avoid over\-subscribing memory and causing paging.
\fBMaxMemPerCPU\fR would generally be used if individual processors
are allocated to jobs (\fBSelectType=select/cons_res\fR).
If not set, the \fBMaxMemPerCPU\fR value for the entire cluster will be used.
Also see \fBDefMemPerCPU\fR and \fBMaxMemPerNode\fR.
\fBMaxMemPerCPU\fR and \fBMaxMemPerNode\fR are mutually exclusive.
NOTE: Enforcement of memory limits currently requires enabling of
accounting, which samples memory use on a periodic basis (data need
not be stored, just collected).

.TP
\fBMaxMemPerNode\fR
Maximum real memory size available per allocated node in MegaBytes.
Used to avoid over\-subscribing memory and causing paging.
\fBMaxMemPerNode\fR would generally be used if whole nodes
are allocated to jobs (\fBSelectType=select/linear\fR) and
resources are shared (\fBShared=yes\fR or \fBShared=force\fR).
If not set, the \fBMaxMemPerNode\fR value for the entire cluster will be used.
Also see \fBDefMemPerNode\fR and \fBMaxMemPerCPU\fR.
\fBMaxMemPerCPU\fR and \fBMaxMemPerNode\fR are mutually exclusive.
NOTE: Enforcement of memory limits currently requires enabling of
accounting, which samples memory use on a periodic basis (data need
not be stored, just collected).

.TP
\fBMaxNodes\fR
Maximum count of nodes which may be allocated to any single job.
For BlueGene systems this will be a  c\-nodes count and will be converted
to a midplane count with a reduction in resolution.
The default value is "UNLIMITED", which is represented internally as \-1.
This limit does not apply to jobs executed by SlurmUser or user root.

.TP
\fBMaxTime\fR
Maximum run time limit for jobs.
Format is minutes, minutes:seconds, hours:minutes:seconds,
days\-hours, days\-hours:minutes, days\-hours:minutes:seconds or
"UNLIMITED".
Time resolution is one minute and second values are rounded up to
the next minute.
This limit does not apply to jobs executed by SlurmUser or user root.

.TP
\fBMinNodes\fR
Minimum count of nodes which may be allocated to any single job.
For BlueGene systems this will be a  c\-nodes count and will be converted
to a midplane count with a reduction in resolution.
The default value is 1.
This limit does not apply to jobs executed by SlurmUser or user root.

.TP
\fBNodes\fR
Comma separated list of nodes (or base partitions for BlueGene systems)
which are associated with this partition.
Node names may be specified using the node range expression syntax
described above. A blank list of nodes
(i.e. "Nodes= ") can be used if one wants a partition to exist,
but have no resources (possibly on a temporary basis).

.TP
\fBPartitionName\fR
Name by which the partition may be referenced (e.g. "Interactive").
This name can be specified by users when submitting jobs.
If the \fBPartitionName\fR is "DEFAULT", the values specified
with that record will apply to subsequent partition specifications
unless explicitly set to other values in that partition record or
replaced with a different set of default values.

.TP
\fBPreemptMode\fR
Mechanism used to preempt jobs from this partition when
\fBPreemptType=preempt/partition_prio\fR is configured.
This partition specific \fBPreemptMode\fR configuration parameter will override
the \fBPreemptMode\fR configuration parameter set for the cluster as a whole.
The cluster\-level \fBPreemptMode\fR must include the GANG option if
\fBPreemptMode\fR is configured to SUSPEND for any partition.
The cluster\-level \fBPreemptMode\fR must not be OFF if \fBPreemptMode\fR
is enabled for any  partition.
See the description of the cluster\-level \fBPreemptMode\fR configuration
parameter above for further information.

.TP
\fBPriority\fR
Jobs submitted to a higher priority partition will be dispatched
before pending jobs in lower priority partitions and if possible
they will preempt running jobs from lower priority partitions.
Note that a partition's priority takes precedence over a job's
priority.
The value may not exceed 65533.

.TP
\fBReqResv\fR
Specifies users of this partition are required to designate a reservation
when submitting a job. This option can be useful in restricting usage
of a partition that may have higher priority or additional resources to be
allowed only within a reservation.
Possible values are "YES" and "NO".
The default value is "NO".

.TP
\fBRootOnly\fR
Specifies if only user ID zero (i.e. user \fIroot\fR) may allocate resources
in this partition. User root may allocate resources for any other user,
but the request must be initiated by user root.
This option can be useful for a partition to be managed by some
external entity (e.g. a higher\-level job manager) and prevents
users from directly using those resources.
Possible values are "YES" and "NO".
The default value is "NO".

.TP
\fBSelectTypeParameters\fR
Partition\-specific resource allocation type.
Supported values are \fBCR_Core\fR and \fBCR_Socket\fR.
Use requires the system\-wide \fBSelectTypeParameters\fR value be set plus
\fBCR_ALLOCATE_FULL_SOCKET\fR.

.TP
\fBShared\fR
Controls the ability of the partition to execute more than one job at a
time on each resource (node, socket or core depending upon the value
of \fBSelectTypeParameters\fR).
If resources are to be shared, avoiding memory over\-subscription
is very important.
\fBSelectTypeParameters\fR should be configured to treat
memory as a consumable resource and the \fB\-\-mem\fR option
should be used for job allocations.
Sharing of resources is typically useful only when using gang scheduling
(\fBPreemptMode=suspend\fR or \fBPreemptMode=kill\fR).
Possible values for \fBShared\fR are "EXCLUSIVE", "FORCE", "YES", and "NO".
The default value is "NO".
For more information see the following web pages:
.br
.na
\fIhttp://slurm.schedmd.com/cons_res.html\fR,
.br
\fIhttp://slurm.schedmd.com/cons_res_share.html\fR,
.br
\fIhttp://slurm.schedmd.com/gang_scheduling.html\fR, and
.br
\fIhttp://slurm.schedmd.com/preempt.html\fR.
.ad

.RS
.TP 12
\fBEXCLUSIVE\fR
Allocates entire nodes to jobs even with select/cons_res configured.
Jobs that run in partitions with "Shared=EXCLUSIVE" will have
exclusive access to all allocated nodes.
.TP
\fBFORCE\fR
Makes all resources in the partition available for sharing
without any means for users to disable it.
May be followed with a colon and maximum number of jobs in
running or suspended state.
For example "Shared=FORCE:4" enables each node, socket or
core to execute up to four jobs at once.
Recommended only for BlueGene systems configured with
small blocks or for systems running
with gang scheduling (\fBSchedulerType=sched/gang\fR).
.TP
\fBYES\fR
Makes all resources in the partition available for sharing upon request by
the job.
Resources will only be over\-subscribed when explicitly requested
by the user using the "\-\-share" option on job submission.
May be followed with a colon and maximum number of jobs in
running or suspended state.
For example "Shared=YES:4" enables each node, socket or
core to execute up to four jobs at once.
Recommended only for systems running with gang scheduling
(\fBSchedulerType=sched/gang\fR).
.TP
\fBNO\fR
Selected resources are allocated to a single job. No resource will be
allocated to more than one job.
.RE

.TP
\fBState\fR
State of partition or availability for use.  Possible values
are "UP", "DOWN", "DRAIN" and "INACTIVE". The default value is "UP".
See also the related "Alternate" keyword.
.RS
.TP 10
\fBUP\fP
Designates that new jobs may queued on the partition, and that
jobs may be allocated nodes and run from the partition.
.TP
\fBDOWN\fP
Designates that new jobs may be queued on the partition, but
queued jobs may not be allocated nodes and run from the partition. Jobs
already running on the partition continue to run. The jobs
must be explicitly canceled to force their termination.
.TP
\fBDRAIN\fP
Designates that no new jobs may be queued on the partition (job
submission requests will be denied with an error message), but jobs
already queued on the partition may be allocated nodes and run.
See also the "Alternate" partition specification.
.TP
\fBINACTIVE\fP
Designates that no new jobs may be queued on the partition,
and jobs already queued may not be allocated nodes and run.
See also the "Alternate" partition specification.
.RE

.SH "Prolog and Epilog Scripts"
There are a variety of prolog and epilog program options that
execute with various permissions and at various times.
The four options most likely to be used are:
\fBProlog\fR and \fBEpilog\fR (executed once on each compute node
for each job) plus \fBPrologSlurmctld\fR and \fBEpilogSlurmctld\fR
(executed once on the \fBControlMachine\fR for each job).

NOTE:  Standard output and error messages are normally not preserved.
Explicitly write output and error messages to an appropriate location
if you wish to preserve that information.

NOTE:  The Prolog script is ONLY run on any individual
node when it first sees a job step from a new allocation; it does not
run the Prolog immediately when an allocation is granted.  If no job steps
from an allocation are run on a node, it will never run the Prolog for that
allocation.  The Epilog, on the other hand, always runs on every node of an
allocation when the allocation is released.

If the Epilog fails (returns a non\-zero exit code), this will result in the
node being set to a DOWN state.
If the EpilogSlurmctld fails (returns a non\-zero exit code), this will only
be logged.
If the Prolog fails (returns a non\-zero exit code), this will result in the
node being set to a DOWN state and the job requeued to executed on another node.
If the PrologSlurmctld fails (returns a non\-zero exit code), this will result
in the job requeued to executed on another node if possible. Only batch jobs
can be requeued. Interactive jobs (salloc and srun) will be cancelled if the
PrologSlurmctld fails.


Information about the job is passed to the script using environment
variables.
Unless otherwise specified, these environment variables are available
to all of the programs.
.TP
\fBBASIL_RESERVATION_ID\fR
Basil reservation ID.
Available on Cray XT/XE systems only.
.TP
\fBMPIRUN_PARTITION\fR
BlueGene partition name.
Available on BlueGene systems only.
.TP
\fBSLURM_JOB_ACCOUNT\fR
Account name used for the job.
Available in \fBPrologSlurmctld\fR and \fBEpilogSlurmctld\fR only.
.TP
\fBSLURM_JOB_CONSTRAINTS\fR
Features required to run the job.
Available in \fBPrologSlurmctld\fR and \fBEpilogSlurmctld\fR only.
.TP
\fBSLURM_JOB_DERIVED_EC\fR
The highest exit code of all of the job steps.
Available in \fBEpilogSlurmctld\fR only.
.TP
\fBSLURM_JOB_EXIT_CODE\fR
The exit code of the job script (or salloc).
Available in \fBEpilogSlurmctld\fR only.
.TP
\fBSLURM_JOB_GID\fR
Group ID of the job's owner.
Available in \fBPrologSlurmctld\fR and \fBEpilogSlurmctld\fR only.
.TP
\fBSLURM_JOB_GROUP\fR
Group name of the job's owner.
Available in \fBPrologSlurmctld\fR and \fBEpilogSlurmctld\fR only.
.TP
\fBSLURM_JOB_ID\fR
Job ID.
.TP
\fBSLURM_JOB_NAME\fR
Name of the job.
Available in \fBPrologSlurmctld\fR and \fBEpilogSlurmctld\fR only.
.TP
\fBSLURM_JOB_NODELIST\fR
Nodes assigned to job. A SLURM hostlist expression.
"scontrol show hostnames" can be used to convert this to a
list of individual host names.
Available in \fBPrologSlurmctld\fR and \fBEpilogSlurmctld\fR only.
.TP
\fBSLURM_JOB_PARTITION\fR
Partition that job runs in.
Available in \fBPrologSlurmctld\fR and \fBEpilogSlurmctld\fR only.
.TP
\fBSLURM_JOB_UID\fR
User ID of the job's owner.
.TP
\fBSLURM_JOB_USER\fR
User name of the job's owner.

.SH "NETWORK TOPOLOGY"
SLURM is able to optimize job allocations to minimize network contention.
Special SLURM logic is used to optimize allocations on systems with a
three\-dimensional interconnect (BlueGene, Sun Constellation, etc.)
and information about configuring those systems are available on
web pages available here: <http://slurm.schedmd.com/>.
For a hierarchical network, SLURM needs to have detailed information
about how nodes are configured on the network switches.
.LP
Given network topology information, SLURM allocates all of a job's
resources onto a single leaf of the network (if possible) using a best\-fit
algorithm.
Otherwise it will allocate a job's resources onto multiple leaf switches
so as to minimize the use of higher\-level switches.
The \fBTopologyPlugin\fR parameter controls which plugin is used to
collect network topology information.
The only values presently supported are
"topology/3d_torus" (default for IBM BlueGene, Sun Constellation and
Cray XT/XE systems, performs best\-fit logic over three\-dimensional topology),
"topology/none" (default for other systems,
best\-fit logic over one\-dimensional topology),
"topology/tree" (determine the network topology based
upon information contained in a topology.conf file,
see "man topology.conf" for more information).
Future plugins may gather topology information directly from the network.
The topology information is optional.
If not provided, SLURM will perform a best\-fit algorithm assuming the
nodes are in a one\-dimensional array as configured and the communications
cost is related to the node distance in this array.

.SH "RELOCATING CONTROLLERS"
If the cluster's computers used for the primary or backup controller
will be out of service for an extended period of time, it may be
desirable to relocate them.
In order to do so, follow this procedure:
.LP
1. Stop the SLURM daemons
.br
2. Modify the slurm.conf file appropriately
.br
3. Distribute the updated slurm.conf file to all nodes
.br
4. Restart the SLURM daemons
.LP
There should be no loss of any running or pending jobs.
Insure that any nodes added to the cluster have the current
slurm.conf file installed.
.LP
\fBCAUTION:\fR If two nodes are simultaneously configured as the
primary controller (two nodes on which \fBControlMachine\fR specify
the local host and the \fBslurmctld\fR daemon is executing on each),
system behavior will be destructive.
If a compute node has an incorrect \fBControlMachine\fR or
\fBBackupController\fR parameter, that node may be rendered
unusable, but no other harm will result.

.SH "EXAMPLE"
.LP
#
.br
# Sample /etc/slurm.conf for dev[0\-25].llnl.gov
.br
# Author: John Doe
.br
# Date: 11/06/2001
.br
#
.br
ControlMachine=dev0
.br
ControlAddr=edev0
.br
BackupController=dev1
.br
BackupAddr=edev1
.br
#
.br
AuthType=auth/munge
.br
Epilog=/usr/local/slurm/epilog
.br
Prolog=/usr/local/slurm/prolog
.br
FastSchedule=1
.br
FirstJobId=65536
.br
InactiveLimit=120
.br
JobCompType=jobcomp/filetxt
.br
JobCompLoc=/var/log/slurm/jobcomp
.br
KillWait=30
.br
MaxJobCount=10000
.br
MinJobAge=3600
.br
PluginDir=/usr/local/lib:/usr/local/slurm/lib
.br
ReturnToService=0
.br
SchedulerType=sched/backfill
.br
SlurmctldLogFile=/var/log/slurm/slurmctld.log
.br
SlurmdLogFile=/var/log/slurm/slurmd.log
.br
SlurmctldPort=7002
.br
SlurmdPort=7003
.br
SlurmdSpoolDir=/usr/local/slurm/slurmd.spool
.br
StateSaveLocation=/usr/local/slurm/slurm.state
.br
SwitchType=switch/elan
.br
TmpFS=/tmp
.br
WaitTime=30
.br
JobCredentialPrivateKey=/usr/local/slurm/private.key
.br
.na
JobCredentialPublicCertificate=/usr/local/slurm/public.cert
.ad
.br
#
.br
# Node Configurations
.br
#
.br
NodeName=DEFAULT CPUs=2 RealMemory=2000 TmpDisk=64000
.br
NodeName=DEFAULT State=UNKNOWN
.br
NodeName=dev[0\-25] NodeAddr=edev[0\-25] Weight=16
.br
# Update records for specific DOWN nodes
.br
DownNodes=dev20 State=DOWN Reason="power,ETA=Dec25"
.br
#
.br
# Partition Configurations
.br
#
.br
PartitionName=DEFAULT MaxTime=30 MaxNodes=10 State=UP
.br
PartitionName=debug Nodes=dev[0\-8,18\-25] Default=YES
.br
PartitionName=batch Nodes=dev[9\-17]  MinNodes=4
.br
PartitionName=long Nodes=dev[9\-17] MaxTime=120 AllowGroups=admin

.SH "FILE AND DIRECTORY PERMISSIONS"
There are three classes of files:
Files used by \fBslurmctld\fR must be accessible by user \fBSlurmUser\fR
and accessible by the primary and backup control machines.
Files used by \fBslurmd\fR must be accessible by user root and
accessible from every compute node.
A few files need to be accessible by normal users on all login and
compute nodes.
While many files and directories are listed below, most of them will
not be used with most configurations.
.TP
\fBAccountingStorageLoc\fR
If this specifies a file, it must be writable by user \fBSlurmUser\fR.
The file must be accessible by the primary and backup control machines.
It is recommended that the file be readable by all users from login and
compute nodes.
.TP
\fBEpilog\fR
Must be executable by user root.
It is recommended that the file be readable by all users.
The file must exist on every compute node.
.TP
\fBEpilogSlurmctld\fR
Must be executable by user \fBSlurmUser\fR.
It is recommended that the file be readable by all users.
The file must be accessible by the primary and backup control machines.
.TP
\fBHealthCheckProgram\fR
Must be executable by user root.
It is recommended that the file be readable by all users.
The file must exist on every compute node.
.TP
\fBJobCheckpointDir\fR
Must be writable by user \fBSlurmUser\fR and no other users.
The file must be accessible by the primary and backup control machines.
.TP
\fBJobCompLoc\fR
If this specifies a file, it must be writable by user \fBSlurmUser\fR.
The file must be accessible by the primary and backup control machines.
.TP
\fBJobCredentialPrivateKey\fR
Must be readable only by user \fBSlurmUser\fR and writable by no other users.
The file must be accessible by the primary and backup control machines.
.TP
\fBJobCredentialPublicCertificate\fR
Readable to all users on all nodes.
Must not be writable by regular users.
.TP
\fBMailProg\fR
Must be executable by user \fBSlurmUser\fR.
Must not be writable by regular users.
The file must be accessible by the primary and backup control machines.
.TP
\fBProlog\fR
Must be executable by user root.
It is recommended that the file be readable by all users.
The file must exist on every compute node.
.TP
\fBPrologSlurmctld\fR
Must be executable by user \fBSlurmUser\fR.
It is recommended that the file be readable by all users.
The file must be accessible by the primary and backup control machines.
.TP
\fBResumeProgram\fR
Must be executable by user \fBSlurmUser\fR.
The file must be accessible by the primary and backup control machines.
.TP
\fBSallocDefaultCommand\fR
Must be executable by all users.
The file must exist on every login and compute node.
.TP
\fBslurm.conf\fR
Readable to all users on all nodes.
Must not be writable by regular users.
.TP
\fBSlurmctldLogFile\fR
Must be writable by user \fBSlurmUser\fR.
The file must be accessible by the primary and backup control machines.
.TP
\fBSlurmctldPidFile\fR
Must be writable by user root.
Preferably writable and removable by \fBSlurmUser\fR.
The file must be accessible by the primary and backup control machines.
.TP
\fBSlurmdLogFile\fR
Must be writable by user root.
A distinct file must exist on each compute node.
.TP
\fBSlurmdPidFile\fR
Must be writable by user root.
A distinct file must exist on each compute node.
.TP
\fBSlurmdSpoolDir\fR
Must be writable by user root.
A distinct file must exist on each compute node.
.TP
\fBSrunEpilog\fR
Must be executable by all users.
The file must exist on every login and compute node.
.TP
\fBSrunProlog\fR
Must be executable by all users.
The file must exist on every login and compute node.
.TP
\fBStateSaveLocation\fR
Must be writable by user \fBSlurmUser\fR.
The file must be accessible by the primary and backup control machines.
.TP
\fBSuspendProgram\fR
Must be executable by user \fBSlurmUser\fR.
The file must be accessible by the primary and backup control machines.
.TP
\fBTaskEpilog\fR
Must be executable by all users.
The file must exist on every compute node.
.TP
\fBTaskProlog\fR
Must be executable by all users.
The file must exist on every compute node.
.TP
\fBUnkillableStepProgram\fR
Must be executable by user \fBSlurmUser\fR.
The file must be accessible by the primary and backup control machines.

.SH "LOGGING"
.LP
Note that while SLURM daemons create log files and other files as needed,
it treats the lack of parent directories as a fatal error.
This prevents the daemons from running if critical file systems are
not mounted and will minimize the risk of cold\-starting (starting
without preserving jobs).
.LP
Log files and job accounting files,
may need to be created/owned by the "SlurmUser" uid to be successfully
accessed.  Use the "chown" and "chmod" commands to set the ownership
and permissions appropriately.
See the section \fBFILE AND DIRECTORY PERMISSIONS\fR for information
about the various files and directories used by SLURM.
.LP
It is recommended that the logrotate utility be used to insure that
various log files do not become too large.
This also applies to text files used for accounting,
process tracking, and the slurmdbd log if they are used.
.LP
Here is a sample logrotate configuration. Make appropriate site modifications
and save as /etc/logrotate.d/slurm on all nodes.
See the \fBlogrotate\fR man page for more details.
.LP
##
.br
# SLURM Logrotate Configuration
.br
##
.br
/var/log/slurm/*log {
.br
    compress
.br
    missingok
.br
    nocopytruncate
.br
    nocreate
.br
    nodelaycompress
.br
    nomail
.br
    notifempty
.br
    noolddir
.br
    rotate 5
.br
    sharedscripts
.br
    size=5M
.br
    create 640 slurm root
.br
    postrotate
.br
	/etc/init.d/slurm reconfig
.br
    endscript
.br
}
.br

.SH "COPYING"
Copyright (C) 2002\-2007 The Regents of the University of California.
Copyright (C) 2008\-2010 Lawrence Livermore National Security.
Portions Copyright (C) 2010-2013 SchedMD <http://www.sched\-md.com>.
Produced at Lawrence Livermore National Laboratory (cf, DISCLAIMER).
CODE\-OCEC\-09\-009. All rights reserved.
.LP
This file is part of SLURM, a resource management program.
For details, see <http://slurm.schedmd.com/>.
.LP
SLURM is free software; you can redistribute it and/or modify it under
the terms of the GNU General Public License as published by the Free
Software Foundation; either version 2 of the License, or (at your option)
any later version.
.LP
SLURM is distributed in the hope that it will be useful, but WITHOUT ANY
WARRANTY; without even the implied warranty of MERCHANTABILITY or FITNESS
FOR A PARTICULAR PURPOSE.  See the GNU General Public License for more
details.

.SH "FILES"
/etc/slurm.conf

.SH "SEE ALSO"
.LP
\fBbluegene.conf\fR(5), \fBcgroup.conf\fR(5), \fBgethostbyname\fR (3),
\fBgetrlimit\fR (2), \fBgres.conf\fR(5), \fBgroup\fR (5), \fBhostname\fR (1),
\fBscontrol\fR(1), \fBslurmctld\fR(8), \fBslurmd\fR(8),
\fBslurmdbd\fR(8), \fBslurmdbd.conf\fR(5), \fBsrun(1)\fR,
\fBspank(8)\fR, \fBsyslog\fR (2), \fBtopology.conf\fR(5), \fBwiki.conf\fR(5)<|MERGE_RESOLUTION|>--- conflicted
+++ resolved
@@ -1,8 +1,4 @@
-<<<<<<< HEAD
-.TH "slurm.conf" "17" "March 2013" "slurm.conf 2.6" "Slurm configuration file"
-=======
-.TH "slurm.conf" "5" "December 2012" "slurm.conf 2.5" "Slurm configuration file"
->>>>>>> a52be691
+.TH "slurm.conf" "5" "March 2013" "slurm.conf 2.6" "Slurm configuration file"
 
 .SH "NAME"
 slurm.conf \- Slurm configuration file
