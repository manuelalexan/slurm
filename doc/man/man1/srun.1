--- conflicted
+++ resolved
@@ -2357,11 +2357,7 @@
 \fB\-x\fR, \fB\-\-exclude\fR=<\fIhost1,host2,...\fR or \fIfilename\fR>
 Request that a specific list of hosts not be included in the resources
 allocated to this job. The host list will be assumed to be a filename
-<<<<<<< HEAD
-if it contains a "/"character. This option applies to job and step allocations.
-=======
-if it contains a "/" character. This option applies to job allocations.
->>>>>>> 49b6439f
+if it contains a "/" character. This option applies to job and step allocations.
 
 .TP
 \fB\-\-x11\fR[=<\fIall\fR|\fIfirst\fR|\fIlast\fR>]
