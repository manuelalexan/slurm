/*****************************************************************************\
 *  step_mgr.c - manage the job step information of slurm
 *****************************************************************************
 *  Copyright (C) 2002-2007 The Regents of the University of California.
 *  Copyright (C) 2008-2010 Lawrence Livermore National Security.
 *  Copyright (C) 2012-2013 SchedMD LLC.
 *  Produced at Lawrence Livermore National Laboratory (cf, DISCLAIMER).
 *  Written by Morris Jette <jette1@llnl.gov>, et. al.
 *  CODE-OCEC-09-009. All rights reserved.
 *
 *  This file is part of SLURM, a resource management program.
 *  For details, see <http://slurm.schedmd.com/>.
 *  Please also read the included file: DISCLAIMER.
 *
 *  SLURM is free software; you can redistribute it and/or modify it under
 *  the terms of the GNU General Public License as published by the Free
 *  Software Foundation; either version 2 of the License, or (at your option)
 *  any later version.
 *
 *  In addition, as a special exception, the copyright holders give permission
 *  to link the code of portions of this program with the OpenSSL library under
 *  certain conditions as described in each individual source file, and
 *  distribute linked combinations including the two. You must obey the GNU
 *  General Public License in all respects for all of the code used other than
 *  OpenSSL. If you modify file(s) with this exception, you may extend this
 *  exception to your version of the file(s), but you are not obligated to do
 *  so. If you do not wish to do so, delete this exception statement from your
 *  version.  If you delete this exception statement from all source files in
 *  the program, then also delete it here.
 *
 *  SLURM is distributed in the hope that it will be useful, but WITHOUT ANY
 *  WARRANTY; without even the implied warranty of MERCHANTABILITY or FITNESS
 *  FOR A PARTICULAR PURPOSE.  See the GNU General Public License for more
 *  details.
 *
 *  You should have received a copy of the GNU General Public License along
 *  with SLURM; if not, write to the Free Software Foundation, Inc.,
 *  51 Franklin Street, Fifth Floor, Boston, MA 02110-1301  USA.
\*****************************************************************************/

#ifdef HAVE_CONFIG_H
#  include "config.h"
#endif

#include <time.h>
#include <ctype.h>
#include <errno.h>
#include <signal.h>
#include <stdio.h>
#include <stdlib.h>
#include <sys/types.h>
#include <sys/param.h>
#include <string.h>
#include <strings.h>
#include <unistd.h>

#include "slurm/slurm_errno.h"

#include "src/common/assoc_mgr.h"
#include "src/common/bitstring.h"
#include "src/common/checkpoint.h"
#include "src/common/forward.h"
#include "src/common/gres.h"
#include "src/common/node_select.h"
#include "src/common/slurm_accounting_storage.h"
#include "src/common/slurm_jobacct_gather.h"
#include "src/common/slurm_protocol_interface.h"
#include "src/common/switch.h"
#include "src/common/xstring.h"
#include "src/common/slurm_ext_sensors.h"

#include "src/slurmctld/agent.h"
#include "src/slurmctld/locks.h"
#include "src/slurmctld/node_scheduler.h"
#include "src/slurmctld/port_mgr.h"
#include "src/slurmctld/slurmctld.h"
#include "src/slurmctld/srun_comm.h"

#define MAX_RETRIES 10

static void _build_pending_step(struct job_record  *job_ptr,
				job_step_create_request_msg_t *step_specs);
static int  _count_cpus(struct job_record *job_ptr, bitstr_t *bitmap,
			uint32_t *usable_cpu_cnt);
static struct step_record * _create_step_record(struct job_record *job_ptr);
static void _dump_step_layout(struct step_record *step_ptr);
static void _free_step_rec(struct step_record *step_ptr);
static bool _is_mem_resv(void);
static int  _opt_cpu_cnt(uint32_t step_min_cpus, bitstr_t *node_bitmap,
			 uint32_t *usable_cpu_cnt);
static int  _opt_node_cnt(uint32_t step_min_nodes, uint32_t step_max_nodes,
			  int nodes_avail, int nodes_picked_cnt);
static void _pack_ctld_job_step_info(struct step_record *step, Buf buffer,
				     uint16_t protocol_version);
static bitstr_t * _pick_step_nodes(struct job_record *job_ptr,
				   job_step_create_request_msg_t *step_spec,
				   List step_gres_list, int cpus_per_task,
				   uint32_t node_count,
				   dynamic_plugin_data_t *select_jobinfo,
				   int *return_code);
static bitstr_t *_pick_step_nodes_cpus(struct job_record *job_ptr,
				       bitstr_t *nodes_bitmap, int node_cnt,
				       int cpu_cnt, uint32_t *usable_cpu_cnt);
static hostlist_t _step_range_to_hostlist(struct step_record *step_ptr,
				uint32_t range_first, uint32_t range_last);
static int _step_hostname_to_inx(struct step_record *step_ptr,
				char *node_name);
static void _step_dealloc_lps(struct step_record *step_ptr);

/* Determine how many more CPUs are required for a job step */
static int  _opt_cpu_cnt(uint32_t step_min_cpus, bitstr_t *node_bitmap,
			 uint32_t *usable_cpu_cnt)
{
	int rem_cpus = step_min_cpus;
	int first_bit, last_bit, i;

	if (!node_bitmap)
		return rem_cpus;
	xassert(usable_cpu_cnt);
	first_bit = bit_ffs(node_bitmap);
	if (first_bit >= 0)
		last_bit = bit_fls(node_bitmap);
	else
		last_bit = first_bit - 1;
	for (i = first_bit; i <= last_bit; i++) {
		if (!bit_test(node_bitmap, i))
			continue;
		if (usable_cpu_cnt[i] >= rem_cpus)
			return 0;
		rem_cpus -= usable_cpu_cnt[i];
	}

	return rem_cpus;
}

/* Select the optimal node count for a job step based upon it's min and
 * max target, available resources, and nodes already picked */
static int _opt_node_cnt(uint32_t step_min_nodes, uint32_t step_max_nodes,
			 int nodes_avail, int nodes_picked_cnt)
{
	int target_node_cnt;

	if ((step_max_nodes > step_min_nodes) && (step_max_nodes != NO_VAL))
		target_node_cnt = step_max_nodes;
	else
		target_node_cnt = step_min_nodes;
	if (target_node_cnt > nodes_picked_cnt)
		target_node_cnt -= nodes_picked_cnt;
	else
		target_node_cnt = 0;
	if (nodes_avail < target_node_cnt)
		target_node_cnt = nodes_avail;

	return target_node_cnt;
}

/*
 * _create_step_record - create an empty step_record for the specified job.
 * IN job_ptr - pointer to job table entry to have step record added
 * RET a pointer to the record or NULL if error
 * NOTE: allocates memory that should be xfreed with delete_step_record
 */
static struct step_record * _create_step_record(struct job_record *job_ptr)
{
	struct step_record *step_ptr;

	xassert(job_ptr);
	/* NOTE: Reserve highest step ID values for NO_VAL and
	 * SLURM_BATCH_SCRIPT */
	if (job_ptr->next_step_id >= 0xfffffff0) {
		/* avoid step records in the accounting database */
		info("job %u has reached step id limit", job_ptr->job_id);
		return NULL;
	}

	step_ptr = (struct step_record *) xmalloc(sizeof(struct step_record));

	last_job_update = time(NULL);
	step_ptr->job_ptr    = job_ptr;
	step_ptr->exit_code  = NO_VAL;
	step_ptr->time_limit = INFINITE;
	step_ptr->jobacct    = jobacctinfo_create(NULL);
	step_ptr->requid     = -1;
	step_ptr->start_protocol_ver = SLURM_PROTOCOL_VERSION;

	(void) list_append (job_ptr->step_list, step_ptr);

	return step_ptr;
}

/* The step with a state of PENDING is used as a placeholder for a host and
 * port that can be used to wake a pending srun as soon another step ends */
static void _build_pending_step(struct job_record *job_ptr,
				job_step_create_request_msg_t *step_specs)
{
	struct step_record *step_ptr;

	if ((step_specs->host == NULL) || (step_specs->port == 0))
		return;

	step_ptr = _create_step_record(job_ptr);
	if (step_ptr == NULL)
		return;

	step_ptr->cpu_count	= step_specs->num_tasks;
	step_ptr->port		= step_specs->port;
	step_ptr->host		= xstrdup(step_specs->host);
	step_ptr->state		= JOB_PENDING;
	step_ptr->step_id	= SLURM_EXTERN_CONT;
	if (job_ptr->node_bitmap)
		step_ptr->step_node_bitmap = bit_copy(job_ptr->node_bitmap);
	step_ptr->time_last_active = time(NULL);

}

static void _internal_step_complete(struct job_record *job_ptr,
				    struct step_record *step_ptr)
{
	jobacct_storage_g_step_complete(acct_db_conn, step_ptr);
	if (step_ptr->step_id != SLURM_EXTERN_CONT) {
		job_ptr->derived_ec = MAX(job_ptr->derived_ec,
					  step_ptr->exit_code);

		/* This operations are needed for Cray systems and also provide
		 * a cleaner state for requeued jobs. */
		step_ptr->state = JOB_COMPLETING;
		select_g_step_finish(step_ptr);
#if !defined(HAVE_NATIVE_CRAY) && !defined(HAVE_CRAY_NETWORK)
		/* On native Cray, post_job_step is called after NHC completes.
		 * IF SIMULATING A CRAY THIS NEEDS TO BE COMMENTED OUT!!!! */
		post_job_step(step_ptr);
#endif
	}
}

/*
 * delete_step_records - Delete step record for specified job_ptr.
 * This function is called when a step fails to run to completion. For example,
 * when the job is killed due to reaching its time limit or allocated nodes
 * go DOWN.
 * IN job_ptr - pointer to job table entry to have step records removed
 */
extern void delete_step_records (struct job_record *job_ptr)
{
	ListIterator step_iterator;
	struct step_record *step_ptr;

	xassert(job_ptr);

	last_job_update = time(NULL);
	step_iterator = list_iterator_create(job_ptr->step_list);
	while ((step_ptr = (struct step_record *) list_next (step_iterator))) {
		/* Only check if not a pending step */
		if (step_ptr->step_id != SLURM_EXTERN_CONT) {
			uint16_t cleaning = 0;
			select_g_select_jobinfo_get(step_ptr->select_jobinfo,
						    SELECT_JOBDATA_CLEANING,
						    &cleaning);
			if (cleaning)	/* Step already in cleanup. */
				continue;
			/* _internal_step_complete() will purge step record */
			_internal_step_complete(job_ptr, step_ptr);
		} else {
			_internal_step_complete(job_ptr, step_ptr);
			list_remove (step_iterator);
			_free_step_rec(step_ptr);
		}
	}
	list_iterator_destroy(step_iterator);
}

/*
 * step_list_purge - Simple purge of a job's step list records. No testing is
 *	performed to insure the step records has no active references.
 * IN job_ptr - pointer to job table entry to have step records removed
 */
extern void step_list_purge(struct job_record *job_ptr)
{
	ListIterator step_iterator;
	struct step_record *step_ptr;

	xassert(job_ptr);
	if (job_ptr->step_list == NULL)
		return;

	step_iterator = list_iterator_create(job_ptr->step_list);
	while ((step_ptr = (struct step_record *) list_next (step_iterator))) {
		list_remove (step_iterator);
		_free_step_rec(step_ptr);
	}
	list_iterator_destroy(step_iterator);
	list_destroy(job_ptr->step_list);
}

/* _free_step_rec - delete a step record's data structures */
static void _free_step_rec(struct step_record *step_ptr)
{
/* FIXME: If job step record is preserved after completion,
 * the switch_g_job_step_complete() must be called upon completion
 * and not upon record purging. Presently both events occur
 * simultaneously. */
	if (step_ptr->switch_job) {
		switch_g_job_step_complete(step_ptr->switch_job,
					   step_ptr->step_layout->node_list);
		switch_g_free_jobinfo (step_ptr->switch_job);
	}
	resv_port_free(step_ptr);
	checkpoint_free_jobinfo (step_ptr->check_job);

	xfree(step_ptr->host);
	xfree(step_ptr->name);
	slurm_step_layout_destroy(step_ptr->step_layout);
	jobacctinfo_destroy(step_ptr->jobacct);
	FREE_NULL_BITMAP(step_ptr->core_bitmap_job);
	FREE_NULL_BITMAP(step_ptr->exit_node_bitmap);
	FREE_NULL_BITMAP(step_ptr->step_node_bitmap);
	xfree(step_ptr->resv_port_array);
	xfree(step_ptr->resv_ports);
	xfree(step_ptr->network);
	xfree(step_ptr->ckpt_dir);
	xfree(step_ptr->gres);
	if (step_ptr->gres_list)
		list_destroy(step_ptr->gres_list);
	select_g_select_jobinfo_free(step_ptr->select_jobinfo);
	xfree(step_ptr->tres_alloc_str);
	xfree(step_ptr->tres_fmt_alloc_str);
	xfree(step_ptr->ext_sensors);
	step_ptr->job_ptr = NULL;
	xfree(step_ptr);
}

/*
 * delete_step_record - delete record for job step for specified job_ptr
 *	and step_id
 * IN job_ptr - pointer to job table entry to have step record removed
 * IN step_id - id of the desired job step
 * RET 0 on success, errno otherwise
 */
int
delete_step_record (struct job_record *job_ptr, uint32_t step_id)
{
	ListIterator step_iterator;
	struct step_record *step_ptr;
	int error_code;
	uint16_t cleaning = 0;

	xassert(job_ptr);
	error_code = ENOENT;
	if (!job_ptr->step_list)
		return error_code;

	last_job_update = time(NULL);
	step_iterator = list_iterator_create (job_ptr->step_list);
	while ((step_ptr = (struct step_record *) list_next (step_iterator))) {
		if (step_ptr->step_id != step_id)
			continue;

		error_code = 0;
		select_g_select_jobinfo_get(step_ptr->select_jobinfo,
					    SELECT_JOBDATA_CLEANING,
					    &cleaning);
		if (cleaning)	/* Step clean-up in progress. */
			break;
		list_remove(step_iterator);
		_free_step_rec(step_ptr);
		break;
	}
	list_iterator_destroy(step_iterator);

	return error_code;
}


/*
 * dump_step_desc - dump the incoming step initiate request message
 * IN step_spec - job step request specification from RPC
 */
void
dump_step_desc(job_step_create_request_msg_t *step_spec)
{
	uint32_t mem_value = step_spec->pn_min_memory;
	char *mem_type = "node";

	if (mem_value & MEM_PER_CPU) {
		mem_value &= (~MEM_PER_CPU);
		mem_type   = "cpu";
	}

	if (slurmctld_conf.debug_flags & DEBUG_FLAG_CPU_FREQ) {
		info("StepDesc: user_id=%u job_id=%u "
		     "cpu_freq_gov=%u cpu_freq_max=%u cpu_freq_min=%u",
		     step_spec->user_id, step_spec->job_id,
		     step_spec->cpu_freq_gov, step_spec->cpu_freq_max,
		     step_spec->cpu_freq_min);
	}
	debug3("StepDesc: user_id=%u job_id=%u node_count=%u-%u cpu_count=%u "
	       "num_tasks=%u",
	       step_spec->user_id, step_spec->job_id,
	       step_spec->min_nodes, step_spec->max_nodes,
	       step_spec->cpu_count, step_spec->num_tasks);
	debug3("   cpu_freq_gov=%u cpu_freq_max=%u cpu_freq_min=%u "
	       "relative=%u task_dist=0x%X plane=%u",
	       step_spec->cpu_freq_gov, step_spec->cpu_freq_max,
	       step_spec->cpu_freq_min, step_spec->relative,
	       step_spec->task_dist, step_spec->plane_size);
	debug3("   node_list=%s  constraints=%s",
	       step_spec->node_list, step_spec->features);
	debug3("   host=%s port=%u name=%s network=%s exclusive=%u",
	       step_spec->host, step_spec->port, step_spec->name,
	       step_spec->network, step_spec->exclusive);
	debug3("   checkpoint-dir=%s checkpoint_int=%u",
	       step_spec->ckpt_dir, step_spec->ckpt_interval);
	debug3("   mem_per_%s=%u resv_port_cnt=%u immediate=%u no_kill=%u",
	       mem_type, mem_value, step_spec->resv_port_cnt,
	       step_spec->immediate, step_spec->no_kill);
	debug3("   overcommit=%d time_limit=%u gres=%s",
	       step_spec->overcommit, step_spec->time_limit, step_spec->gres);
}


/*
 * find_step_record - return a pointer to the step record with the given
 *	job_id and step_id
 * IN job_ptr - pointer to job table entry to have step record added
 * IN step_id - id of the desired job step or NO_VAL for first one
 * RET pointer to the job step's record, NULL on error
 */
struct step_record *
find_step_record(struct job_record *job_ptr, uint32_t step_id)
{
	ListIterator step_iterator;
	struct step_record *step_ptr;

	if (job_ptr == NULL)
		return NULL;

	step_iterator = list_iterator_create (job_ptr->step_list);
	while ((step_ptr = (struct step_record *) list_next (step_iterator))) {
		if ((step_ptr->step_id == step_id) || (step_id == NO_VAL))
			break;
	}
	list_iterator_destroy (step_iterator);

	return step_ptr;
}


/*
 * job_step_signal - signal the specified job step
 * IN job_id - id of the job to be cancelled
 * IN step_id - id of the job step to be cancelled
 * IN signal - user id of user issuing the RPC
 * IN uid - user id of user issuing the RPC
 * RET 0 on success, otherwise ESLURM error code
 * global: job_list - pointer global job list
 *	last_job_update - time of last job table update
 */
int job_step_signal(uint32_t job_id, uint32_t step_id,
		    uint16_t signal, uid_t uid)
{
	struct job_record *job_ptr;
	struct step_record *step_ptr, step_rec;
	int rc = SLURM_SUCCESS;
	static bool notify_slurmd = true;
	static int notify_srun = -1;
	static bool front_end = false;

	if (notify_srun == -1) {
		char *launch_type = slurm_get_launch_type();
		/* do this for all but slurm (poe, aprun, etc...) */
		if (strcmp(launch_type, "launch/slurm")) {
			notify_srun = 1;
			notify_slurmd = false;
		} else
			notify_srun = 0;
		xfree(launch_type);
	}

	job_ptr = find_job_record(job_id);
	if (job_ptr == NULL) {
		error("job_step_signal: invalid job id %u", job_id);
		return ESLURM_INVALID_JOB_ID;
	}

	if (IS_JOB_FINISHED(job_ptr)) {
		rc = ESLURM_ALREADY_DONE;
		if (signal != SIG_NODE_FAIL)
			return rc;
	} else if (!IS_JOB_RUNNING(job_ptr)) {
		verbose("job_step_signal: step %u.%u can not be sent signal "
			"%u from state=%s", job_id, step_id, signal,
			job_state_string(job_ptr->job_state));
		if (signal != SIG_NODE_FAIL)
			return ESLURM_TRANSITION_STATE_NO_UPDATE;
	}

	if ((job_ptr->user_id != uid) && (uid != 0) && (uid != getuid())) {
		error("Security violation, JOB_CANCEL RPC from uid %d",
		      uid);
		return ESLURM_USER_ID_MISSING;
	}

	step_ptr = find_step_record(job_ptr, step_id);
	if (step_ptr == NULL) {
		if (signal != SIG_NODE_FAIL) {
			info("job_step_signal step %u.%u not found",
			     job_id, step_id);
			return ESLURM_INVALID_JOB_ID;
		}
		if (job_ptr->node_bitmap == NULL) {
			/* Job state has already been cleared for requeue.
			 * This indicates that all nodes are already down.
			 * Rely upon real-time server to manage cnodes state */
			info("%s: job %u already requeued, can not down cnodes",
			     __func__, job_id);
			return ESLURM_ALREADY_DONE;
		}
		/* If we get a node fail signal, down the cnodes to avoid
		 * allocating them to another job. */
		debug("job_step_signal step %u.%u not found, but got "
		      "SIG_NODE_FAIL, so failing all nodes in allocation.",
		      job_id, step_id);
		memset(&step_rec, 0, sizeof(struct step_record));
		step_rec.step_id = NO_VAL;
		step_rec.job_ptr = job_ptr;
		step_rec.select_jobinfo = job_ptr->select_jobinfo;
		step_rec.step_node_bitmap = job_ptr->node_bitmap;
		step_ptr = &step_rec;
		rc = ESLURM_ALREADY_DONE;
	}

	/* If SIG_NODE_FAIL codes through it means we had nodes failed
	 * so handle that in the select plugin and switch the signal
	 * to KILL afterwards.
	 */
	if (signal == SIG_NODE_FAIL) {
		select_g_fail_cnode(step_ptr);
		signal = SIGKILL;
		if (rc != SLURM_SUCCESS)
			return rc;
	}
	if (notify_srun)
		srun_step_signal(step_ptr, signal);

	/* save user ID of the one who requested the job be cancelled */
	if (signal == SIGKILL) {
		step_ptr->requid = uid;
		srun_step_complete(step_ptr);
	}

#ifdef HAVE_FRONT_END
	front_end = true;
#endif
	/* Never signal tasks on a front_end system if we aren't
	 * suppose to notify the slurmd (i.e. BGQ and Cray) */
	if (front_end && !notify_slurmd) {
	} else if ((signal == SIGKILL) || notify_slurmd)
		signal_step_tasks(step_ptr, signal, REQUEST_SIGNAL_TASKS);

	return SLURM_SUCCESS;
}

/*
 * signal_step_tasks - send specific signal to specific job step
 * IN step_ptr - step record pointer
 * IN signal - signal to send
 * IN msg_type - message type to send
 */
void signal_step_tasks(struct step_record *step_ptr, uint16_t signal,
		       slurm_msg_type_t msg_type)
{
#ifndef HAVE_FRONT_END
	int i;
#endif
	kill_tasks_msg_t *kill_tasks_msg;
	agent_arg_t *agent_args = NULL;

	xassert(step_ptr);
	agent_args = xmalloc(sizeof(agent_arg_t));
	agent_args->msg_type = msg_type;
	agent_args->retry    = 1;
	agent_args->hostlist = hostlist_create(NULL);
	kill_tasks_msg = xmalloc(sizeof(kill_tasks_msg_t));
	kill_tasks_msg->job_id      = step_ptr->job_ptr->job_id;
	kill_tasks_msg->job_step_id = step_ptr->step_id;
	kill_tasks_msg->signal      = signal;

#ifdef HAVE_FRONT_END
	xassert(step_ptr->job_ptr->batch_host);
	if (step_ptr->job_ptr->front_end_ptr)
		agent_args->protocol_version =
			step_ptr->job_ptr->front_end_ptr->protocol_version;
	hostlist_push_host(agent_args->hostlist, step_ptr->job_ptr->batch_host);
	agent_args->node_count = 1;
#else
	agent_args->protocol_version = SLURM_PROTOCOL_VERSION;
	for (i = 0; i < node_record_count; i++) {
		if (bit_test(step_ptr->step_node_bitmap, i) == 0)
			continue;
		if (agent_args->protocol_version >
		    node_record_table_ptr[i].protocol_version)
			agent_args->protocol_version =
				node_record_table_ptr[i].protocol_version;
		hostlist_push_host(agent_args->hostlist,
				   node_record_table_ptr[i].name);
		agent_args->node_count++;
	}
#endif

	if (agent_args->node_count == 0) {
		xfree(kill_tasks_msg);
		hostlist_destroy(agent_args->hostlist);
		xfree(agent_args);
		return;
	}

	agent_args->msg_args = kill_tasks_msg;
	agent_queue_request(agent_args);
	return;
}

/*
 * signal_step_tasks_on_node - send specific signal to specific job step
 *                             on a specific node.
 * IN node_name - name of node on which to signal tasks
 * IN step_ptr - step record pointer
 * IN signal - signal to send
 * IN msg_type - message type to send
 */
void signal_step_tasks_on_node(char* node_name, struct step_record *step_ptr,
			       uint16_t signal, slurm_msg_type_t msg_type)
{
	kill_tasks_msg_t *kill_tasks_msg;
	agent_arg_t *agent_args = NULL;

	xassert(step_ptr);
	agent_args = xmalloc(sizeof(agent_arg_t));
	agent_args->msg_type = msg_type;
	agent_args->retry    = 1;
#ifdef HAVE_FRONT_END
	xassert(step_ptr->job_ptr->batch_host);
	agent_args->node_count++;
	if (step_ptr->job_ptr->front_end_ptr)
		agent_args->protocol_version =
			step_ptr->job_ptr->front_end_ptr->protocol_version;
	agent_args->hostlist = hostlist_create(step_ptr->job_ptr->batch_host);
	if (!agent_args->hostlist)
		fatal("Invalid batch_host: %s", step_ptr->job_ptr->batch_host);
#else
	struct node_record *node_ptr;
	if ((node_ptr = find_node_record(node_name)))
		agent_args->protocol_version = node_ptr->protocol_version;
	agent_args->node_count++;
	agent_args->hostlist = hostlist_create(node_name);
	if (!agent_args->hostlist)
		fatal("Invalid node_name: %s", node_name);
#endif
	kill_tasks_msg = xmalloc(sizeof(kill_tasks_msg_t));
	kill_tasks_msg->job_id      = step_ptr->job_ptr->job_id;
	kill_tasks_msg->job_step_id = step_ptr->step_id;
	kill_tasks_msg->signal      = signal;
	agent_args->msg_args = kill_tasks_msg;
	agent_queue_request(agent_args);
	return;
}

/* A step just completed, signal srun processes with pending steps to retry */
static void _wake_pending_steps(struct job_record *job_ptr)
{
	ListIterator step_iterator;
	struct step_record *step_ptr;
	int start_count = 0;
	time_t max_age = time(NULL) - 60;   /* Wake step after 60 seconds */

	if (!IS_JOB_RUNNING(job_ptr))
		return;

	if (!job_ptr->step_list)
		return;

	/* We do not know which steps can use currently available resources.
	 * Try to start a bit more based upon step sizes. Effectiveness
	 * varies with step sizes, constraints and order. */
	step_iterator = list_iterator_create(job_ptr->step_list);
	while ((step_ptr = (struct step_record *) list_next (step_iterator))) {
		if ((step_ptr->state == JOB_PENDING) &&
		    ((start_count < 8) ||
		     (step_ptr->time_last_active <= max_age))) {
			srun_step_signal(step_ptr, 0);
			list_remove (step_iterator);
			/* Step never started, no need to check
			 * SELECT_JOBDATA_CLEANING. */
			_free_step_rec(step_ptr);
			start_count++;
		}
	}
	list_iterator_destroy (step_iterator);
}

/*
 * job_step_complete - note normal completion the specified job step
 * IN job_id - id of the job to be completed
 * IN step_id - id of the job step to be completed
 * IN uid - user id of user issuing the RPC
 * IN requeue - job should be run again if possible
 * IN job_return_code - job's return code, if set then set state to JOB_FAILED
 * RET 0 on success, otherwise ESLURM error code
 * global: job_list - pointer global job list
 *	last_job_update - time of last job table update
 */
int job_step_complete(uint32_t job_id, uint32_t step_id, uid_t uid,
		      bool requeue, uint32_t job_return_code)
{
	struct job_record *job_ptr;
	struct step_record *step_ptr;
	uint16_t cleaning = 0;

	job_ptr = find_job_record(job_id);
	if (job_ptr == NULL) {
		info("job_step_complete: invalid job id %u", job_id);
		return ESLURM_INVALID_JOB_ID;
	}

	if ((job_ptr->user_id != uid) && (uid != 0) && (uid != getuid())) {
		error("Security violation, JOB_COMPLETE RPC from uid %d",
		      uid);
		return ESLURM_USER_ID_MISSING;
	}

	step_ptr = find_step_record(job_ptr, step_id);
	if (step_ptr == NULL)
		return ESLURM_INVALID_JOB_ID;

	if (step_ptr->step_id == SLURM_EXTERN_CONT)
		return SLURM_SUCCESS;

	/* If the job is already cleaning we have already been here
	 * before, so just return. */
	select_g_select_jobinfo_get(step_ptr->select_jobinfo,
				    SELECT_JOBDATA_CLEANING,
				    &cleaning);
	if (cleaning) {	/* Step hasn't finished cleanup yet. */
		debug("%s: Cleaning flag already set for "
		      "job step %u.%u, no reason to cleanup again.",
		      __func__, step_ptr->step_id, step_ptr->job_ptr->job_id);
		return SLURM_SUCCESS;
	}

	_internal_step_complete(job_ptr, step_ptr);

	last_job_update = time(NULL);

	return SLURM_SUCCESS;
}

/* Pick nodes to be allocated to a job step. If a CPU count is also specified,
 * then select nodes with a sufficient CPU count.
 * IN job_ptr - job to contain step allocation
 * IN/OUT node_bitmap - nodes available (IN), selectect for use (OUT)
 * IN node_cnt - step node count specification
 * IN cpu_cnt - step CPU count specification
 * IN usable_cpu_cnt - count of usable CPUs on each node in node_bitmap
 */
static bitstr_t *_pick_step_nodes_cpus(struct job_record *job_ptr,
				       bitstr_t *nodes_bitmap, int node_cnt,
				       int cpu_cnt, uint32_t *usable_cpu_cnt)
{
	bitstr_t *picked_node_bitmap = NULL;
	int *usable_cpu_array;
	int first_bit, last_bit;
	int cpu_target;	/* Target number of CPUs per allocated node */
	int rem_nodes, rem_cpus, save_rem_nodes, save_rem_cpus;
	int i;

	xassert(node_cnt > 0);
	xassert(nodes_bitmap);
	xassert(usable_cpu_cnt);
	cpu_target = (cpu_cnt + node_cnt - 1) / node_cnt;
	if (cpu_target > 1024)
		info("_pick_step_nodes_cpus: high cpu_target (%d)",cpu_target);
	if ((cpu_cnt <= node_cnt) || (cpu_target > 1024))
		return bit_pick_cnt(nodes_bitmap, node_cnt);

	/* Need to satisfy both a node count and a cpu count */
	picked_node_bitmap = bit_alloc(node_record_count);
	usable_cpu_array = xmalloc(sizeof(int) * cpu_target);
	rem_nodes = node_cnt;
	rem_cpus  = cpu_cnt;
	first_bit = bit_ffs(nodes_bitmap);
	if (first_bit >= 0)
		last_bit  = bit_fls(nodes_bitmap);
	else
		last_bit = first_bit - 1;
	for (i = first_bit; i <= last_bit; i++) {
		if (!bit_test(nodes_bitmap, i))
			continue;
		if (usable_cpu_cnt[i] < cpu_target) {
			usable_cpu_array[usable_cpu_cnt[i]]++;
			continue;
		}
		bit_set(picked_node_bitmap, i);
		rem_cpus -= usable_cpu_cnt[i];
		rem_nodes--;
		if ((rem_cpus <= 0) && (rem_nodes <= 0)) {
			/* Satisfied request */
			xfree(usable_cpu_array);
			return picked_node_bitmap;
		}
		if (rem_nodes == 0) {	/* Reached node limit, not CPU limit */
			xfree(usable_cpu_array);
			bit_free(picked_node_bitmap);
			return NULL;
		}
	}

	/* Need more resources. Determine what CPU counts per node to use */
	save_rem_nodes = rem_nodes;
	save_rem_cpus  = rem_cpus;
	usable_cpu_array[0] = 0;
	for (i = (cpu_target - 1); i > 0; i--) {
		if (usable_cpu_array[i] == 0)
			continue;
		if (usable_cpu_array[i] > rem_nodes)
			usable_cpu_array[i] = rem_nodes;
		if (rem_nodes > 0) {
			rem_nodes -= usable_cpu_array[i];
			rem_cpus  -= (usable_cpu_array[i] * i);
		}
	}
	if ((rem_cpus > 0) || (rem_nodes > 0)){	/* Can not satisfy request */
		xfree(usable_cpu_array);
		bit_free(picked_node_bitmap);
		return NULL;
	}
	rem_nodes = save_rem_nodes;
	rem_cpus  = save_rem_cpus;

	/* Pick nodes with CPU counts below original target */
	for (i = first_bit; i <= last_bit; i++) {
		if (!bit_test(nodes_bitmap, i))
			continue;
		if (usable_cpu_cnt[i] >= cpu_target)
			continue;	/* already picked */
		if (usable_cpu_array[usable_cpu_cnt[i]] == 0)
			continue;
		usable_cpu_array[usable_cpu_cnt[i]]--;
		bit_set(picked_node_bitmap, i);
		rem_cpus -= usable_cpu_cnt[i];
		rem_nodes--;
		if ((rem_cpus <= 0) && (rem_nodes <= 0)) {
			/* Satisfied request */
			xfree(usable_cpu_array);
			return picked_node_bitmap;
		}
		if (rem_nodes == 0)	/* Reached node limit */
			break;
	}

	/* Can not satisfy request */
	xfree(usable_cpu_array);
	bit_free(picked_node_bitmap);
	return NULL;
}

/*
 * _pick_step_nodes - select nodes for a job step that satisfy its requirements
 *	we satisfy the super-set of constraints.
 * IN job_ptr - pointer to job to have new step started
 * IN step_spec - job step specification
 * IN step_gres_list - job step's gres requirement details
 * IN cpus_per_task - NOTE could be zero
 * IN node_count - How many real nodes a select plugin should be looking for
 * OUT return_code - exit code or SLURM_SUCCESS
 * global: node_record_table_ptr - pointer to global node table
 * NOTE: returns all of a job's nodes if step_spec->node_count == INFINITE
 * NOTE: returned bitmap must be freed by the caller using FREE_NULL_BITMAP()
 */
static bitstr_t *
_pick_step_nodes (struct job_record  *job_ptr,
		  job_step_create_request_msg_t *step_spec,
		  List step_gres_list, int cpus_per_task, uint32_t node_count,
		  dynamic_plugin_data_t *select_jobinfo, int *return_code)
{
	int node_inx, first_bit, last_bit;
	struct node_record *node_ptr;
	bitstr_t *nodes_avail = NULL, *nodes_idle = NULL,
		*select_nodes_avail = NULL;
	bitstr_t *nodes_picked = NULL, *node_tmp = NULL;
	int error_code, nodes_picked_cnt = 0, cpus_picked_cnt = 0;
	int cpu_cnt, i, task_cnt;
	int mem_blocked_nodes = 0, mem_blocked_cpus = 0;
	ListIterator step_iterator;
	struct step_record *step_p;
	job_resources_t *job_resrcs_ptr = job_ptr->job_resrcs;
	uint32_t *usable_cpu_cnt = NULL;

	xassert(job_resrcs_ptr);
	xassert(job_resrcs_ptr->cpus);
	xassert(job_resrcs_ptr->cpus_used);

	*return_code = SLURM_SUCCESS;
	if (job_ptr->node_bitmap == NULL) {
		*return_code = ESLURM_REQUESTED_NODE_CONFIG_UNAVAILABLE;
		return NULL;
	}

	if (step_spec->max_nodes == 0)
		step_spec->max_nodes = job_ptr->node_cnt;

	if (step_spec->max_nodes < step_spec->min_nodes) {
		*return_code = ESLURM_INVALID_NODE_COUNT;
		return NULL;
	}

	/* If we have a select plugin that figures this out for us
	 * just return.  Else just do the normal operations.
	 */
	if ((nodes_picked = select_g_step_pick_nodes(
		     job_ptr, select_jobinfo, node_count, &select_nodes_avail)))
		return nodes_picked;
#ifdef HAVE_BGQ
	*return_code = ESLURM_NODES_BUSY;
	return NULL;
#endif
	if (!nodes_avail)
		nodes_avail = bit_copy (job_ptr->node_bitmap);
	bit_and (nodes_avail, up_node_bitmap);
	if (step_spec->features) {
		/* We only select for a single feature name here.
		 * Add support for AND, OR, etc. here if desired */
		struct features_record *feat_ptr;
		feat_ptr = list_find_first(feature_list, list_find_feature,
					   (void *) step_spec->features);
		if (feat_ptr && feat_ptr->node_bitmap)
			bit_and(nodes_avail, feat_ptr->node_bitmap);
		else
			bit_nclear(nodes_avail, 0, (bit_size(nodes_avail)-1));
	}

	if (step_spec->pn_min_memory &&
	    ((job_resrcs_ptr->memory_allocated == NULL) ||
	     (job_resrcs_ptr->memory_used == NULL))) {
		error("_pick_step_nodes: job lacks memory allocation details "
		      "to enforce memory limits for job %u", job_ptr->job_id);
		step_spec->pn_min_memory = 0;
	} else if (step_spec->pn_min_memory == MEM_PER_CPU)
		step_spec->pn_min_memory = 0;	/* clear MEM_PER_CPU flag */

	if (job_ptr->next_step_id == 0) {
		if (job_ptr->details && job_ptr->details->prolog_running) {
			*return_code = ESLURM_PROLOG_RUNNING;
			FREE_NULL_BITMAP(nodes_avail);
			FREE_NULL_BITMAP(select_nodes_avail);
			return NULL;
		}
		for (i=bit_ffs(job_ptr->node_bitmap); i<node_record_count;
		     i++) {
			if (!bit_test(job_ptr->node_bitmap, i))
				continue;
			node_ptr = node_record_table_ptr + i;
			if (IS_NODE_POWER_SAVE(node_ptr) ||
			    IS_NODE_FUTURE(node_ptr) ||
			    IS_NODE_NO_RESPOND(node_ptr)) {
				/* Node is/was powered down. Need to wait
				 * for it to start responding again. */
				FREE_NULL_BITMAP(nodes_avail);
				FREE_NULL_BITMAP(select_nodes_avail);
				*return_code = ESLURM_NODES_BUSY;
				/* Update job's end-time to allow for node
				 * boot time. */
				if ((job_ptr->time_limit != INFINITE) &&
				    (!job_ptr->preempt_time)) {
					job_ptr->end_time = time(NULL) +
						(job_ptr->time_limit * 60);
				}
				return NULL;
			}
		}
		job_ptr->job_state &= (~JOB_CONFIGURING);
		debug("Configuration for job %u complete", job_ptr->job_id);
	}

	/* In exclusive mode, just satisfy the processor count.
	 * Do not use nodes that have no unused CPUs or insufficient
	 * unused memory */
	if (step_spec->exclusive) {
		int avail_cpus, avail_tasks, total_cpus, total_tasks, node_inx;
		int i_first, i_last;
		uint32_t avail_mem, total_mem, gres_cnt;
		uint32_t nodes_picked_cnt = 0;
		uint32_t tasks_picked_cnt = 0, total_task_cnt = 0;
		bitstr_t *selected_nodes = NULL, *non_selected_nodes = NULL;
		int *non_selected_tasks = NULL;

		if (step_spec->node_list) {
			error_code = node_name2bitmap(step_spec->node_list,
						      false,
						      &selected_nodes);
			if (error_code) {
				info("_pick_step_nodes: invalid node list (%s) "
				     "for job step %u",
				     step_spec->node_list, job_ptr->job_id);
				FREE_NULL_BITMAP(selected_nodes);
				goto cleanup;
			}
			if (!bit_super_set(selected_nodes,
					   job_ptr->node_bitmap)) {
				info("_pick_step_nodes: selected nodes (%s) "
				     "not in job %u",
				     step_spec->node_list, job_ptr->job_id);
				FREE_NULL_BITMAP(selected_nodes);
				goto cleanup;
			}
			if (!bit_super_set(selected_nodes, up_node_bitmap)) {
				info("_pick_step_nodes: selected nodes (%s) "
				     "are DOWN",
				     step_spec->node_list);
				FREE_NULL_BITMAP(selected_nodes);
				goto cleanup;
			}
			non_selected_nodes = bit_alloc(node_record_count);
			non_selected_tasks = xmalloc(sizeof(int) *
						     node_record_count);
		}

		node_inx = -1;
		i_first = bit_ffs(job_resrcs_ptr->node_bitmap);
		i_last  = bit_fls(job_resrcs_ptr->node_bitmap);
		for (i = i_first; i <= i_last; i++) {
			if (!bit_test(job_resrcs_ptr->node_bitmap, i))
				continue;
			node_inx++;
			if (!bit_test(nodes_avail, i))
				continue;	/* node now DOWN */
			avail_cpus = job_resrcs_ptr->cpus[node_inx] -
				     job_resrcs_ptr->cpus_used[node_inx];
			total_cpus = job_resrcs_ptr->cpus[node_inx];
			if (cpus_per_task > 0) {
				avail_tasks = avail_cpus / cpus_per_task;
				total_tasks = total_cpus / cpus_per_task;
			} else {
				avail_tasks = step_spec->num_tasks;
				total_tasks = step_spec->num_tasks;
			}
			if (_is_mem_resv() &&
			    (step_spec->pn_min_memory & MEM_PER_CPU)) {
				uint32_t mem_use = step_spec->pn_min_memory;
				mem_use &= (~MEM_PER_CPU);

				avail_mem = job_resrcs_ptr->
					memory_allocated[node_inx] -
					job_resrcs_ptr->memory_used[node_inx];
				task_cnt = avail_mem / mem_use;
				if (cpus_per_task > 0)
					task_cnt /= cpus_per_task;
				avail_tasks = MIN(avail_tasks, task_cnt);

				total_mem = job_resrcs_ptr->
					    memory_allocated[node_inx];
				task_cnt = total_mem / mem_use;
				if (cpus_per_task > 0)
					task_cnt /= cpus_per_task;
				total_tasks = MIN(total_tasks, task_cnt);
			} else if (_is_mem_resv() && step_spec->pn_min_memory) {
				uint32_t mem_use = step_spec->pn_min_memory;

				avail_mem = job_resrcs_ptr->
					memory_allocated[node_inx] -
					job_resrcs_ptr->memory_used[node_inx];
				if (avail_mem < mem_use)
					avail_tasks = 0;

				total_mem = job_resrcs_ptr->
					    memory_allocated[node_inx];
				if (total_mem < mem_use)
					total_tasks = 0;
			}

			gres_cnt = gres_plugin_step_test(step_gres_list,
							 job_ptr->gres_list,
							 node_inx, false,
							 job_ptr->job_id,
							 NO_VAL);
			if ((gres_cnt != NO_VAL) && (cpus_per_task > 0))
				gres_cnt /= cpus_per_task;
			avail_tasks = MIN(avail_tasks, gres_cnt);
			gres_cnt = gres_plugin_step_test(step_gres_list,
							 job_ptr->gres_list,
							 node_inx, true,
							 job_ptr->job_id,
							 NO_VAL);
			if ((gres_cnt != NO_VAL) && (cpus_per_task > 0))
				gres_cnt /= cpus_per_task;
			total_tasks = MIN(total_tasks, gres_cnt);
			if (step_spec->plane_size &&
			    step_spec->plane_size != (uint16_t) NO_VAL) {
				if (avail_tasks < step_spec->plane_size)
					avail_tasks = 0;
				else {
					/* Round count down */
					avail_tasks /= step_spec->plane_size;
					avail_tasks *= step_spec->plane_size;
				}
				if (total_tasks < step_spec->plane_size)
					total_tasks = 0;
				else {
					/* Round count down */
					total_tasks /= step_spec->plane_size;
					total_tasks *= step_spec->plane_size;
				}
			}

			if (nodes_picked_cnt >= step_spec->max_nodes)
				bit_clear(nodes_avail, i);
			else if ((avail_tasks <= 0) ||
				 ((selected_nodes == NULL) &&
				  (nodes_picked_cnt >= step_spec->min_nodes) &&
				  (tasks_picked_cnt > 0)   &&
				  (tasks_picked_cnt >= step_spec->num_tasks))) {
				bit_clear(nodes_avail, i);
				total_task_cnt += total_tasks;
			} else if (selected_nodes &&
				   !bit_test(selected_nodes, i)) {
				/* Usable, but not selected node */
				bit_clear(nodes_avail, i);
				bit_set(non_selected_nodes, i);
				non_selected_tasks[i] = avail_tasks;
			} else if (select_nodes_avail &&
				   !bit_test(select_nodes_avail, i)) {
				/* Select does not want you to use this */
				bit_clear(nodes_avail, i);
			} else {
				nodes_picked_cnt++;
				tasks_picked_cnt += avail_tasks;
				total_task_cnt += total_tasks;
			}
		}

		if (selected_nodes) {
			if (!bit_super_set(selected_nodes, nodes_avail)) {
				/* some required nodes have no available
				 * processors, defer request */
				i_last = -1;
				tasks_picked_cnt = 0;
			}
			FREE_NULL_BITMAP(selected_nodes);
			/* Add resources for non-selected nodes as needed */
			for (i = i_first; i <= i_last; i++) {
				if ((nodes_picked_cnt >= step_spec->min_nodes)&&
				    (tasks_picked_cnt >= step_spec->num_tasks))
					break;
				if (!bit_test(non_selected_nodes, i))
					continue;
				bit_set(nodes_avail, i);
				nodes_picked_cnt++;
				tasks_picked_cnt += non_selected_tasks[i];
			}
			FREE_NULL_BITMAP(non_selected_nodes);
			xfree(non_selected_tasks);
		}

		if (select_nodes_avail) {
			/* The select plugin told us these were the
			 * only ones we could choose from.  If it
			 * doesn't fit here then defer request */
			if (!bit_super_set(nodes_avail, select_nodes_avail)) {
				tasks_picked_cnt = 0;
			}
			FREE_NULL_BITMAP(selected_nodes);
		}

		if (tasks_picked_cnt >= step_spec->num_tasks)
			return nodes_avail;
		FREE_NULL_BITMAP(nodes_avail);

		if (total_task_cnt >= step_spec->num_tasks)
			*return_code = ESLURM_NODES_BUSY;
		else
			*return_code = ESLURM_REQUESTED_NODE_CONFIG_UNAVAILABLE;
		return NULL;
	}

	if ((step_spec->pn_min_memory && _is_mem_resv()) ||
	    (step_spec->gres && (step_spec->gres[0]))) {
		int fail_mode = ESLURM_INVALID_TASK_MEMORY;
		uint32_t tmp_mem, tmp_cpus, avail_cpus, total_cpus;
		uint32_t avail_tasks, total_tasks;

		usable_cpu_cnt = xmalloc(sizeof(uint32_t) * node_record_count);
		first_bit = bit_ffs(job_resrcs_ptr->node_bitmap);
		last_bit  = bit_fls(job_resrcs_ptr->node_bitmap);
		for (i=first_bit, node_inx=-1; i<=last_bit; i++) {
			if (!bit_test(job_resrcs_ptr->node_bitmap, i))
				continue;
			node_inx++;
			if (!bit_test(nodes_avail, i))
				continue;	/* node now DOWN */

			total_cpus = job_resrcs_ptr->cpus[node_inx];
			usable_cpu_cnt[i] = avail_cpus = total_cpus;
			if (_is_mem_resv() &&
			    step_spec->pn_min_memory & MEM_PER_CPU) {
				uint32_t mem_use = step_spec->pn_min_memory;
				mem_use &= (~MEM_PER_CPU);
				/* ignore current step allocations */
				tmp_mem    = job_resrcs_ptr->
					     memory_allocated[node_inx];
				tmp_cpus   = tmp_mem / mem_use;
				total_cpus = MIN(total_cpus, tmp_cpus);
				/* consider current step allocations */
				tmp_mem   -= job_resrcs_ptr->
					     memory_used[node_inx];
				tmp_cpus   = tmp_mem / mem_use;
				if (tmp_cpus < avail_cpus) {
					avail_cpus = tmp_cpus;
					usable_cpu_cnt[i] = avail_cpus;
					fail_mode = ESLURM_INVALID_TASK_MEMORY;
				}
			} else if (_is_mem_resv() && step_spec->pn_min_memory) {
				uint32_t mem_use = step_spec->pn_min_memory;
				/* ignore current step allocations */
				tmp_mem    = job_resrcs_ptr->
					     memory_allocated[node_inx];
				if (tmp_mem < mem_use)
					total_cpus = 0;
				/* consider current step allocations */
				tmp_mem   -= job_resrcs_ptr->
					     memory_used[node_inx];
				if ((tmp_mem < mem_use) && (avail_cpus > 0)) {
					avail_cpus = 0;
					usable_cpu_cnt[i] = avail_cpus;
					fail_mode = ESLURM_INVALID_TASK_MEMORY;
				}
			}

			if (step_spec->gres) {
				/* ignore current step allocations */
				tmp_cpus = gres_plugin_step_test(step_gres_list,
							job_ptr->gres_list,
							node_inx, true,
							job_ptr->job_id,
							NO_VAL);
				total_cpus = MIN(total_cpus, tmp_cpus);
				/* consider current step allocations */
				tmp_cpus = gres_plugin_step_test(step_gres_list,
							job_ptr->gres_list,
							node_inx, false,
							job_ptr->job_id,
							NO_VAL);
				if (tmp_cpus < avail_cpus) {
					avail_cpus = tmp_cpus;
					usable_cpu_cnt[i] = avail_cpus;
					fail_mode = ESLURM_INVALID_GRES;
				}
			}

			avail_tasks = avail_cpus;
			total_tasks = total_cpus;
			if (cpus_per_task > 0) {
				avail_tasks /= cpus_per_task;
				total_tasks /= cpus_per_task;
			}
			if (avail_tasks == 0) {
				if (step_spec->min_nodes == INFINITE) {
					FREE_NULL_BITMAP(nodes_avail);
					FREE_NULL_BITMAP(select_nodes_avail);
					xfree(usable_cpu_cnt);
					*return_code = ESLURM_NODES_BUSY;
					if (total_tasks == 0)
						*return_code = fail_mode;
					return NULL;
				}
				bit_clear(nodes_avail, i);
				mem_blocked_nodes++;
				mem_blocked_cpus += (total_cpus - avail_cpus);
			} else {
				mem_blocked_cpus += (total_cpus - avail_cpus);
			}
		}
	}

	if (step_spec->min_nodes == INFINITE) {	/* use all nodes */
		xfree(usable_cpu_cnt);
		FREE_NULL_BITMAP(select_nodes_avail);
		return nodes_avail;
	}

	if (select_nodes_avail) {
		/* The select plugin told us these were the
		 * only ones we could choose from.  If it
		 * doesn't fit here then defer request */
		bit_and(nodes_avail, select_nodes_avail);
		FREE_NULL_BITMAP(select_nodes_avail);
	}

	if (step_spec->node_list) {
		bitstr_t *selected_nodes = NULL;
		if (slurmctld_conf.debug_flags & DEBUG_FLAG_STEPS)
			info("selected nodelist is %s", step_spec->node_list);

		error_code = node_name2bitmap(step_spec->node_list, false,
					      &selected_nodes);
		if (error_code) {
			info("_pick_step_nodes: invalid node list %s",
				step_spec->node_list);
			FREE_NULL_BITMAP(selected_nodes);
			goto cleanup;
		}
		if (!bit_super_set(selected_nodes, job_ptr->node_bitmap)) {
			info ("_pick_step_nodes: requested nodes %s not part "
				"of job %u",
				step_spec->node_list, job_ptr->job_id);
			FREE_NULL_BITMAP(selected_nodes);
			goto cleanup;
		}
		if (!bit_super_set(selected_nodes, nodes_avail)) {
			/*
			 * If some nodes still have some memory allocated
			 * to other steps, just defer the execution of the
			 * step
			 */
			if (mem_blocked_nodes == 0) {
				*return_code = ESLURM_INVALID_TASK_MEMORY;
				info ("_pick_step_nodes: requested nodes %s "
				      "have inadequate memory",
				      step_spec->node_list);
			} else {
				*return_code = ESLURM_NODES_BUSY;
				info ("_pick_step_nodes: some requested nodes"
				      " %s still have memory used by other steps",
				      step_spec->node_list);
			}
			FREE_NULL_BITMAP(selected_nodes);
			goto cleanup;
		}
		if ((step_spec->task_dist & SLURM_DIST_STATE_BASE) ==
		    SLURM_DIST_ARBITRARY) {
			/* if we are in arbitrary mode we need to make
			 * sure we aren't running on an elan switch.
			 * If we aren't change the number of nodes
			 * available to the number we were given since
			 * that is what the user wants to run on.
			 */
			if (!strcmp(slurmctld_conf.switch_type,
				    "switch/elan")) {
				info("Can't do an ARBITRARY task layout with "
				     "switch type elan. Switching DIST type "
				     "to BLOCK");
				xfree(step_spec->node_list);
				step_spec->task_dist &= SLURM_DIST_STATE_FLAGS;
				step_spec->task_dist |= SLURM_DIST_BLOCK;
				FREE_NULL_BITMAP(selected_nodes);
				step_spec->min_nodes =
					bit_set_count(nodes_avail);
			} else {
				step_spec->min_nodes =
					bit_set_count(selected_nodes);
			}
		}
		if (selected_nodes) {
			int node_cnt = 0;
			/* use selected nodes to run the job and
			 * make them unavailable for future use */

			/* If we have selected more than we requested
			 * make the available nodes equal to the
			 * selected nodes and we will pick from that
			 * list later on in the function.
			 * Other than that copy the nodes selected as
			 * the nodes we want.
			 */
			node_cnt = bit_set_count(selected_nodes);
			if (node_cnt > step_spec->max_nodes) {
				info("_pick_step_nodes: requested nodes %s "
				     "exceed max node count for job step %u",
				     step_spec->node_list, job_ptr->job_id);
				FREE_NULL_BITMAP(selected_nodes);
				goto cleanup;
			} else if (step_spec->min_nodes &&
				   (node_cnt > step_spec->min_nodes)) {
				nodes_picked = bit_alloc(bit_size(nodes_avail));
				FREE_NULL_BITMAP(nodes_avail);
				nodes_avail = selected_nodes;
				selected_nodes = NULL;
			} else {
				nodes_picked = bit_copy(selected_nodes);
				bit_not(selected_nodes);
				bit_and(nodes_avail, selected_nodes);
				FREE_NULL_BITMAP(selected_nodes);
			}
		}
	} else {
		nodes_picked = bit_alloc(bit_size(nodes_avail));
	}

	/* In case we are in relative mode, do not look for idle nodes
	 * as we will not try to get idle nodes first but try to get
	 * the relative node first */
	if (step_spec->relative != (uint16_t)NO_VAL) {
		/* Remove first (step_spec->relative) nodes from
		 * available list */
		bitstr_t *relative_nodes = NULL;
		relative_nodes = bit_pick_cnt(job_ptr->node_bitmap,
					      step_spec->relative);
		if (relative_nodes == NULL) {
			info ("_pick_step_nodes: "
			      "Invalid relative value (%u) for job %u",
			      step_spec->relative, job_ptr->job_id);
			goto cleanup;
		}
		bit_not (relative_nodes);
		bit_and (nodes_avail, relative_nodes);
		FREE_NULL_BITMAP (relative_nodes);
	} else {
		nodes_idle = bit_alloc (bit_size (nodes_avail) );
		step_iterator = list_iterator_create(job_ptr->step_list);
		while ((step_p = (struct step_record *)
			list_next(step_iterator))) {
			if (step_p->state < JOB_RUNNING)
				continue;
			bit_or(nodes_idle, step_p->step_node_bitmap);
			if (slurmctld_conf.debug_flags & DEBUG_FLAG_STEPS) {
				char *temp;
				temp = bitmap2node_name(step_p->
							step_node_bitmap);
				info("step %u.%u has nodes %s",
				     job_ptr->job_id, step_p->step_id, temp);
				xfree(temp);
			}
		}
		list_iterator_destroy (step_iterator);
		bit_not(nodes_idle);
		bit_and(nodes_idle, nodes_avail);
	}

	if (slurmctld_conf.debug_flags & DEBUG_FLAG_STEPS) {
		char *temp1, *temp2, *temp3;
		temp1 = bitmap2node_name(nodes_avail);
		temp2 = bitmap2node_name(nodes_idle);
		if (step_spec->node_list)
			temp3 = step_spec->node_list;
		else
			temp3 = "NONE";
		info("step pick %u-%u nodes, avail:%s idle:%s picked:%s",
		     step_spec->min_nodes, step_spec->max_nodes, temp1, temp2,
		     temp3);
		xfree(temp1);
		xfree(temp2);
	}

	/* if user specifies step needs a specific processor count and
	 * all nodes have the same processor count, just translate this to
	 * a node count */
	if (step_spec->cpu_count && job_ptr->job_resrcs &&
	    (job_ptr->job_resrcs->cpu_array_cnt == 1) &&
	    (job_ptr->job_resrcs->cpu_array_value)) {
		i = (step_spec->cpu_count +
		     (job_ptr->job_resrcs->cpu_array_value[0] - 1)) /
		    job_ptr->job_resrcs->cpu_array_value[0];
		step_spec->min_nodes = (i > step_spec->min_nodes) ?
					i : step_spec->min_nodes ;
		if (step_spec->max_nodes < step_spec->min_nodes) {
			info("Job step %u max node count incompatible with CPU "
			     "count", job_ptr->job_id);
			*return_code = ESLURM_TOO_MANY_REQUESTED_CPUS;
			goto cleanup;
		}
	}

	if (step_spec->min_nodes) {
		int cpus_needed, node_avail_cnt, nodes_needed;

		if (usable_cpu_cnt == NULL) {
			usable_cpu_cnt = xmalloc(sizeof(uint32_t) *
						 node_record_count);
			first_bit = bit_ffs(job_resrcs_ptr->node_bitmap);
			last_bit  = bit_fls(job_resrcs_ptr->node_bitmap);
			for (i=first_bit, node_inx=-1; i<=last_bit; i++) {
				if (!bit_test(job_resrcs_ptr->node_bitmap, i))
					continue;
				node_inx++;
				usable_cpu_cnt[i] = job_resrcs_ptr->
						    cpus[node_inx];
			}

		}
		nodes_picked_cnt = bit_set_count(nodes_picked);
		if (slurmctld_conf.debug_flags & DEBUG_FLAG_STEPS) {
			verbose("step picked %d of %u nodes",
				nodes_picked_cnt, step_spec->min_nodes);
		}
		if (nodes_idle)
			node_avail_cnt = bit_set_count(nodes_idle);
		else
			node_avail_cnt = 0;
		nodes_needed = step_spec->min_nodes - nodes_picked_cnt;
		if ((nodes_needed > 0) &&
		    (node_avail_cnt >= nodes_needed)) {
			cpus_needed = _opt_cpu_cnt(step_spec->cpu_count,
						   nodes_picked,
						   usable_cpu_cnt);
			nodes_needed = _opt_node_cnt(step_spec->min_nodes,
						     step_spec->max_nodes,
						     node_avail_cnt,
						     nodes_picked_cnt);
			node_tmp = _pick_step_nodes_cpus(job_ptr, nodes_idle,
							 nodes_needed,
							 cpus_needed,
							 usable_cpu_cnt);
			if (node_tmp) {
				bit_or  (nodes_picked, node_tmp);
				bit_not (node_tmp);
				bit_and (nodes_idle, node_tmp);
				bit_and (nodes_avail, node_tmp);
				FREE_NULL_BITMAP (node_tmp);
				node_tmp = NULL;
				nodes_picked_cnt = step_spec->min_nodes;
				nodes_needed = 0;
			}
		}
		if (nodes_avail)
			node_avail_cnt = bit_set_count(nodes_avail);
		else
			node_avail_cnt = 0;
		if ((nodes_needed > 0) &&
		    (node_avail_cnt >= nodes_needed)) {
			cpus_needed = _opt_cpu_cnt(step_spec->cpu_count,
						   nodes_picked,
						   usable_cpu_cnt);
			nodes_needed = _opt_node_cnt(step_spec->min_nodes,
						     step_spec->max_nodes,
						     node_avail_cnt,
						     nodes_picked_cnt);
			node_tmp = _pick_step_nodes_cpus(job_ptr, nodes_avail,
							 nodes_needed,
							 cpus_needed,
							 usable_cpu_cnt);
			if (node_tmp == NULL) {
				/* Count of nodes already picked for step */
				int pick_node_cnt = bit_set_count(nodes_avail);
				pick_node_cnt += nodes_picked_cnt;
				if ((step_spec->max_nodes <= pick_node_cnt) &&
				    (mem_blocked_cpus == 0)) {
					*return_code =
						ESLURM_TOO_MANY_REQUESTED_CPUS;
				} else if ((mem_blocked_cpus > 0) ||
					   (step_spec->min_nodes <=
					    (pick_node_cnt+mem_blocked_nodes))){
					*return_code = ESLURM_NODES_BUSY;
				} else if (!bit_super_set(job_ptr->node_bitmap,
							  up_node_bitmap)) {
					*return_code = ESLURM_NODE_NOT_AVAIL;
				}
				goto cleanup;
			}
			bit_or  (nodes_picked, node_tmp);
			bit_not (node_tmp);
			bit_and (nodes_avail, node_tmp);
			FREE_NULL_BITMAP (node_tmp);
			node_tmp = NULL;
			nodes_picked_cnt = step_spec->min_nodes;
		} else if (nodes_needed > 0) {
			if ((step_spec->max_nodes <= nodes_picked_cnt) &&
			    (mem_blocked_cpus == 0)) {
				*return_code = ESLURM_TOO_MANY_REQUESTED_CPUS;
			} else if ((mem_blocked_cpus > 0) ||
				   (step_spec->min_nodes <=
				    (nodes_picked_cnt + mem_blocked_nodes))) {
				*return_code = ESLURM_NODES_BUSY;
			} else if (!bit_super_set(job_ptr->node_bitmap,
						  up_node_bitmap)) {
				*return_code = ESLURM_NODE_NOT_AVAIL;
			}
			goto cleanup;
		}
	}
	if (step_spec->cpu_count) {
		/* make sure the selected nodes have enough cpus */
		cpus_picked_cnt = _count_cpus(job_ptr, nodes_picked,
					      usable_cpu_cnt);
		if ((step_spec->cpu_count > cpus_picked_cnt) &&
		    (step_spec->max_nodes > nodes_picked_cnt)) {
			/* Attempt to add more nodes to allocation */
			nodes_picked_cnt = bit_set_count(nodes_picked);
			while (step_spec->cpu_count > cpus_picked_cnt) {
				node_tmp = bit_pick_cnt(nodes_avail, 1);
				if (node_tmp == NULL)
					break;

				cpu_cnt = _count_cpus(job_ptr, node_tmp,
						      usable_cpu_cnt);
				if (cpu_cnt == 0) {
					/* Node not usable (memory insufficient
					 * to allocate any CPUs, etc.) */
					bit_not(node_tmp);
					bit_and(nodes_avail, node_tmp);
					FREE_NULL_BITMAP(node_tmp);
					continue;
				}

				bit_or  (nodes_picked, node_tmp);
				bit_not (node_tmp);
				bit_and (nodes_avail, node_tmp);
				FREE_NULL_BITMAP (node_tmp);
				node_tmp = NULL;
				nodes_picked_cnt += 1;
				if (step_spec->min_nodes)
					step_spec->min_nodes = nodes_picked_cnt;

				cpus_picked_cnt += cpu_cnt;
				if (nodes_picked_cnt >= step_spec->max_nodes)
					break;
			}
		}

		/* user is requesting more cpus than we got from the
		 * picked nodes we should return with an error */
		if (step_spec->cpu_count > cpus_picked_cnt) {
			if (step_spec->cpu_count &&
			    (step_spec->cpu_count <=
			     (cpus_picked_cnt + mem_blocked_cpus))) {
				*return_code = ESLURM_NODES_BUSY;
			} else if (!bit_super_set(job_ptr->node_bitmap,
						  up_node_bitmap)) {
				*return_code = ESLURM_NODE_NOT_AVAIL;
			}
			debug2("Have %d nodes with %d cpus which is less "
			       "than what the user is asking for (%d cpus) "
			       "aborting.",
			       nodes_picked_cnt, cpus_picked_cnt,
			       step_spec->cpu_count);
			goto cleanup;
		}
	}

	FREE_NULL_BITMAP(nodes_avail);
	FREE_NULL_BITMAP(select_nodes_avail);
	FREE_NULL_BITMAP(nodes_idle);
	xfree(usable_cpu_cnt);
	return nodes_picked;

cleanup:
	FREE_NULL_BITMAP(nodes_avail);
	FREE_NULL_BITMAP(select_nodes_avail);
	FREE_NULL_BITMAP(nodes_idle);
	FREE_NULL_BITMAP(nodes_picked);
	xfree(usable_cpu_cnt);
	if (*return_code == SLURM_SUCCESS) {
		*return_code = ESLURM_REQUESTED_NODE_CONFIG_UNAVAILABLE;
	} else if (*return_code == ESLURM_NODE_NOT_AVAIL) {
		/* Return ESLURM_NODES_BUSY if the node is not responding.
		 * The node will eventually either come back UP or go DOWN. */
		nodes_picked = bit_copy(up_node_bitmap);
		bit_not(nodes_picked);
		bit_and(nodes_picked, job_ptr->node_bitmap);
		first_bit = bit_ffs(nodes_picked);
		if (first_bit == -1)
			last_bit = -2;
		else
			last_bit = bit_fls(nodes_picked);
		for (i = first_bit; i <= last_bit; i++) {
			if (!bit_test(nodes_picked, i))
				continue;
			node_ptr = node_record_table_ptr + i;
			if (!IS_NODE_NO_RESPOND(node_ptr)) {
				*return_code = ESLURM_NODES_BUSY;
				break;
			}
		}
		FREE_NULL_BITMAP(nodes_picked);
	}
	return NULL;
}

/*
 * _count_cpus - report how many cpus are allocated to this job for the
 *		 identified nodes
 * IN job_ptr - point to job
 * IN bitmap - map of nodes to tally
 * IN usable_cpu_cnt - count of usable CPUs based upon memory or gres specs
 *		NULL if not available
 * RET cpu count
 */
static int _count_cpus(struct job_record *job_ptr, bitstr_t *bitmap,
		       uint32_t *usable_cpu_cnt)
{
	int i, sum = 0;
	struct node_record *node_ptr;

	if (job_ptr->job_resrcs && job_ptr->job_resrcs->cpus &&
	    job_ptr->job_resrcs->node_bitmap) {
		int node_inx = -1;
		for (i = 0, node_ptr = node_record_table_ptr;
		     i < node_record_count; i++, node_ptr++) {
			if (!bit_test(job_ptr->job_resrcs->node_bitmap, i))
				continue;
			node_inx++;
			if (!bit_test(job_ptr->node_bitmap, i) ||
			    !bit_test(bitmap, i)) {
				/* absent from current job or step bitmap */
				continue;
			}
			if (usable_cpu_cnt)
				sum += usable_cpu_cnt[i];
			else
				sum += job_ptr->job_resrcs->cpus[node_inx];
		}
	} else {
		error("job %u lacks cpus array", job_ptr->job_id);
		for (i = 0, node_ptr = node_record_table_ptr;
		     i < node_record_count; i++, node_ptr++) {
			if (!bit_test(bitmap, i))
				continue;
			if (slurmctld_conf.fast_schedule)
				sum += node_ptr->config_ptr->cpus;
			else
				sum += node_ptr->cpus;
		}
	}

	return sum;
}

/* Update the step's core bitmaps, create as needed.
 *	Add the specified task count for a specific node in the job's
 *	and step's allocation */
static void _pick_step_cores(struct step_record *step_ptr,
			     job_resources_t *job_resrcs_ptr,
			     int job_node_inx, uint16_t task_cnt)
{
	int bit_offset, core_inx, i, sock_inx;
	uint16_t sockets, cores;
	int cpu_cnt = (int) task_cnt;
	bool use_all_cores;
	static int last_core_inx;

	if (!step_ptr->core_bitmap_job)
		step_ptr->core_bitmap_job =
			bit_alloc(bit_size(job_resrcs_ptr->core_bitmap));

	if (get_job_resources_cnt(job_resrcs_ptr, job_node_inx,
				  &sockets, &cores))
		fatal("get_job_resources_cnt");

	if (task_cnt == (cores * sockets))
		use_all_cores = true;
	else
		use_all_cores = false;
	if (step_ptr->cpus_per_task > 0)
		cpu_cnt *= step_ptr->cpus_per_task;

	/* select idle cores first */
	for (core_inx=0; core_inx<cores; core_inx++) {
		for (sock_inx=0; sock_inx<sockets; sock_inx++) {
			bit_offset = get_job_resources_offset(job_resrcs_ptr,
							       job_node_inx,
							       sock_inx,
							       core_inx);
			if (bit_offset < 0)
				fatal("get_job_resources_offset");
			if (!bit_test(job_resrcs_ptr->core_bitmap, bit_offset))
				continue;
			if ((use_all_cores == false) &&
			    bit_test(job_resrcs_ptr->core_bitmap_used,
				     bit_offset)) {
				continue;
			}
			bit_set(job_resrcs_ptr->core_bitmap_used, bit_offset);
			bit_set(step_ptr->core_bitmap_job, bit_offset);
#if 0
			info("step alloc N:%d S:%dC :%d",
			     job_node_inx, sock_inx, core_inx);
#endif
			if (--cpu_cnt == 0)
				return;
		}
	}
	/* The test for cores==0 is just to avoid CLANG errors.
	 * It should never happen */
	if (use_all_cores || (cores == 0))
		return;

	/* We need to over-subscribe one or more cores.
	 * Use last_core_inx to avoid putting all of the extra
	 * work onto core zero */
	verbose("job step needs to over-subscribe cores");
	last_core_inx = (last_core_inx + 1) % cores;
	for (i=0; i<cores; i++) {
		core_inx = (last_core_inx + i) % cores;
		for (sock_inx=0; sock_inx<sockets; sock_inx++) {
			bit_offset = get_job_resources_offset(job_resrcs_ptr,
							       job_node_inx,
							       sock_inx,
							       core_inx);
			if (bit_offset < 0)
				fatal("get_job_resources_offset");
			if (!bit_test(job_resrcs_ptr->core_bitmap, bit_offset))
				continue;
			if (bit_test(step_ptr->core_bitmap_job, bit_offset))
				continue;   /* already taken by this step */
			bit_set(step_ptr->core_bitmap_job, bit_offset);
#if 0
			info("step alloc N:%d S:%dC :%d",
			     job_node_inx, sock_inx, core_inx);
#endif
			if (--cpu_cnt == 0)
				return;
		}
	}
}

#ifdef HAVE_ALPS_CRAY
/* Return the total cpu count on a given node index */
static int _get_node_cpus(int node_inx)
{
	struct node_record *node_ptr;

	node_ptr = node_record_table_ptr + node_inx;
	if (slurmctld_conf.fast_schedule)
		return node_ptr->config_ptr->cpus;

	return node_ptr->cpus;
}
#endif

/* Update a job's record of allocated CPUs when a job step gets scheduled */
extern void step_alloc_lps(struct step_record *step_ptr)
{
	struct job_record  *job_ptr = step_ptr->job_ptr;
	job_resources_t *job_resrcs_ptr = job_ptr->job_resrcs;
	int cpus_alloc;
	int i_node, i_first, i_last;
	int job_node_inx = -1, step_node_inx = -1;
	bool pick_step_cores = true;

	xassert(job_resrcs_ptr);
	xassert(job_resrcs_ptr->cpus);
	xassert(job_resrcs_ptr->cpus_used);

	if (step_ptr->step_layout == NULL)	/* batch step */
		return;

	i_first = bit_ffs(job_resrcs_ptr->node_bitmap);
	i_last  = bit_fls(job_resrcs_ptr->node_bitmap);
	if (i_first == -1)	/* empty bitmap */
		return;

#ifdef HAVE_BG
	pick_step_cores = false;
#else
	xassert(job_resrcs_ptr->core_bitmap);
	xassert(job_resrcs_ptr->core_bitmap_used);
	if (step_ptr->core_bitmap_job) {
		/* "scontrol reconfig" of live system */
		pick_step_cores = false;
	} else if ((step_ptr->exclusive == 0) ||
		   (step_ptr->cpu_count == job_ptr->total_cpus)) {
		/* Step uses all of job's cores
		 * Just copy the bitmap to save time */
		step_ptr->core_bitmap_job = bit_copy(
			job_resrcs_ptr->core_bitmap);
		pick_step_cores = false;
	}
#endif

	if (step_ptr->pn_min_memory && _is_mem_resv() &&
	    ((job_resrcs_ptr->memory_allocated == NULL) ||
	     (job_resrcs_ptr->memory_used == NULL))) {
		error("step_alloc_lps: lack memory allocation details "
		      "to enforce memory limits for job %u", job_ptr->job_id);
		step_ptr->pn_min_memory = 0;
	}

	for (i_node = i_first; i_node <= i_last; i_node++) {
		if (!bit_test(job_resrcs_ptr->node_bitmap, i_node))
			continue;
		job_node_inx++;
		if (!bit_test(step_ptr->step_node_bitmap, i_node))
			continue;
		step_node_inx++;
		if (job_node_inx >= job_resrcs_ptr->nhosts)
			fatal("step_alloc_lps: node index bad");
#ifdef HAVE_ALPS_CRAY
		/* Since with alps cray you can only run 1 job per node
		   return all CPUs as being allocated.
		*/
		cpus_alloc = _get_node_cpus(step_node_inx);
#else
		/* NOTE: The --overcommit option can result in
		 * cpus_used[] having a higher value than cpus[] */
		cpus_alloc = step_ptr->step_layout->tasks[step_node_inx] *
			     step_ptr->cpus_per_task;
#endif
		job_resrcs_ptr->cpus_used[job_node_inx] += cpus_alloc;
		gres_plugin_step_alloc(step_ptr->gres_list, job_ptr->gres_list,
				       job_node_inx, cpus_alloc,
				       job_ptr->job_id, step_ptr->step_id);
		if (step_ptr->pn_min_memory && _is_mem_resv()) {
			if (step_ptr->pn_min_memory & MEM_PER_CPU) {
				uint32_t mem_use = step_ptr->pn_min_memory;
				mem_use &= (~MEM_PER_CPU);
				job_resrcs_ptr->memory_used[job_node_inx] +=
					(mem_use * cpus_alloc);
			} else {
				job_resrcs_ptr->memory_used[job_node_inx] +=
					step_ptr->pn_min_memory;
			}
		}
		if (pick_step_cores) {
			_pick_step_cores(step_ptr, job_resrcs_ptr,
					 job_node_inx,
					 step_ptr->step_layout->
					 tasks[step_node_inx]);
		}
		if (slurmctld_conf.debug_flags & DEBUG_FLAG_CPU_BIND)
			_dump_step_layout(step_ptr);
		if (slurmctld_conf.debug_flags & DEBUG_FLAG_STEPS) {
			info("step alloc of %s procs: %u of %u",
			     node_record_table_ptr[i_node].name,
			     job_resrcs_ptr->cpus_used[job_node_inx],
			     job_resrcs_ptr->cpus[job_node_inx]);
		}
		if (step_node_inx == (step_ptr->step_layout->node_cnt - 1))
			break;
	}
	gres_plugin_step_state_log(step_ptr->gres_list, job_ptr->job_id,
				   step_ptr->step_id);
}

/* Dump a job step's CPU binding information.
 * NOTE: The core_bitmap_job and node index are based upon
 * the _job_ allocation */
static void _dump_step_layout(struct step_record *step_ptr)
{
	struct job_record* job_ptr = step_ptr->job_ptr;
	job_resources_t *job_resrcs_ptr = job_ptr->job_resrcs;
	int i, bit_inx, core_inx, node_inx, rep, sock_inx;

	if ((step_ptr->core_bitmap_job == NULL) ||
	    (job_resrcs_ptr == NULL) ||
	    (job_resrcs_ptr->cores_per_socket == NULL))
		return;

	info("====================");
	info("step_id:%u.%u", job_ptr->job_id, step_ptr->step_id);
	for (i=0, bit_inx=0, node_inx=0; node_inx<job_resrcs_ptr->nhosts; i++) {
		for (rep=0; rep<job_resrcs_ptr->sock_core_rep_count[i]; rep++) {
			for (sock_inx=0;
			     sock_inx<job_resrcs_ptr->sockets_per_node[i];
			     sock_inx++) {
				for (core_inx=0;
			 	     core_inx<job_resrcs_ptr->cores_per_socket[i];
			 	     core_inx++) {
					if (bit_test(step_ptr->
						     core_bitmap_job,
						     bit_inx++)) {
						info("JobNode[%d] Socket[%d] "
						     "Core[%d] is allocated",
						     node_inx, sock_inx,
						     core_inx);
					}
				}
			}
			node_inx++;
		}
	}
	info("====================");
}

static void _step_dealloc_lps(struct step_record *step_ptr)
{
	struct job_record  *job_ptr = step_ptr->job_ptr;
	job_resources_t *job_resrcs_ptr = job_ptr->job_resrcs;
	int cpus_alloc;
	int i_node, i_first, i_last;
	int job_node_inx = -1, step_node_inx = -1;

	xassert(job_resrcs_ptr);
	xassert(job_resrcs_ptr->cpus);
	xassert(job_resrcs_ptr->cpus_used);

	if (step_ptr->step_layout == NULL)	/* batch step */
		return;

	i_first = bit_ffs(job_resrcs_ptr->node_bitmap);
	i_last  = bit_fls(job_resrcs_ptr->node_bitmap);
	if (i_first == -1)	/* empty bitmap */
		return;

	if (step_ptr->pn_min_memory && _is_mem_resv() &&
	    ((job_resrcs_ptr->memory_allocated == NULL) ||
	     (job_resrcs_ptr->memory_used == NULL))) {
		error("_step_dealloc_lps: lack memory allocation details "
		      "to enforce memory limits for job %u", job_ptr->job_id);
		step_ptr->pn_min_memory = 0;
	}

	for (i_node = i_first; i_node <= i_last; i_node++) {
		if (!bit_test(job_resrcs_ptr->node_bitmap, i_node))
			continue;
		job_node_inx++;
		if (!bit_test(step_ptr->step_node_bitmap, i_node))
			continue;
		step_node_inx++;
		if (job_node_inx >= job_resrcs_ptr->nhosts)
			fatal("_step_dealloc_lps: node index bad");
#ifdef HAVE_ALPS_CRAY
		/* Since with alps cray you can only run 1 job per node
		   return all CPUs as being allocated.
		*/
		cpus_alloc = _get_node_cpus(step_node_inx);
#else
		cpus_alloc = step_ptr->step_layout->tasks[step_node_inx] *
			     step_ptr->cpus_per_task;
#endif
		if (job_resrcs_ptr->cpus_used[job_node_inx] >= cpus_alloc)
			job_resrcs_ptr->cpus_used[job_node_inx] -= cpus_alloc;
		else {
			error("_step_dealloc_lps: cpu underflow for %u.%u",
				job_ptr->job_id, step_ptr->step_id);
			job_resrcs_ptr->cpus_used[job_node_inx] = 0;
		}
		if (step_ptr->pn_min_memory && _is_mem_resv()) {
			uint32_t mem_use = step_ptr->pn_min_memory;
			if (mem_use & MEM_PER_CPU) {
				mem_use &= (~MEM_PER_CPU);
				mem_use *= cpus_alloc;
			}
			if (job_resrcs_ptr->memory_used[job_node_inx] >=
			    mem_use) {
				job_resrcs_ptr->memory_used[job_node_inx] -=
						mem_use;
			} else {
				error("_step_dealloc_lps: "
				      "mem underflow for %u.%u",
				      job_ptr->job_id, step_ptr->step_id);
				job_resrcs_ptr->memory_used[job_node_inx] = 0;
			}
		}
		if (slurmctld_conf.debug_flags & DEBUG_FLAG_STEPS) {
			info("step dealloc of %s procs: %u of %u",
			     node_record_table_ptr[i_node].name,
			     job_resrcs_ptr->cpus_used[job_node_inx],
			     job_resrcs_ptr->cpus[job_node_inx]);
		}
		if (step_node_inx == (step_ptr->step_layout->node_cnt - 1))
			break;
	}

#ifndef HAVE_BG
	xassert(job_resrcs_ptr->core_bitmap);
	xassert(job_resrcs_ptr->core_bitmap_used);
	if (step_ptr->core_bitmap_job) {
		/* Mark the job's cores as no longer in use */
		int job_core_size, step_core_size;
		job_core_size  = bit_size(job_resrcs_ptr->core_bitmap_used);
		step_core_size = bit_size(step_ptr->core_bitmap_job);
		if (job_core_size != step_core_size) {
			error("%s: %u.%u core_bitmap size mismatch (%d != %d)",
			      __func__, job_ptr->job_id, step_ptr->step_id,
			      job_core_size, step_core_size);
		} else {
			bit_not(step_ptr->core_bitmap_job);
			bit_and(job_resrcs_ptr->core_bitmap_used,
				step_ptr->core_bitmap_job);
			/* no need for bit_not(step_ptr->core_bitmap_job); */
		}
		FREE_NULL_BITMAP(step_ptr->core_bitmap_job);
	}
#endif
}

static int _test_strlen(char *test_str, char *str_name, int max_str_len)
{
	int i = 0;

	if (test_str)
		i = strlen(test_str);
	if (i > max_str_len) {
		info("step_create_request: strlen(%s) too big (%d > %d)",
		     str_name, i, max_str_len);
		return ESLURM_PATHNAME_TOO_LONG;
	}
	return SLURM_SUCCESS;
}

/*
 * step_create - creates a step_record in step_specs->job_id, sets up the
 *	according to the step_specs.
 * IN step_specs - job step specifications
 * OUT new_step_record - pointer to the new step_record (NULL on error)
 * IN batch_step - if set then step is a batch script
 * RET - 0 or error code
 * NOTE: don't free the returned step_record because that is managed through
 * 	the job.
 */
extern int
step_create(job_step_create_request_msg_t *step_specs,
	    struct step_record** new_step_record, bool batch_step)
{
	struct step_record *step_ptr;
	struct job_record  *job_ptr;
	bitstr_t *nodeset;
	int cpus_per_task, ret_code, i;
	uint32_t node_count = 0;
	uint64_t cpu_count, tres_count;
	time_t now = time(NULL);
	char *step_node_list = NULL;
	uint32_t orig_cpu_count;
	List step_gres_list = (List) NULL;
	dynamic_plugin_data_t *select_jobinfo = NULL;
	uint32_t task_dist;
	char *tmp_tres_str = NULL;
	assoc_mgr_lock_t locks = { READ_LOCK, NO_LOCK, NO_LOCK,
				   NO_LOCK, NO_LOCK, NO_LOCK, NO_LOCK };

#ifdef HAVE_ALPS_CRAY
	uint32_t resv_id = 0;
#endif
#if defined HAVE_BG
	static uint16_t cpus_per_mp = (uint16_t)NO_VAL;
#elif (!defined HAVE_ALPS_CRAY)
	uint32_t max_tasks;
#endif
	*new_step_record = NULL;
	job_ptr = find_job_record (step_specs->job_id);
	if (job_ptr == NULL)
		return ESLURM_INVALID_JOB_ID ;

	if ((job_ptr->details == NULL) || IS_JOB_SUSPENDED(job_ptr))
		return ESLURM_DISABLED;

	if (IS_JOB_PENDING(job_ptr)) {
		/* NOTE: LSF creates a job allocation for batch jobs.
		 * After the allocation has been made, LSF submits a
		 * job to run in that allocation (sbatch --jobid= ...).
		 * If that job is pending either LSF messed up or LSF is
		 * not being used. We have seen this problem with Moab. */
		return ESLURM_DUPLICATE_JOB_ID;
	}

	/* NOTE: We have already confirmed the UID originating
	 * the request is identical with step_specs->user_id */
	if (step_specs->user_id != job_ptr->user_id)
		return ESLURM_ACCESS_DENIED ;

	if (batch_step) {
		info("user %u attempting to run batch script within "
			"an existing job", step_specs->user_id);
		/* This seems hazardous to allow, but LSF seems to
		 * work this way, so don't treat it as an error. */
	}

	if (IS_JOB_FINISHED(job_ptr) ||
	    (job_ptr->end_time <= time(NULL)))
		return ESLURM_ALREADY_DONE;

	task_dist = step_specs->task_dist & SLURM_DIST_STATE_BASE;
	if ((step_specs->task_dist != SLURM_DIST_CYCLIC) &&
	    (step_specs->task_dist != SLURM_DIST_BLOCK) &&
	    (step_specs->task_dist != SLURM_DIST_CYCLIC_CYCLIC) &&
	    (step_specs->task_dist != SLURM_DIST_BLOCK_CYCLIC) &&
	    (step_specs->task_dist != SLURM_DIST_CYCLIC_BLOCK) &&
	    (step_specs->task_dist != SLURM_DIST_BLOCK_BLOCK) &&
	    (step_specs->task_dist != SLURM_DIST_CYCLIC_CFULL) &&
	    (step_specs->task_dist != SLURM_DIST_BLOCK_CFULL) &&
	    (step_specs->task_dist != SLURM_DIST_CYCLIC_CYCLIC_CYCLIC) &&
	    (step_specs->task_dist != SLURM_DIST_CYCLIC_CYCLIC_BLOCK) &&
	    (step_specs->task_dist != SLURM_DIST_CYCLIC_CYCLIC_CFULL) &&
	    (step_specs->task_dist != SLURM_DIST_CYCLIC_BLOCK_CYCLIC) &&
	    (step_specs->task_dist != SLURM_DIST_CYCLIC_BLOCK_BLOCK) &&
	    (step_specs->task_dist != SLURM_DIST_CYCLIC_BLOCK_CFULL) &&
	    (step_specs->task_dist != SLURM_DIST_CYCLIC_CFULL_CYCLIC) &&
	    (step_specs->task_dist != SLURM_DIST_CYCLIC_CFULL_BLOCK) &&
	    (step_specs->task_dist != SLURM_DIST_CYCLIC_CFULL_CFULL) &&
	    (step_specs->task_dist != SLURM_DIST_BLOCK_CYCLIC_CYCLIC) &&
	    (step_specs->task_dist != SLURM_DIST_BLOCK_CYCLIC_BLOCK) &&
	    (step_specs->task_dist != SLURM_DIST_BLOCK_CYCLIC_CFULL) &&
	    (step_specs->task_dist != SLURM_DIST_BLOCK_BLOCK_CYCLIC) &&
	    (step_specs->task_dist != SLURM_DIST_BLOCK_BLOCK_BLOCK) &&
	    (step_specs->task_dist != SLURM_DIST_BLOCK_BLOCK_CFULL) &&
	    (step_specs->task_dist != SLURM_DIST_BLOCK_CFULL_CYCLIC) &&
	    (step_specs->task_dist != SLURM_DIST_BLOCK_CFULL_BLOCK) &&
	    (step_specs->task_dist != SLURM_DIST_BLOCK_CFULL_CFULL) &&
	    (step_specs->task_dist != SLURM_DIST_PLANE) &&
	    (step_specs->task_dist != SLURM_DIST_ARBITRARY))
		return ESLURM_BAD_DIST;

	if ((task_dist == SLURM_DIST_ARBITRARY) &&
	    (!strcmp(slurmctld_conf.switch_type, "switch/elan"))) {
		return ESLURM_TASKDIST_ARBITRARY_UNSUPPORTED;
	}

	if (_test_strlen(step_specs->ckpt_dir, "ckpt_dir", MAXPATHLEN)	||
	    _test_strlen(step_specs->gres, "gres", 1024)		||
	    _test_strlen(step_specs->host, "host", 1024)		||
	    _test_strlen(step_specs->name, "name", 1024)		||
	    _test_strlen(step_specs->network, "network", 1024))
		return ESLURM_PATHNAME_TOO_LONG;

	if (job_ptr->next_step_id >= slurmctld_conf.max_step_cnt)
		return ESLURM_STEP_LIMIT;

#ifdef HAVE_ALPS_CRAY
	select_g_select_jobinfo_get(job_ptr->select_jobinfo,
				    SELECT_JOBDATA_RESV_ID, &resv_id);
#endif

#if defined HAVE_BG
	select_g_select_jobinfo_get(job_ptr->select_jobinfo,
				    SELECT_JOBDATA_NODE_CNT,
				    &node_count);

#if defined HAVE_BGQ
	if (step_specs->min_nodes < node_count) {
		node_count = step_specs->min_nodes;

		step_specs->min_nodes = 1;
		step_specs->max_nodes = 1;
	} else if (node_count == step_specs->min_nodes) {
		step_specs->min_nodes = job_ptr->details->min_nodes;
		step_specs->max_nodes = job_ptr->details->max_nodes;
	} else {
		error("bad node count %u only have %u", step_specs->min_nodes,
		      node_count);
		return ESLURM_INVALID_NODE_COUNT;
	}
#else
	/* No sub-block steps in BGL/P, always give them the full allocation */
	step_specs->min_nodes = job_ptr->details->min_nodes;
	step_specs->max_nodes = job_ptr->details->max_nodes;
#endif

	if (cpus_per_mp == (uint16_t)NO_VAL)
		select_g_alter_node_cnt(SELECT_GET_NODE_CPU_CNT,
					&cpus_per_mp);
	/* Below is done to get the correct cpu_count and then we need to set
	 * the cpu_count to 0 later so just pretend we are overcommitting. */
	step_specs->cpu_count = node_count * cpus_per_mp;
	step_specs->overcommit = 1;
	step_specs->exclusive = 0;
#endif

#ifndef HAVE_BGQ /* This is to remove a Clang error since
		  * orig_cpu_count is set below for BGQ systems. */
	/* if the overcommit flag is checked, we 0 set cpu_count=0
	 * which makes it so we don't check to see the available cpus
	 */
	orig_cpu_count =  step_specs->cpu_count;
#endif

	if (step_specs->overcommit) {
		if (step_specs->exclusive) {
			/* Not really a legitimate combination, try to
			 * exclusively allocate one CPU per task */
			step_specs->overcommit = 0;
			step_specs->cpu_count = step_specs->num_tasks;
		} else
			step_specs->cpu_count = 0;
	}

	/* determine cpus_per_task value by reversing what srun does */
	if (step_specs->num_tasks < 1)
		return ESLURM_BAD_TASK_COUNT;

	/* we set cpus_per_task to 0 if we can't spread them evenly
	 * over the nodes (hetergeneous systems) */
	if (!step_specs->cpu_count
	    || (step_specs->cpu_count % step_specs->num_tasks))
		cpus_per_task = 0;
	else {
		cpus_per_task = step_specs->cpu_count / step_specs->num_tasks;
		if (cpus_per_task < 1)
			cpus_per_task = 1;
	}

	if (step_specs->no_kill > 1)
		step_specs->no_kill = 1;

	if (step_specs->gres && !strcasecmp(step_specs->gres, "NONE"))
		xfree(step_specs->gres);
	else if (step_specs->gres == NULL)
		step_specs->gres = xstrdup(job_ptr->gres);
	i = gres_plugin_step_state_validate(step_specs->gres, &step_gres_list,
					    job_ptr->gres_list, job_ptr->job_id,
					    NO_VAL);
	if (i != SLURM_SUCCESS) {
		if (step_gres_list)
			list_destroy(step_gres_list);
		return i;
	}

	job_ptr->time_last_active = now;

	/* make sure this exists since we need it so we don't core on
	 * a xassert */
	select_jobinfo = select_g_select_jobinfo_alloc();
	nodeset = _pick_step_nodes(job_ptr, step_specs, step_gres_list,
				   cpus_per_task, node_count, select_jobinfo,
				   &ret_code);
	if (nodeset == NULL) {
		if (step_gres_list)
			list_destroy(step_gres_list);
		select_g_select_jobinfo_free(select_jobinfo);
		if ((ret_code == ESLURM_NODES_BUSY) ||
		    (ret_code == ESLURM_PORTS_BUSY) ||
		    (ret_code == ESLURM_INTERCONNECT_BUSY))
			_build_pending_step(job_ptr, step_specs);
		return ret_code;
	}
#ifdef HAVE_ALPS_CRAY
	select_g_select_jobinfo_set(select_jobinfo,
				    SELECT_JOBDATA_RESV_ID, &resv_id);
#endif
#ifdef HAVE_BGQ
	/* Things might of changed here since sometimes users ask for
	 * the wrong size in cnodes to make a block. */
	select_g_select_jobinfo_get(select_jobinfo,
				    SELECT_JOBDATA_NODE_CNT,
				    &node_count);
	step_specs->cpu_count = node_count * cpus_per_mp;
	orig_cpu_count =  step_specs->cpu_count;
#else
	node_count = bit_set_count(nodeset);
#endif
	if (step_specs->num_tasks == NO_VAL) {
		if (step_specs->cpu_count != NO_VAL)
			step_specs->num_tasks = step_specs->cpu_count;
		else
			step_specs->num_tasks = node_count;
	}

#if (!defined HAVE_BG && !defined HAVE_ALPS_CRAY)
	max_tasks = node_count * slurmctld_conf.max_tasks_per_node;
	if (step_specs->num_tasks > max_tasks) {
		error("step has invalid task count: %u max is %u",
		      step_specs->num_tasks, max_tasks);
		if (step_gres_list)
			list_destroy(step_gres_list);
		FREE_NULL_BITMAP(nodeset);
		select_g_select_jobinfo_free(select_jobinfo);
		return ESLURM_BAD_TASK_COUNT;
	}
#endif
	step_ptr = _create_step_record(job_ptr);
	if (step_ptr == NULL) {
		if (step_gres_list)
			list_destroy(step_gres_list);
		FREE_NULL_BITMAP(nodeset);
		select_g_select_jobinfo_free(select_jobinfo);
		return ESLURMD_TOOMANYSTEPS;
	}
	step_ptr->start_time = time(NULL);
	step_ptr->state      = JOB_RUNNING;
	step_ptr->step_id    = job_ptr->next_step_id++;

	/* Here is where the node list is set for the step */
	if (step_specs->node_list &&
	    ((step_specs->task_dist & SLURM_DIST_STATE_BASE) ==
	     SLURM_DIST_ARBITRARY)) {
		step_node_list = xstrdup(step_specs->node_list);
		xfree(step_specs->node_list);
		step_specs->node_list = bitmap2node_name(nodeset);
	} else {
		step_node_list = bitmap2node_name_sortable(nodeset, false);
		xfree(step_specs->node_list);
		step_specs->node_list = xstrdup(step_node_list);
	}
	if (slurmctld_conf.debug_flags & DEBUG_FLAG_STEPS) {
		verbose("Picked nodes %s when accumulating from %s",
			step_node_list, step_specs->node_list);
	}
	step_ptr->step_node_bitmap = nodeset;

	switch (step_specs->task_dist & SLURM_DIST_NODESOCKMASK) {
	case SLURM_DIST_CYCLIC:
	case SLURM_DIST_CYCLIC_CYCLIC:
	case SLURM_DIST_CYCLIC_CFULL:
	case SLURM_DIST_CYCLIC_BLOCK:
		step_ptr->cyclic_alloc = 1;
		break;
	default:
		step_ptr->cyclic_alloc = 0;
		break;
	}

	step_ptr->gres      = step_specs->gres;
	step_specs->gres    = NULL;
	step_ptr->gres_list = step_gres_list;
	step_gres_list      = (List) NULL;
	gres_plugin_step_state_log(step_ptr->gres_list, job_ptr->job_id,
				   step_ptr->step_id);

	step_ptr->port = step_specs->port;
	step_ptr->host = xstrdup(step_specs->host);
	step_ptr->batch_step = batch_step;
	if ((step_specs->cpu_freq_min == NO_VAL) &&
	    (step_specs->cpu_freq_max == NO_VAL) &&
	    (step_specs->cpu_freq_gov == NO_VAL)) {
		step_ptr->cpu_freq_min = job_ptr->details->cpu_freq_min;
		step_ptr->cpu_freq_max = job_ptr->details->cpu_freq_max;
		step_ptr->cpu_freq_gov = job_ptr->details->cpu_freq_gov;
	} else {
		step_ptr->cpu_freq_min = step_specs->cpu_freq_min;
		step_ptr->cpu_freq_max = step_specs->cpu_freq_max;
		step_ptr->cpu_freq_gov = step_specs->cpu_freq_gov;
	}
	step_ptr->cpus_per_task = (uint16_t)cpus_per_task;
	step_ptr->pn_min_memory = step_specs->pn_min_memory;
	step_ptr->ckpt_interval = step_specs->ckpt_interval;
	step_ptr->ckpt_time = now;
	step_ptr->cpu_count = orig_cpu_count;
	step_ptr->exit_code = NO_VAL;
	step_ptr->exclusive = step_specs->exclusive;
	step_ptr->ckpt_dir  = xstrdup(step_specs->ckpt_dir);
	step_ptr->no_kill   = step_specs->no_kill;
	step_ptr->ext_sensors = ext_sensors_alloc();

	/* step's name and network default to job's values if not
	 * specified in the step specification */
	if (step_specs->name && step_specs->name[0])
		step_ptr->name = xstrdup(step_specs->name);
	else
		step_ptr->name = xstrdup(job_ptr->name);
	if (step_specs->network && step_specs->network[0])
		step_ptr->network = xstrdup(step_specs->network);
	else
		step_ptr->network = xstrdup(job_ptr->network);

	step_ptr->select_jobinfo = select_jobinfo;
	select_jobinfo = NULL;

	/* the step time_limit is recorded as submitted (INFINITE
	 * or partition->max_time by default), but the allocation
	 * time limits may cut it short */
	if (step_specs->time_limit == NO_VAL || step_specs->time_limit == 0 ||
	    step_specs->time_limit == INFINITE) {
		step_ptr->time_limit = INFINITE;
	} else {
		/* enforce partition limits if necessary */
		if ((step_specs->time_limit > job_ptr->part_ptr->max_time) &&
		    slurmctld_conf.enforce_part_limits) {
			info("_step_create: step time greater than partition's "
			     "(%u > %u)", step_specs->time_limit,
			     job_ptr->part_ptr->max_time);
			delete_step_record (job_ptr, step_ptr->step_id);
			return ESLURM_INVALID_TIME_LIMIT;
		}
		step_ptr->time_limit = step_specs->time_limit;
	}

	/* a batch script does not need switch info */
	if (!batch_step) {
		char *mpi_params;

		step_ptr->step_layout =
			step_layout_create(step_ptr,
					   step_node_list, node_count,
					   step_specs->num_tasks,
					   (uint16_t)cpus_per_task,
					   step_specs->task_dist,
					   step_specs->plane_size);
		xfree(step_node_list);
		if (!step_ptr->step_layout) {
			delete_step_record (job_ptr, step_ptr->step_id);
			if (step_specs->pn_min_memory)
				return ESLURM_INVALID_TASK_MEMORY;
			return SLURM_ERROR;
		}
		if (step_specs->resv_port_cnt == (uint16_t) NO_VAL
		    && (mpi_params = slurm_get_mpi_params())) {

			step_specs->resv_port_cnt = 0;
			/* reserved port count set to maximum task count on
			 * any node plus one */
			for (i = 0; i < step_ptr->step_layout->node_cnt; i++) {
				step_specs->resv_port_cnt =
					MAX(step_specs->resv_port_cnt,
					    step_ptr->step_layout->tasks[i]);
			}
			step_specs->resv_port_cnt++;
			xfree(mpi_params);
		}
		if (step_specs->resv_port_cnt != (uint16_t) NO_VAL
		    && step_specs->resv_port_cnt != 0) {
			step_ptr->resv_port_cnt = step_specs->resv_port_cnt;
			i = resv_port_alloc(step_ptr);
			if (i != SLURM_SUCCESS) {
				delete_step_record (job_ptr,
						    step_ptr->step_id);
				return i;
			}
		}

		if (switch_g_alloc_jobinfo(&step_ptr->switch_job,
					   step_ptr->job_ptr->job_id,
					   step_ptr->step_id) < 0)
			fatal ("step_create: switch_g_alloc_jobinfo error");

		if (switch_g_build_jobinfo(step_ptr->switch_job,
					   step_ptr->step_layout,
					   step_ptr->network) < 0) {
			delete_step_record (job_ptr, step_ptr->step_id);
			if (errno == ESLURM_INTERCONNECT_BUSY)
				return errno;
			return ESLURM_INTERCONNECT_FAILURE;
		}
		step_alloc_lps(step_ptr);
	} else
		xfree(step_node_list);
	if (checkpoint_alloc_jobinfo (&step_ptr->check_job) < 0)
		fatal ("step_create: checkpoint_alloc_jobinfo error");
	*new_step_record = step_ptr;

	if (!with_slurmdbd && !job_ptr->db_index)
		jobacct_storage_g_job_start(acct_db_conn, job_ptr);

	select_g_step_start(step_ptr);

#ifdef HAVE_BG_L_P
	/* Only L and P use this code */
	if (step_ptr->job_ptr->details)
		cpu_count = (uint64_t)step_ptr->job_ptr->details->min_cpus;
	else
		cpu_count = (uint64_t)step_ptr->job_ptr->cpu_cnt;
#else
	if (!step_ptr->step_layout || !step_ptr->step_layout->task_cnt)
		cpu_count = (uint64_t)step_ptr->job_ptr->total_cpus;
	else
		cpu_count = (uint64_t)step_ptr->cpu_count;
#endif
	xfree(step_ptr->tres_alloc_str);

	xstrfmtcat(step_ptr->tres_alloc_str, "%s%u=%"PRIu64,
		   step_ptr->tres_alloc_str ? "," : "",
		   TRES_CPU, cpu_count);

	tres_count = (uint64_t)step_ptr->pn_min_memory;
	if (tres_count & MEM_PER_CPU) {
		tres_count &= (~MEM_PER_CPU);
		tres_count *= cpu_count;
	} else
		tres_count *= node_count;

	xstrfmtcat(step_ptr->tres_alloc_str, "%s%u=%"PRIu64,
		   step_ptr->tres_alloc_str ? "," : "",
		   TRES_MEM, tres_count);

	if ((tmp_tres_str = gres_2_tres_str(step_ptr->gres_list,
					    cluster_tres_list, 0))) {
		xstrfmtcat(step_ptr->tres_alloc_str, "%s%s",
			   step_ptr->tres_alloc_str ? "," : "",
			   tmp_tres_str);
		xfree(tmp_tres_str);
	}

	xfree(step_ptr->tres_fmt_alloc_str);
	assoc_mgr_lock(&locks);
	step_ptr->tres_fmt_alloc_str = slurmdb_make_tres_string_from_simple(
		step_ptr->tres_alloc_str, assoc_mgr_tres_list);
	assoc_mgr_unlock(&locks);

	jobacct_storage_g_step_start(acct_db_conn, step_ptr);
	return SLURM_SUCCESS;
}

extern slurm_step_layout_t *step_layout_create(struct step_record *step_ptr,
					       char *step_node_list,
					       uint32_t node_count,
					       uint32_t num_tasks,
					       uint16_t cpus_per_task,
					       uint32_t task_dist,
					       uint16_t plane_size)
{
	uint16_t cpus_per_node[node_count];
	struct job_record *job_ptr = step_ptr->job_ptr;
	job_resources_t *job_resrcs_ptr = job_ptr->job_resrcs;
#ifndef HAVE_BGQ
	uint32_t gres_cpus;
	int cpu_inx = -1;
	int i, usable_cpus, usable_mem;
	int set_nodes = 0/* , set_tasks = 0 */;
	int pos = -1, job_node_offset = -1;
	int first_bit, last_bit;
	uint32_t cpu_count_reps[node_count];
#else
	uint32_t cpu_count_reps[1];
#endif

	xassert(job_resrcs_ptr);
	xassert(job_resrcs_ptr->cpus);
	xassert(job_resrcs_ptr->cpus_used);

	if (step_ptr->pn_min_memory && _is_mem_resv() &&
	    ((job_resrcs_ptr->memory_allocated == NULL) ||
	     (job_resrcs_ptr->memory_used == NULL))) {
		error("step_layout_create: lack memory allocation details "
		      "to enforce memory limits for job %u", job_ptr->job_id);
		step_ptr->pn_min_memory = 0;
	} else if (step_ptr->pn_min_memory == MEM_PER_CPU)
		step_ptr->pn_min_memory = 0;	/* clear MEM_PER_CPU flag */

#ifdef HAVE_BGQ
	/* Since we have to deal with a conversion between cnodes and
	   midplanes here the math is really easy, and already has
	   been figured out for us in the plugin, so just copy the
	   numbers.
	*/
	memcpy(cpus_per_node, job_resrcs_ptr->cpus, sizeof(cpus_per_node));
	cpu_count_reps[0] = job_resrcs_ptr->ncpus;

#else
	/* build the cpus-per-node arrays for the subset of nodes
	 * used by this job step */
	first_bit = bit_ffs(job_ptr->node_bitmap);
	last_bit  = bit_fls(job_ptr->node_bitmap);
	for (i = first_bit; i <= last_bit; i++) {
		uint16_t cpus, cpus_used;

		if (!bit_test(job_ptr->node_bitmap, i))
			continue;
		job_node_offset++;
		if (bit_test(step_ptr->step_node_bitmap, i)) {
			/* find out the position in the job */
			pos = bit_get_pos_num(job_resrcs_ptr->node_bitmap, i);
			if (pos == -1)
				return NULL;
			if (pos >= job_resrcs_ptr->nhosts)
				fatal("step_layout_create: node index bad");

			cpus = job_resrcs_ptr->cpus[pos];
			cpus_used = job_resrcs_ptr->cpus_used[pos];
			/* Here we are trying to figure out the number
			 * of cpus available if we only want to run 1
			 * thread per core.
			 */
			if ((job_resrcs_ptr->whole_node != 1)
			    && (slurmctld_conf.select_type_param
				& (CR_CORE | CR_SOCKET))
			    && (job_ptr->details->cpu_bind_type
				& CPU_BIND_ONE_THREAD_PER_CORE)) {
				uint16_t threads;
				struct node_record *node_ptr =
					node_record_table_ptr + i;
				if (slurmctld_conf.fast_schedule)
					threads = node_ptr->config_ptr->threads;
				else
					threads = node_ptr->threads;

				cpus /= threads;
				cpus_used /= threads;
			}

			if (step_ptr->exclusive) {
				usable_cpus = cpus - cpus_used;
			} else
				usable_cpus = cpus;
			if ((step_ptr->pn_min_memory & MEM_PER_CPU) &&
			    _is_mem_resv()) {
				uint32_t mem_use = step_ptr->pn_min_memory;
				mem_use &= (~MEM_PER_CPU);
				usable_mem =
					job_resrcs_ptr->memory_allocated[pos] -
					job_resrcs_ptr->memory_used[pos];
				usable_mem /= mem_use;
				usable_cpus = MIN(usable_cpus, usable_mem);
			}

			gres_cpus = gres_plugin_step_test(step_ptr->gres_list,
							  job_ptr->gres_list,
							  job_node_offset,
							  false,
							  job_ptr->job_id,
							  step_ptr->step_id);
			usable_cpus = MIN(usable_cpus, gres_cpus);
			if (usable_cpus <= 0) {
				error("step_layout_create no usable cpus");
				return NULL;
			}
			debug3("step_layout cpus = %d pos = %d",
			       usable_cpus, pos);

			if ((cpu_inx == -1) ||
			    (cpus_per_node[cpu_inx] != usable_cpus)) {
				cpu_inx++;

				cpus_per_node[cpu_inx] = usable_cpus;
				cpu_count_reps[cpu_inx] = 1;
			} else
				cpu_count_reps[cpu_inx]++;
			set_nodes++;
			/*FIX ME: on a heterogeneous system running
			  the linear select plugin we could get a node
			  that doesn't have as many cpus as we decided
			  we needed for each task.  This would result
			  in not getting a task for the node we
			  received.  This is usually in error.  This
			  only happens when the person doesn't specify
			  how many cpus_per_task they want, and we
			  have to come up with a number, in this case
			  it is wrong.
			*/
			/* if (cpus_per_task > 0) */
			/* 	set_tasks +=  */
			/* 		(uint16_t)usable_cpus / cpus_per_task; */
			/* else */
			/* 	/\* since cpus_per_task is 0 we just */
			/* 	   add the number of cpus available */
			/* 	   for this job *\/ */
			/* 	set_tasks += usable_cpus; */
			/* info("usable_cpus is %d and set_tasks %d %d", */
			/*      usable_cpus, set_tasks, cpus_per_task); */
			if (set_nodes == node_count)
				break;
		}
	}
#endif
	/* if (set_tasks < num_tasks) { */
	/* 	error("Resources only available for %u of %u tasks", */
	/* 	     set_tasks, num_tasks); */
	/* 	return NULL; */
	/* } */

	/* layout the tasks on the nodes */
	return slurm_step_layout_create(step_node_list,
					cpus_per_node, cpu_count_reps,
					node_count, num_tasks,
					cpus_per_task,
					task_dist,
					plane_size);
}

/* Translate v14.11 CPU frequency data between old and new formats */
static void _cpu_freq_new2old(uint32_t *old, uint32_t new_min, uint32_t new_max,
			      uint32_t new_gov)
{
	if (new_gov == CPU_FREQ_CONSERVATIVE) {
		*old = CPU_FREQ_CONSERVATIVE_OLD;
	} else if (new_gov == CPU_FREQ_ONDEMAND) {
		*old = CPU_FREQ_ONDEMAND_OLD;
	} else if (new_gov == CPU_FREQ_PERFORMANCE) {
		*old = CPU_FREQ_PERFORMANCE_OLD;
	} else if (new_gov == CPU_FREQ_POWERSAVE) {
		*old = CPU_FREQ_POWERSAVE_OLD;
	} else {
		*old = new_max;
	}
}
static void _cpu_freq_old2new(uint32_t old, uint32_t *new_min,
			      uint32_t *new_max, uint32_t *new_gov)
{
	*new_min = NO_VAL;
	*new_max = NO_VAL;
	if (old == CPU_FREQ_CONSERVATIVE_OLD) {
		*new_gov = CPU_FREQ_CONSERVATIVE;
	} else if (old == CPU_FREQ_ONDEMAND_OLD) {
		*new_gov = CPU_FREQ_ONDEMAND;
	} else if (old == CPU_FREQ_PERFORMANCE_OLD) {
		*new_gov = CPU_FREQ_PERFORMANCE;
	} else if (old == CPU_FREQ_POWERSAVE_OLD) {
		*new_gov = CPU_FREQ_POWERSAVE;
	} else {
		*new_gov = CPU_FREQ_USERSPACE;
		*new_max = old;
	}
}

/* Pack the data for a specific job step record
 * IN step - pointer to a job step record
 * IN/OUT buffer - location to store data, pointers automatically advanced
 * IN protocol_version - slurm protocol version of client
 */
static void _pack_ctld_job_step_info(struct step_record *step_ptr, Buf buffer,
				     uint16_t protocol_version)
{
	uint32_t task_cnt, cpu_cnt;
	char *node_list = NULL;
	time_t begin_time, run_time;
	bitstr_t *pack_bitstr;

//#if defined HAVE_FRONT_END && (!defined HAVE_BGQ || !defined HAVE_BG_FILES)
#if defined HAVE_FRONT_END && (!defined HAVE_BGQ) && (!defined HAVE_ALPS_CRAY)
	/* On front-end systems, the steps only execute on one node.
	 * We need to make them appear like they are running on the job's
	 * entire allocation (which they really are). */
	task_cnt = step_ptr->job_ptr->cpu_cnt;
	node_list = step_ptr->job_ptr->nodes;
	pack_bitstr = step_ptr->job_ptr->node_bitmap;

	if (step_ptr->job_ptr->total_cpus)
		cpu_cnt = step_ptr->job_ptr->total_cpus;
	else if (step_ptr->job_ptr->details)
		cpu_cnt = step_ptr->job_ptr->details->min_cpus;
	else
		cpu_cnt = step_ptr->job_ptr->cpu_cnt;
#else
	pack_bitstr = step_ptr->step_node_bitmap;
	if (step_ptr->step_layout) {
		task_cnt = step_ptr->step_layout->task_cnt;
		node_list = step_ptr->step_layout->node_list;
	} else {
		task_cnt = step_ptr->cpu_count;
		node_list = step_ptr->job_ptr->nodes;
	}
	cpu_cnt = step_ptr->cpu_count;
#endif

	if (protocol_version >= SLURM_15_08_PROTOCOL_VERSION) {
		pack32(step_ptr->job_ptr->array_job_id, buffer);
		pack32(step_ptr->job_ptr->array_task_id, buffer);
		pack32(step_ptr->job_ptr->job_id, buffer);
		pack32(step_ptr->step_id, buffer);
		pack16(step_ptr->ckpt_interval, buffer);
		pack32(step_ptr->job_ptr->user_id, buffer);
		pack32(cpu_cnt, buffer);
		pack32(step_ptr->cpu_freq_min, buffer);
		pack32(step_ptr->cpu_freq_max, buffer);
		pack32(step_ptr->cpu_freq_gov, buffer);
		pack32(task_cnt, buffer);
		if (step_ptr->step_layout)
			pack32(step_ptr->step_layout->task_dist, buffer);
		else
			pack32((uint32_t) SLURM_DIST_UNKNOWN, buffer);
		pack32(step_ptr->time_limit, buffer);
		pack16(step_ptr->state, buffer);

		pack_time(step_ptr->start_time, buffer);
		if (IS_JOB_SUSPENDED(step_ptr->job_ptr)) {
			run_time = step_ptr->pre_sus_time;
		} else {
			begin_time = MAX(step_ptr->start_time,
					 step_ptr->job_ptr->suspend_time);
			run_time = step_ptr->pre_sus_time +
				difftime(time(NULL), begin_time);
		}
		pack_time(run_time, buffer);

		if (step_ptr->job_ptr->part_ptr)
			packstr(step_ptr->job_ptr->part_ptr->name, buffer);
		else
			packstr(step_ptr->job_ptr->partition, buffer);
		packstr(step_ptr->resv_ports, buffer);
		packstr(node_list, buffer);
		packstr(step_ptr->name, buffer);
		packstr(step_ptr->network, buffer);
		pack_bit_fmt(pack_bitstr, buffer);
		packstr(step_ptr->ckpt_dir, buffer);
		packstr(step_ptr->gres, buffer);
		select_g_select_jobinfo_pack(step_ptr->select_jobinfo, buffer,
					     protocol_version);
		packstr(step_ptr->tres_fmt_alloc_str, buffer);
	} else if (protocol_version >= SLURM_14_03_PROTOCOL_VERSION) {
		uint32_t utmp32 = 0;
		pack32(step_ptr->job_ptr->array_job_id, buffer);
		pack32(step_ptr->job_ptr->array_task_id, buffer);
		pack32(step_ptr->job_ptr->job_id, buffer);
		pack32(step_ptr->step_id, buffer);
		pack16(step_ptr->ckpt_interval, buffer);
		pack32(step_ptr->job_ptr->user_id, buffer);
		pack32(cpu_cnt, buffer);
		_cpu_freq_new2old(&utmp32, step_ptr->cpu_freq_min,
				  step_ptr->cpu_freq_max,
				  step_ptr->cpu_freq_gov);
		pack32(utmp32, buffer);
		pack32(task_cnt, buffer);
		pack32(step_ptr->time_limit, buffer);
		pack16(step_ptr->state, buffer);

		pack_time(step_ptr->start_time, buffer);
		if (IS_JOB_SUSPENDED(step_ptr->job_ptr)) {
			run_time = step_ptr->pre_sus_time;
		} else {
			begin_time = MAX(step_ptr->start_time,
					 step_ptr->job_ptr->suspend_time);
			run_time = step_ptr->pre_sus_time +
				difftime(time(NULL), begin_time);
		}
		pack_time(run_time, buffer);

		if (step_ptr->job_ptr->part_ptr)
			packstr(step_ptr->job_ptr->part_ptr->name, buffer);
		else
			packstr(step_ptr->job_ptr->partition, buffer);
		packstr(step_ptr->resv_ports, buffer);
		packstr(node_list, buffer);
		packstr(step_ptr->name, buffer);
		packstr(step_ptr->network, buffer);
		pack_bit_fmt(pack_bitstr, buffer);
		packstr(step_ptr->ckpt_dir, buffer);
		packstr(step_ptr->gres, buffer);
		select_g_select_jobinfo_pack(step_ptr->select_jobinfo, buffer,
					     protocol_version);
	} else {
		error("_pack_ctld_job_step_info: protocol_version "
		      "%hu not supported", protocol_version);
	}
}

/*
 * pack_ctld_job_step_info_response_msg - packs job step info
 * IN job_id - specific id or NO_VAL for all
 * IN step_id - specific id or NO_VAL for all
 * IN uid - user issuing request
 * IN show_flags - job step filtering options
 * OUT buffer - location to store data, pointers automatically advanced
 * RET - 0 or error code
 * NOTE: MUST free_buf buffer
 */
extern int pack_ctld_job_step_info_response_msg(
	uint32_t job_id, uint32_t step_id, uid_t uid,
	uint16_t show_flags, Buf buffer, uint16_t protocol_version)
{
	ListIterator job_iterator;
	ListIterator step_iterator;
	int error_code = 0;
	uint32_t steps_packed = 0, tmp_offset;
	struct step_record *step_ptr;
	struct job_record *job_ptr;
	time_t now = time(NULL);
	int valid_job = 0;

	pack_time(now, buffer);
	pack32(steps_packed, buffer);	/* steps_packed placeholder */

	part_filter_set(uid);

	job_iterator = list_iterator_create(job_list);
	while ((job_ptr = list_next(job_iterator))) {
		if ((job_id != NO_VAL) && (job_id != job_ptr->job_id) &&
		    (job_id != job_ptr->array_job_id))
			continue;

		if (((show_flags & SHOW_ALL) == 0) &&
		    (job_ptr->part_ptr) &&
		    (job_ptr->part_ptr->flags & PART_FLAG_HIDDEN))
			continue;

		if ((slurmctld_conf.private_data & PRIVATE_DATA_JOBS) &&
		    (job_ptr->user_id != uid) && !validate_operator(uid) &&
		    !assoc_mgr_is_user_acct_coord(acct_db_conn, uid,
						  job_ptr->account))
			continue;

		valid_job = 1;

		step_iterator = list_iterator_create(job_ptr->step_list);
		while ((step_ptr = list_next(step_iterator))) {
			if ((step_id != NO_VAL) &&
			    (step_ptr->step_id != step_id))
				continue;
			_pack_ctld_job_step_info(step_ptr, buffer,
						 protocol_version);
			steps_packed++;
		}
		list_iterator_destroy(step_iterator);
	}
	list_iterator_destroy(job_iterator);

	if (list_count(job_list) && !valid_job && !steps_packed)
		error_code = ESLURM_INVALID_JOB_ID;

	part_filter_clear();

	/* put the real record count in the message body header */
	tmp_offset = get_buf_offset(buffer);
	set_buf_offset(buffer, 0);
	pack_time(now, buffer);
	pack32(steps_packed, buffer);
	set_buf_offset(buffer, tmp_offset);

	return error_code;
}

/*
 * kill_step_on_node - determine if the specified job has any job steps
 *	allocated to the specified node and kill them unless no_kill flag
 *	is set on the step
 * IN job_ptr - pointer to an active job record
 * IN node_ptr - pointer to a node record
 * IN node_fail - true of removed node has failed
 * RET count of killed job steps
 */
extern int kill_step_on_node(struct job_record  *job_ptr,
			     struct node_record *node_ptr, bool node_fail)
{
	ListIterator step_iterator;
	struct step_record *step_ptr;
	int found = 0;
	int bit_position;

	if ((job_ptr == NULL) || (node_ptr == NULL))
		return found;

	bit_position = node_ptr - node_record_table_ptr;
	step_iterator = list_iterator_create (job_ptr->step_list);
	while ((step_ptr = (struct step_record *) list_next (step_iterator))) {
		if (step_ptr->state != JOB_RUNNING)
			continue;
		if (bit_test(step_ptr->step_node_bitmap, bit_position) == 0)
			continue;
		if (node_fail && !step_ptr->no_kill)
			srun_step_complete(step_ptr);
		info("killing step %u.%u on node %s",
		     job_ptr->job_id, step_ptr->step_id, node_ptr->name);
		signal_step_tasks_on_node(node_ptr->name, step_ptr, SIGKILL,
					  REQUEST_TERMINATE_TASKS);
		found++;
	}

	list_iterator_destroy (step_iterator);
	return found;
}

/*
 * job_step_checkpoint - perform some checkpoint operation
 * IN ckpt_ptr - checkpoint request message
 * IN uid - user id of the user issuing the RPC
 * IN conn_fd - file descriptor on which to send reply
 * IN protocol_version - slurm protocol version of client
 * RET 0 on success, otherwise ESLURM error code
 */
extern int job_step_checkpoint(checkpoint_msg_t *ckpt_ptr,
			       uid_t uid, slurm_fd_t conn_fd,
			       uint16_t protocol_version)
{
	int rc = SLURM_SUCCESS;
	struct job_record *job_ptr;
	struct step_record *step_ptr;
	checkpoint_resp_msg_t resp_data;
	slurm_msg_t resp_msg;

	slurm_msg_t_init(&resp_msg);
	resp_msg.protocol_version = protocol_version;

	/* find the job */
	job_ptr = find_job_record (ckpt_ptr->job_id);
	if (job_ptr == NULL) {
		rc = ESLURM_INVALID_JOB_ID;
		goto reply;
	}
	if ((uid != job_ptr->user_id) && (uid != 0)) {
		rc = ESLURM_ACCESS_DENIED ;
		goto reply;
	}
	if (IS_JOB_PENDING(job_ptr)) {
		rc = ESLURM_JOB_PENDING;
		goto reply;
	} else if (IS_JOB_SUSPENDED(job_ptr)) {
		/* job can't get cycles for checkpoint
		 * if it is already suspended */
		rc = ESLURM_DISABLED;
		goto reply;
	} else if (!IS_JOB_RUNNING(job_ptr)) {
		rc = ESLURM_ALREADY_DONE;
		goto reply;
	}

	memset((void *)&resp_data, 0, sizeof(checkpoint_resp_msg_t));
	step_ptr = find_step_record(job_ptr, ckpt_ptr->step_id);
	if (step_ptr == NULL) {
		rc = ESLURM_INVALID_JOB_ID;
	} else {
		if (ckpt_ptr->image_dir == NULL) {
			ckpt_ptr->image_dir = xstrdup(step_ptr->ckpt_dir);
		}
		xstrfmtcat(ckpt_ptr->image_dir, "/%u.%u", job_ptr->job_id,
			   step_ptr->step_id);

		rc = checkpoint_op(ckpt_ptr->job_id, ckpt_ptr->step_id,
				   step_ptr, ckpt_ptr->op, ckpt_ptr->data,
				   ckpt_ptr->image_dir, &resp_data.event_time,
				   &resp_data.error_code,
				   &resp_data.error_msg);
		last_job_update = time(NULL);
	}

    reply:
	if ((rc == SLURM_SUCCESS) &&
	    ((ckpt_ptr->op == CHECK_ABLE) || (ckpt_ptr->op == CHECK_ERROR))) {
		resp_msg.msg_type = RESPONSE_CHECKPOINT;
		resp_msg.data = &resp_data;
		 (void) slurm_send_node_msg(conn_fd, &resp_msg);
	} else {
		return_code_msg_t rc_msg;
		rc_msg.return_code = rc;
		resp_msg.msg_type  = RESPONSE_SLURM_RC;
		resp_msg.data      = &rc_msg;
		(void) slurm_send_node_msg(conn_fd, &resp_msg);
	}
	return rc;
}

/*
 * job_step_checkpoint_comp - note job step checkpoint completion
 * IN ckpt_ptr - checkpoint complete status message
 * IN uid - user id of the user issuing the RPC
 * IN conn_fd - file descriptor on which to send reply
 * IN protocol_version - slurm protocol version of client
 * RET 0 on success, otherwise ESLURM error code
 */
extern int job_step_checkpoint_comp(checkpoint_comp_msg_t *ckpt_ptr,
				    uid_t uid, slurm_fd_t conn_fd,
				    uint16_t protocol_version)
{
	int rc = SLURM_SUCCESS;
	struct job_record *job_ptr;
	struct step_record *step_ptr;
	slurm_msg_t resp_msg;
	return_code_msg_t rc_msg;

	slurm_msg_t_init(&resp_msg);
	resp_msg.protocol_version = protocol_version;

	/* find the job */
	job_ptr = find_job_record (ckpt_ptr->job_id);
	if (job_ptr == NULL) {
		rc = ESLURM_INVALID_JOB_ID;
		goto reply;
	}
	if ((uid != job_ptr->user_id) && (uid != 0)) {
		rc = ESLURM_ACCESS_DENIED;
		goto reply;
	}
	if (IS_JOB_PENDING(job_ptr)) {
		rc = ESLURM_JOB_PENDING;
		goto reply;
	} else if (!IS_JOB_RUNNING(job_ptr) &&
		   !IS_JOB_SUSPENDED(job_ptr)) {
		rc = ESLURM_ALREADY_DONE;
		goto reply;
	}

	step_ptr = find_step_record(job_ptr, ckpt_ptr->step_id);
	if (step_ptr == NULL) {
		rc = ESLURM_INVALID_JOB_ID;
		goto reply;
	} else {
		rc = checkpoint_comp((void *)step_ptr, ckpt_ptr->begin_time,
			ckpt_ptr->error_code, ckpt_ptr->error_msg);
		last_job_update = time(NULL);
	}

    reply:
	rc_msg.return_code = rc;
	resp_msg.msg_type  = RESPONSE_SLURM_RC;
	resp_msg.data      = &rc_msg;
	(void) slurm_send_node_msg(conn_fd, &resp_msg);
	return rc;
}

/*
 * job_step_checkpoint_task_comp - note task checkpoint completion
 * IN ckpt_ptr - checkpoint task complete status message
 * IN uid - user id of the user issuing the RPC
 * IN conn_fd - file descriptor on which to send reply
 * IN protocol_version - slurm protocol version of client
 * RET 0 on success, otherwise ESLURM error code
 */
extern int job_step_checkpoint_task_comp(checkpoint_task_comp_msg_t *ckpt_ptr,
					 uid_t uid, slurm_fd_t conn_fd,
					 uint16_t protocol_version)
{
	int rc = SLURM_SUCCESS;
	struct job_record *job_ptr;
	struct step_record *step_ptr;
	slurm_msg_t resp_msg;
	return_code_msg_t rc_msg;

	slurm_msg_t_init(&resp_msg);
	resp_msg.protocol_version = protocol_version;

	/* find the job */
	job_ptr = find_job_record (ckpt_ptr->job_id);
	if (job_ptr == NULL) {
		rc = ESLURM_INVALID_JOB_ID;
		goto reply;
	}
	if ((uid != job_ptr->user_id) && (uid != 0)) {
		rc = ESLURM_ACCESS_DENIED;
		goto reply;
	}
	if (IS_JOB_PENDING(job_ptr)) {
		rc = ESLURM_JOB_PENDING;
		goto reply;
	} else if (!IS_JOB_RUNNING(job_ptr) &&
		   !IS_JOB_SUSPENDED(job_ptr)) {
		rc = ESLURM_ALREADY_DONE;
		goto reply;
	}

	step_ptr = find_step_record(job_ptr, ckpt_ptr->step_id);
	if (step_ptr == NULL) {
		rc = ESLURM_INVALID_JOB_ID;
		goto reply;
	} else {
		rc = checkpoint_task_comp((void *)step_ptr,
			ckpt_ptr->task_id, ckpt_ptr->begin_time,
			ckpt_ptr->error_code, ckpt_ptr->error_msg);
		last_job_update = time(NULL);
	}

    reply:
	rc_msg.return_code = rc;
	resp_msg.msg_type  = RESPONSE_SLURM_RC;
	resp_msg.data      = &rc_msg;
	(void) slurm_send_node_msg(conn_fd, &resp_msg);
	return rc;
}

/*
 * step_partial_comp - Note the completion of a job step on at least
 *	some of its nodes
 * IN req     - step_completion_msg RPC from slurmstepd
 * IN uid     - UID issuing the request
 * OUT rem    - count of nodes for which responses are still pending
 * OUT max_rc - highest return code for any step thus far
 * RET 0 on success, otherwise ESLURM error code
 */
extern int step_partial_comp(step_complete_msg_t *req, uid_t uid,
			     int *rem, uint32_t *max_rc)
{
	struct job_record *job_ptr;
	struct step_record *step_ptr;
	int nodes, rem_nodes;

	/* find the job, step, and validate input */
	job_ptr = find_job_record (req->job_id);
	if (job_ptr == NULL) {
		info("step_partial_comp: JobID=%u invalid", req->job_id);
		return ESLURM_INVALID_JOB_ID;
	}

	/* If we are requeuing the job the completing flag will be set
	 * but the state will be Pending, so don't use IS_JOB_PENDING
	 * which won't see the completing flag.
	 */
	if (job_ptr->job_state == JOB_PENDING) {
		info("step_partial_comp: JobID=%u pending", req->job_id);
		return ESLURM_JOB_PENDING;
	}

	if ((!validate_slurm_user(uid)) && (uid != job_ptr->user_id)) {
		/* Normally from slurmstepd, from srun on some failures */
		error("Security violation: "
		      "REQUEST_STEP_COMPLETE RPC for job %u from uid=%u",
		      job_ptr->job_id, (unsigned int) uid);
		return ESLURM_USER_ID_MISSING;
	}

	step_ptr = find_step_record(job_ptr, req->job_step_id);
	if ((step_ptr == NULL) && (req->job_step_id == SLURM_EXTERN_CONT)) {
		step_ptr = _create_step_record(job_ptr);
		checkpoint_alloc_jobinfo(&step_ptr->check_job);
		step_ptr->ext_sensors = ext_sensors_alloc();
		step_ptr->name = xstrdup("extern");
		step_ptr->select_jobinfo = select_g_select_jobinfo_alloc();
		step_ptr->state = JOB_RUNNING;
		step_ptr->start_time = job_ptr->start_time;
		step_ptr->step_id = SLURM_EXTERN_CONT;
		if (job_ptr->node_bitmap) {
			step_ptr->step_node_bitmap =
				bit_copy(job_ptr->node_bitmap);
		}
		step_ptr->time_last_active = time(NULL);
		jobacct_storage_g_step_start(acct_db_conn, step_ptr);
	}
	if (step_ptr == NULL) {
		info("step_partial_comp: StepID=%u.%u invalid",
		     req->job_id, req->job_step_id);
		return ESLURM_INVALID_JOB_ID;
	}
	if (step_ptr->batch_step) {
		if (rem)
			*rem = 0;
		step_ptr->exit_code = req->step_rc;
		if (max_rc)
			*max_rc = step_ptr->exit_code;
		jobacctinfo_aggregate(step_ptr->jobacct, req->jobacct);
		/* we don't want to delete the step record here since
		 * right after we delete this step again if we delete
		 * it here we won't find it when we try the second time */
		//delete_step_record(job_ptr, req->job_step_id);
		return SLURM_SUCCESS;
	}
	if (req->range_last < req->range_first) {
		error("step_partial_comp: StepID=%u.%u range=%u-%u",
		      req->job_id, req->job_step_id, req->range_first,
		      req->range_last);
		return EINVAL;
	}

	ext_sensors_g_get_stependdata(step_ptr);
	jobacctinfo_aggregate(step_ptr->jobacct, req->jobacct);

	/* we have been adding task average frequencies for
	 * jobacct->act_cpufreq so we need to divide with the
	 * total number of tasks/cpus for the step average frequency */
	if (step_ptr->cpu_count && step_ptr->jobacct)
		step_ptr->jobacct->act_cpufreq /= step_ptr->cpu_count;

	if (!step_ptr->exit_node_bitmap) {
		/* initialize the node bitmap for exited nodes */
		nodes = bit_set_count(step_ptr->step_node_bitmap);
#if defined HAVE_BGQ || defined HAVE_ALPS_CRAY
		/* For BGQ we only have 1 real task, so if it exits,
		   the whole step is ending as well.
		*/
		req->range_last = nodes - 1;
#endif
		step_ptr->exit_node_bitmap = bit_alloc(nodes);
		step_ptr->exit_code = req->step_rc;
	} else {
		nodes = bit_size(step_ptr->exit_node_bitmap);
#if defined HAVE_BGQ || defined HAVE_ALPS_CRAY
		/* For BGQ we only have 1 real task, so if it exits,
		   the whole step is ending as well.
		*/
		req->range_last = nodes - 1;
#endif
		step_ptr->exit_code = MAX(step_ptr->exit_code, req->step_rc);
	}
	if ((req->range_first >= nodes) || (req->range_last >= nodes) ||
	    (req->range_first > req->range_last)) {
		/* range is zero origin */
		error("step_partial_comp: StepID=%u.%u range=%u-%u nodes=%d",
		      req->job_id, req->job_step_id, req->range_first,
		      req->range_last, nodes);
		return EINVAL;
	}

	bit_nset(step_ptr->exit_node_bitmap,
		 req->range_first, req->range_last);
	rem_nodes = bit_clear_count(step_ptr->exit_node_bitmap);
	if (rem)
		*rem = rem_nodes;
	if (rem_nodes == 0) {
		/* release all switch windows */
		if (step_ptr->switch_job) {
			debug2("full switch release for step %u.%u, "
			       "nodes %s", req->job_id,
			       req->job_step_id,
			       step_ptr->step_layout->node_list);
			switch_g_job_step_complete(
				step_ptr->switch_job,
				step_ptr->step_layout->node_list);
			switch_g_free_jobinfo (step_ptr->switch_job);
			step_ptr->switch_job = NULL;
		}
	} else if (switch_g_part_comp() && step_ptr->switch_job) {
		/* release switch windows on completed nodes,
		 * must translate range numbers to nodelist */
		hostlist_t hl;
		char *node_list;

		hl = _step_range_to_hostlist(step_ptr,
			req->range_first, req->range_last);
		node_list = hostlist_ranged_string_xmalloc(hl);
		debug2("partitial switch release for step %u.%u, "
			"nodes %s", req->job_id,
			req->job_step_id, node_list);
		switch_g_job_step_part_comp(
			step_ptr->switch_job, node_list);
		hostlist_destroy(hl);
		xfree(node_list);
	}

	if (max_rc)
		*max_rc = step_ptr->exit_code;

	return SLURM_SUCCESS;
}

/* convert a range of nodes allocated to a step to a hostlist with
 * names of those nodes */
static hostlist_t _step_range_to_hostlist(struct step_record *step_ptr,
		uint32_t range_first, uint32_t range_last)
{
	int i, node_inx = -1;
	hostlist_t hl = hostlist_create(NULL);

	for (i = 0; i < node_record_count; i++) {
		if (bit_test(step_ptr->step_node_bitmap, i) == 0)
			continue;
		node_inx++;
		if ((node_inx >= range_first)
		&&  (node_inx <= range_last)) {
			hostlist_push_host(hl,
				node_record_table_ptr[i].name);
		}
	}

	return hl;
}

/* convert a single node name to it's offset within a step's
 * nodes allocation. returns -1 on error */
static int _step_hostname_to_inx(struct step_record *step_ptr,
		char *node_name)
{
	struct node_record *node_ptr;
	int i, node_inx, node_offset = 0;

	node_ptr = find_node_record(node_name);
	if (node_ptr == NULL)
		return -1;
	node_inx = node_ptr - node_record_table_ptr;

	for (i = 0; i < node_inx; i++) {
		if (bit_test(step_ptr->step_node_bitmap, i))
			node_offset++;
	}
	return node_offset;
}

extern int step_epilog_complete(struct job_record  *job_ptr,
		char *node_name)
{
	int rc = 0, node_inx, step_offset;
	ListIterator step_iterator;
	struct step_record *step_ptr;
	struct node_record *node_ptr;

	if (!switch_g_part_comp()) {
		/* don't bother with partitial completions */
		return 0;
	}
	if ((node_ptr = find_node_record(node_name)) == NULL)
		return 0;
	node_inx = node_ptr - node_record_table_ptr;

	step_iterator = list_iterator_create(job_ptr->step_list);
	while ((step_ptr = (struct step_record *) list_next (step_iterator))) {
		if (step_ptr->state != JOB_RUNNING)
			continue;
		if ((!step_ptr->switch_job)
		||  (bit_test(step_ptr->step_node_bitmap, node_inx) == 0))
			continue;
		if (step_ptr->exit_node_bitmap) {
			step_offset = _step_hostname_to_inx(
					step_ptr, node_name);
			if ((step_offset < 0)
			||  bit_test(step_ptr->exit_node_bitmap,
					step_offset))
				continue;
			bit_set(step_ptr->exit_node_bitmap,
				step_offset);
		}
		rc++;
		debug2("partitial switch release for step %u.%u, "
			"epilog on %s", job_ptr->job_id,
			step_ptr->step_id, node_name);
		switch_g_job_step_part_comp(
			step_ptr->switch_job, node_name);
	}
	list_iterator_destroy (step_iterator);

	return rc;
}

static void
_suspend_job_step(struct job_record *job_ptr,
		struct step_record *step_ptr, time_t now)
{
	if ((job_ptr->suspend_time)
	&&  (job_ptr->suspend_time > step_ptr->start_time)) {
		step_ptr->pre_sus_time +=
			difftime(now, job_ptr->suspend_time);
	} else {
		step_ptr->pre_sus_time +=
			difftime(now, step_ptr->start_time);
	}

}

/* Update time stamps for job step suspend */
extern void
suspend_job_step(struct job_record *job_ptr)
{
	time_t now = time(NULL);
	ListIterator step_iterator;
	struct step_record *step_ptr;

	step_iterator = list_iterator_create (job_ptr->step_list);
	while ((step_ptr = (struct step_record *) list_next (step_iterator))) {
		if (step_ptr->state != JOB_RUNNING)
			continue;
		_suspend_job_step(job_ptr, step_ptr, now);
	}
	list_iterator_destroy (step_iterator);
}

static void
_resume_job_step(struct job_record *job_ptr,
		struct step_record *step_ptr, time_t now)
{
	if ((job_ptr->suspend_time) &&
	    (job_ptr->suspend_time < step_ptr->start_time)) {
		step_ptr->tot_sus_time +=
			difftime(now, step_ptr->start_time);
	} else {
		step_ptr->tot_sus_time +=
			difftime(now, job_ptr->suspend_time);
	}
}

/* Update time stamps for job step resume */
extern void
resume_job_step(struct job_record *job_ptr)
{
	time_t now = time(NULL);
	ListIterator step_iterator;
	struct step_record *step_ptr;

	step_iterator = list_iterator_create (job_ptr->step_list);
	while ((step_ptr = (struct step_record *) list_next (step_iterator))) {
		if (step_ptr->state != JOB_RUNNING)
			continue;
		_resume_job_step(job_ptr, step_ptr, now);
	}
	list_iterator_destroy (step_iterator);
}


/*
 * dump_job_step_state - dump the state of a specific job step to a buffer,
 *	load with load_step_state
 * IN job_ptr - pointer to job for which information is to be dumpped
 * IN step_ptr - pointer to job step for which information is to be dumpped
 * IN/OUT buffer - location to store data, pointers automatically advanced
 */
extern void dump_job_step_state(struct job_record *job_ptr,
				struct step_record *step_ptr, Buf buffer)
{
	pack32(step_ptr->step_id, buffer);
	pack16(step_ptr->cyclic_alloc, buffer);
	pack16(step_ptr->port, buffer);
	pack16(step_ptr->ckpt_interval, buffer);
	pack16(step_ptr->cpus_per_task, buffer);
	pack16(step_ptr->resv_port_cnt, buffer);
	pack16(step_ptr->state, buffer);
	pack16(step_ptr->start_protocol_ver, buffer);

	pack8(step_ptr->no_kill, buffer);

	pack32(step_ptr->cpu_count, buffer);
	pack32(step_ptr->pn_min_memory, buffer);
	pack32(step_ptr->exit_code, buffer);
	if (step_ptr->exit_code != NO_VAL) {
		uint16_t bit_cnt = 0;
		if (step_ptr->exit_node_bitmap)
			bit_cnt = bit_size(step_ptr->exit_node_bitmap);
		pack_bit_fmt(step_ptr->exit_node_bitmap, buffer);
		pack16(bit_cnt, buffer);
	}
	if (step_ptr->core_bitmap_job) {
		uint32_t core_size = bit_size(step_ptr->core_bitmap_job);
		pack32(core_size, buffer);
		pack_bit_fmt(step_ptr->core_bitmap_job, buffer);
	} else
		pack32((uint32_t) 0, buffer);
	pack32(step_ptr->time_limit, buffer);
	pack32(step_ptr->cpu_freq_min, buffer);
	pack32(step_ptr->cpu_freq_max, buffer);
	pack32(step_ptr->cpu_freq_gov, buffer);

	pack_time(step_ptr->start_time, buffer);
	pack_time(step_ptr->pre_sus_time, buffer);
	pack_time(step_ptr->tot_sus_time, buffer);
	pack_time(step_ptr->ckpt_time, buffer);

	packstr(step_ptr->host,  buffer);
	packstr(step_ptr->resv_ports, buffer);
	packstr(step_ptr->name, buffer);
	packstr(step_ptr->network, buffer);
	packstr(step_ptr->ckpt_dir, buffer);

	packstr(step_ptr->gres, buffer);
	(void) gres_plugin_step_state_pack(step_ptr->gres_list, buffer,
					   job_ptr->job_id, step_ptr->step_id,
					   SLURM_PROTOCOL_VERSION);

	pack16(step_ptr->batch_step, buffer);
	if (!step_ptr->batch_step) {
		pack_slurm_step_layout(step_ptr->step_layout, buffer,
				       SLURM_PROTOCOL_VERSION);
		switch_g_pack_jobinfo(step_ptr->switch_job, buffer,
				      SLURM_PROTOCOL_VERSION);
	}
	checkpoint_pack_jobinfo(step_ptr->check_job, buffer,
				SLURM_PROTOCOL_VERSION);
	select_g_select_jobinfo_pack(step_ptr->select_jobinfo, buffer,
				     SLURM_PROTOCOL_VERSION);
	packstr(step_ptr->tres_alloc_str, buffer);
	packstr(step_ptr->tres_fmt_alloc_str, buffer);
}

/*
 * Create a new job step from data in a buffer (as created by
 *	dump_job_step_state)
 * IN/OUT - job_ptr - point to a job for which the step is to be loaded.
 * IN/OUT buffer - location to get data from, pointers advanced
 */
extern int load_step_state(struct job_record *job_ptr, Buf buffer,
			   uint16_t protocol_version)
{
	struct step_record *step_ptr = NULL;
	uint8_t no_kill;
	uint16_t cyclic_alloc, port, batch_step, bit_cnt;
	uint16_t start_protocol_ver = SLURM_MIN_PROTOCOL_VERSION;
	uint16_t ckpt_interval, cpus_per_task, resv_port_cnt, state;
	uint32_t core_size, cpu_count, exit_code, pn_min_memory, name_len;
	uint32_t step_id, time_limit, cpu_freq_min, cpu_freq_max, cpu_freq_gov;
	time_t start_time, pre_sus_time, tot_sus_time, ckpt_time;
	char *host = NULL, *ckpt_dir = NULL, *core_job = NULL;
	char *resv_ports = NULL, *name = NULL, *network = NULL;
	char *bit_fmt = NULL, *gres = NULL;
	char *tres_alloc_str = NULL, *tres_fmt_alloc_str = NULL;
	switch_jobinfo_t *switch_tmp = NULL;
	check_jobinfo_t check_tmp = NULL;
	slurm_step_layout_t *step_layout = NULL;
	List gres_list = NULL;
	dynamic_plugin_data_t *select_jobinfo = NULL;

	if (protocol_version >= SLURM_15_08_PROTOCOL_VERSION) {
		safe_unpack32(&step_id, buffer);
		safe_unpack16(&cyclic_alloc, buffer);
		safe_unpack16(&port, buffer);
		safe_unpack16(&ckpt_interval, buffer);
		safe_unpack16(&cpus_per_task, buffer);
		safe_unpack16(&resv_port_cnt, buffer);
		safe_unpack16(&state, buffer);
		safe_unpack16(&start_protocol_ver, buffer);

		safe_unpack8(&no_kill, buffer);

		safe_unpack32(&cpu_count, buffer);
		safe_unpack32(&pn_min_memory, buffer);
		safe_unpack32(&exit_code, buffer);
		if (exit_code != NO_VAL) {
			safe_unpackstr_xmalloc(&bit_fmt, &name_len, buffer);
			safe_unpack16(&bit_cnt, buffer);
		}
		safe_unpack32(&core_size, buffer);
		if (core_size)
			safe_unpackstr_xmalloc(&core_job, &name_len, buffer);
		safe_unpack32(&time_limit, buffer);
		safe_unpack32(&cpu_freq_min, buffer);
		safe_unpack32(&cpu_freq_max, buffer);
		safe_unpack32(&cpu_freq_gov, buffer);

		safe_unpack_time(&start_time, buffer);
		safe_unpack_time(&pre_sus_time, buffer);
		safe_unpack_time(&tot_sus_time, buffer);
		safe_unpack_time(&ckpt_time, buffer);

		safe_unpackstr_xmalloc(&host, &name_len, buffer);
		safe_unpackstr_xmalloc(&resv_ports, &name_len, buffer);
		safe_unpackstr_xmalloc(&name, &name_len, buffer);
		safe_unpackstr_xmalloc(&network, &name_len, buffer);
		safe_unpackstr_xmalloc(&ckpt_dir, &name_len, buffer);

		safe_unpackstr_xmalloc(&gres, &name_len, buffer);
		if (gres_plugin_step_state_unpack(&gres_list, buffer,
						  job_ptr->job_id, step_id,
						  protocol_version)
		    != SLURM_SUCCESS)
			goto unpack_error;

		safe_unpack16(&batch_step, buffer);
		if (!batch_step) {
			if (unpack_slurm_step_layout(&step_layout, buffer,
						     protocol_version))
				goto unpack_error;
			switch_g_alloc_jobinfo(&switch_tmp,
					       job_ptr->job_id, step_id);
			if (switch_g_unpack_jobinfo(switch_tmp, buffer,
						    protocol_version))
				goto unpack_error;
		}
		checkpoint_alloc_jobinfo(&check_tmp);
		if (checkpoint_unpack_jobinfo(check_tmp, buffer,
					      protocol_version))
			goto unpack_error;

		if (select_g_select_jobinfo_unpack(&select_jobinfo, buffer,
						   protocol_version))
			goto unpack_error;
		safe_unpackstr_xmalloc(&tres_alloc_str, &name_len, buffer);
		safe_unpackstr_xmalloc(&tres_fmt_alloc_str, &name_len, buffer);
	} else if (protocol_version >= SLURM_14_11_PROTOCOL_VERSION) {
		uint32_t utmp32 = 0;
		safe_unpack32(&step_id, buffer);
		safe_unpack16(&cyclic_alloc, buffer);
		safe_unpack16(&port, buffer);
		safe_unpack16(&ckpt_interval, buffer);
		safe_unpack16(&cpus_per_task, buffer);
		safe_unpack16(&resv_port_cnt, buffer);
		safe_unpack16(&state, buffer);
		safe_unpack16(&start_protocol_ver, buffer);

		safe_unpack8(&no_kill, buffer);

		safe_unpack32(&cpu_count, buffer);
		safe_unpack32(&pn_min_memory, buffer);
		safe_unpack32(&exit_code, buffer);
		if (exit_code != NO_VAL) {
			safe_unpackstr_xmalloc(&bit_fmt, &name_len, buffer);
			safe_unpack16(&bit_cnt, buffer);
		}
		safe_unpack32(&core_size, buffer);
		if (core_size)
			safe_unpackstr_xmalloc(&core_job, &name_len, buffer);
		safe_unpack32(&time_limit, buffer);
<<<<<<< HEAD
		safe_unpack32(&utmp32, buffer);
		_cpu_freq_old2new(utmp32, &cpu_freq_min, &cpu_freq_max,
				  &cpu_freq_gov);
=======
		safe_unpack32(&cpu_freq_min, buffer);
>>>>>>> eade9e01

		safe_unpack_time(&start_time, buffer);
		safe_unpack_time(&pre_sus_time, buffer);
		safe_unpack_time(&tot_sus_time, buffer);
		safe_unpack_time(&ckpt_time, buffer);

		safe_unpackstr_xmalloc(&host, &name_len, buffer);
		safe_unpackstr_xmalloc(&resv_ports, &name_len, buffer);
		safe_unpackstr_xmalloc(&name, &name_len, buffer);
		safe_unpackstr_xmalloc(&network, &name_len, buffer);
		safe_unpackstr_xmalloc(&ckpt_dir, &name_len, buffer);

		safe_unpackstr_xmalloc(&gres, &name_len, buffer);
		if (gres_plugin_step_state_unpack(&gres_list, buffer,
						  job_ptr->job_id, step_id,
						  protocol_version)
		    != SLURM_SUCCESS)
			goto unpack_error;

		safe_unpack16(&batch_step, buffer);
		if (!batch_step) {
			if (unpack_slurm_step_layout(&step_layout, buffer,
						     protocol_version))
				goto unpack_error;
			switch_g_alloc_jobinfo(&switch_tmp,
					       job_ptr->job_id, step_id);
			if (switch_g_unpack_jobinfo(switch_tmp, buffer,
						    protocol_version))
				goto unpack_error;
		}
		checkpoint_alloc_jobinfo(&check_tmp);
		if (checkpoint_unpack_jobinfo(check_tmp, buffer,
					      protocol_version))
			goto unpack_error;

		if (select_g_select_jobinfo_unpack(&select_jobinfo, buffer,
						   protocol_version))
			goto unpack_error;
	} else if (protocol_version >= SLURM_MIN_PROTOCOL_VERSION) {
		uint32_t utmp32 = 0;
		safe_unpack32(&step_id, buffer);
		safe_unpack16(&cyclic_alloc, buffer);
		safe_unpack16(&port, buffer);
		safe_unpack16(&ckpt_interval, buffer);
		safe_unpack16(&cpus_per_task, buffer);
		safe_unpack16(&resv_port_cnt, buffer);
		safe_unpack16(&state, buffer);

		safe_unpack8(&no_kill, buffer);

		safe_unpack32(&cpu_count, buffer);
		safe_unpack32(&pn_min_memory, buffer);
		safe_unpack32(&exit_code, buffer);
		if (exit_code != NO_VAL) {
			safe_unpackstr_xmalloc(&bit_fmt, &name_len, buffer);
			safe_unpack16(&bit_cnt, buffer);
		}
		safe_unpack32(&core_size, buffer);
		if (core_size)
			safe_unpackstr_xmalloc(&core_job, &name_len, buffer);
		safe_unpack32(&time_limit, buffer);
		safe_unpack32(&utmp32, buffer);
		_cpu_freq_old2new(utmp32, &cpu_freq_min, &cpu_freq_max,
				  &cpu_freq_gov);

		safe_unpack_time(&start_time, buffer);
		safe_unpack_time(&pre_sus_time, buffer);
		safe_unpack_time(&tot_sus_time, buffer);
		safe_unpack_time(&ckpt_time, buffer);

		safe_unpackstr_xmalloc(&host, &name_len, buffer);
		safe_unpackstr_xmalloc(&resv_ports, &name_len, buffer);
		safe_unpackstr_xmalloc(&name, &name_len, buffer);
		safe_unpackstr_xmalloc(&network, &name_len, buffer);
		safe_unpackstr_xmalloc(&ckpt_dir, &name_len, buffer);

		safe_unpackstr_xmalloc(&gres, &name_len, buffer);
		if (gres_plugin_step_state_unpack(&gres_list, buffer,
						  job_ptr->job_id, step_id,
						  protocol_version)
		    != SLURM_SUCCESS)
			goto unpack_error;

		safe_unpack16(&batch_step, buffer);
		if (!batch_step) {
			if (unpack_slurm_step_layout(&step_layout, buffer,
						     protocol_version))
				goto unpack_error;
			switch_g_alloc_jobinfo(&switch_tmp,
					       job_ptr->job_id, step_id);
			if (switch_g_unpack_jobinfo(switch_tmp, buffer,
						    protocol_version))
				goto unpack_error;
		}
		checkpoint_alloc_jobinfo(&check_tmp);
		if (checkpoint_unpack_jobinfo(check_tmp, buffer,
					      protocol_version))
			goto unpack_error;

		if (select_g_select_jobinfo_unpack(&select_jobinfo, buffer,
						   protocol_version))
			goto unpack_error;
	} else {
		error("load_step_state: protocol_version "
		      "%hu not supported", protocol_version);
		goto unpack_error;
	}

	/* validity test as possible */
	if (cyclic_alloc > 1) {
		error("Invalid data for job %u.%u: cyclic_alloc=%u",
		      job_ptr->job_id, step_id, cyclic_alloc);
		goto unpack_error;
	}
	if (no_kill > 1) {
		error("Invalid data for job %u.%u: no_kill=%u",
		      job_ptr->job_id, step_id, no_kill);
		goto unpack_error;
	}

	step_ptr = find_step_record(job_ptr, step_id);
	if (step_ptr == NULL)
		step_ptr = _create_step_record(job_ptr);
	if (step_ptr == NULL)
		goto unpack_error;

	/* set new values */
	step_ptr->step_id      = step_id;
	step_ptr->cpu_count    = cpu_count;
	step_ptr->cpus_per_task= cpus_per_task;
	step_ptr->cyclic_alloc = cyclic_alloc;
	step_ptr->resv_port_cnt= resv_port_cnt;
	step_ptr->resv_ports   = resv_ports;
	step_ptr->name         = name;
	step_ptr->network      = network;
	step_ptr->no_kill      = no_kill;
	step_ptr->ckpt_dir     = ckpt_dir;
	step_ptr->gres         = gres;
	step_ptr->gres_list    = gres_list;
	step_ptr->port         = port;
	step_ptr->ckpt_interval= ckpt_interval;
	step_ptr->pn_min_memory= pn_min_memory;
	step_ptr->host         = host;
	host                   = NULL;  /* re-used, nothing left to free */
	step_ptr->batch_step   = batch_step;
	step_ptr->start_time   = start_time;
	step_ptr->time_limit   = time_limit;
	step_ptr->pre_sus_time = pre_sus_time;
	step_ptr->tot_sus_time = tot_sus_time;
	step_ptr->ckpt_time    = ckpt_time;

	if (!select_jobinfo)
		select_jobinfo = select_g_select_jobinfo_alloc();
	step_ptr->select_jobinfo = select_jobinfo;
	select_jobinfo = NULL;

	slurm_step_layout_destroy(step_ptr->step_layout);
	step_ptr->step_layout  = step_layout;

	step_ptr->switch_job   = switch_tmp;

	xfree(step_ptr->tres_alloc_str);
	step_ptr->tres_alloc_str     = tres_alloc_str;
	tres_alloc_str = NULL;

	xfree(step_ptr->tres_fmt_alloc_str);
	step_ptr->tres_fmt_alloc_str = tres_fmt_alloc_str;
	tres_fmt_alloc_str = NULL;

	step_ptr->check_job    = check_tmp;
	step_ptr->cpu_freq_min = cpu_freq_min;
	step_ptr->cpu_freq_max = cpu_freq_max;
	step_ptr->cpu_freq_gov = cpu_freq_gov;
	step_ptr->state        = state;
	step_ptr->start_protocol_ver = start_protocol_ver;

	if (!step_ptr->ext_sensors)
		step_ptr->ext_sensors = ext_sensors_alloc();

	step_ptr->exit_code    = exit_code;
	if (bit_fmt) {
		/* NOTE: This is only recovered if a job step completion
		 * is actively in progress at step save time. Otherwise
		 * the bitmap is NULL. */
		step_ptr->exit_node_bitmap = bit_alloc(bit_cnt);
		if (bit_unfmt(step_ptr->exit_node_bitmap, bit_fmt)) {
			error("error recovering exit_node_bitmap from %s",
				bit_fmt);
		}
		xfree(bit_fmt);
	}
	if (core_size) {
		step_ptr->core_bitmap_job = bit_alloc(core_size);
		if (bit_unfmt(step_ptr->core_bitmap_job, core_job)) {
			error("error recovering core_bitmap_job from %s",
			      core_job);
		}
		xfree(core_job);
	}

	if (step_ptr->step_layout && step_ptr->step_layout->node_list) {
		switch_g_job_step_allocated(switch_tmp,
					    step_ptr->step_layout->node_list);
	} else {
		switch_g_job_step_allocated(switch_tmp, NULL);
	}
	info("recovered job step %u.%u", job_ptr->job_id, step_id);
	return SLURM_SUCCESS;

unpack_error:
	xfree(host);
	xfree(resv_ports);
	xfree(name);
	xfree(network);
	xfree(ckpt_dir);
	xfree(gres);
	if (gres_list)
		list_destroy(gres_list);
	xfree(bit_fmt);
	xfree(core_job);
	if (switch_tmp)
		switch_g_free_jobinfo(switch_tmp);
	slurm_step_layout_destroy(step_layout);
	select_g_select_jobinfo_free(select_jobinfo);
	xfree(tres_alloc_str);
	xfree(tres_fmt_alloc_str);

	return SLURM_FAILURE;
}

/* Perform periodic job step checkpoints (per user request) */
extern void step_checkpoint(void)
{
	static int ckpt_run = -1;
	time_t now = time(NULL), ckpt_due;
	ListIterator job_iterator;
	struct job_record *job_ptr;
	ListIterator step_iterator;
	struct step_record *step_ptr;
	time_t event_time;
	uint32_t error_code;
	char *error_msg;
	checkpoint_msg_t ckpt_req;

	/* Exit if "checkpoint/none" is configured */
	if (ckpt_run == -1) {
		char *ckpt_type = slurm_get_checkpoint_type();
		if (strcasecmp(ckpt_type, "checkpoint/none"))
			ckpt_run = 1;
		else
			ckpt_run = 0;
		xfree(ckpt_type);
	}
	if (ckpt_run == 0)
		return;

	job_iterator = list_iterator_create(job_list);
	while ((job_ptr = (struct job_record *) list_next(job_iterator))) {
		if (!IS_JOB_RUNNING(job_ptr))
			continue;
		if (job_ptr->batch_flag &&
		    (job_ptr->ckpt_interval != 0)) { /* periodic job ckpt */
			ckpt_due = job_ptr->ckpt_time +
				   (job_ptr->ckpt_interval * 60);
			if (ckpt_due > now)
				continue;
			/*
			 * DO NOT initiate a checkpoint request if the job is
			 * started just now, in case it is restarting from checkpoint.
			 */
			ckpt_due = job_ptr->start_time +
				   (job_ptr->ckpt_interval * 60);
			if (ckpt_due > now)
				continue;

			ckpt_req.op = CHECK_CREATE;
			ckpt_req.data = 0;
			ckpt_req.job_id = job_ptr->job_id;
			ckpt_req.step_id = SLURM_BATCH_SCRIPT;
			ckpt_req.image_dir = NULL;
			job_checkpoint(&ckpt_req, getuid(), -1,
				       (uint16_t)NO_VAL);
			job_ptr->ckpt_time = now;
			last_job_update = now;
			continue; /* ignore periodic step ckpt */
		}
		step_iterator = list_iterator_create (job_ptr->step_list);
		while ((step_ptr = (struct step_record *)
				list_next (step_iterator))) {
			char *image_dir = NULL;
			if (step_ptr->state != JOB_RUNNING)
				continue;
			if (step_ptr->ckpt_interval == 0)
				continue;
			ckpt_due = step_ptr->ckpt_time +
				   (step_ptr->ckpt_interval * 60);
			if (ckpt_due > now)
				continue;
			/*
			 * DO NOT initiate a checkpoint request if the step is
			 * started just now, in case it is restarting from
			 * checkpoint.
			 */
			ckpt_due = step_ptr->start_time +
				   (step_ptr->ckpt_interval * 60);
			if (ckpt_due > now)
				continue;

			step_ptr->ckpt_time = now;
			last_job_update = now;
			image_dir = xstrdup(step_ptr->ckpt_dir);
			xstrfmtcat(image_dir, "/%u.%u", job_ptr->job_id,
				   step_ptr->step_id);
			(void) checkpoint_op(job_ptr->job_id,
					     step_ptr->step_id,
					     step_ptr, CHECK_CREATE, 0,
					     image_dir, &event_time,
					     &error_code, &error_msg);
			xfree(image_dir);
		}
		list_iterator_destroy (step_iterator);
	}
	list_iterator_destroy(job_iterator);
}

static void _signal_step_timelimit(struct job_record *job_ptr,
				   struct step_record *step_ptr, time_t now)
{
#ifndef HAVE_FRONT_END
	int i;
#endif
	kill_job_msg_t *kill_step;
	agent_arg_t *agent_args = NULL;
	static int notify_srun = -1;

	if (notify_srun == -1) {
#if defined HAVE_BG_FILES && !defined HAVE_BG_L_P
		notify_srun = 1;
#else
		char *launch_type = slurm_get_launch_type();
		/* do this for all but slurm (poe, aprun, etc...) */
		if (strcmp(launch_type, "launch/slurm"))
			notify_srun = 1;
		else
			notify_srun = 0;
		xfree(launch_type);
#endif
	}

	step_ptr->state = JOB_TIMEOUT;

	if (notify_srun) {
		srun_step_timeout(step_ptr, now);
		return;
	}

	xassert(step_ptr);
	agent_args = xmalloc(sizeof(agent_arg_t));
	agent_args->msg_type = REQUEST_KILL_TIMELIMIT;
	agent_args->retry = 1;
	agent_args->hostlist = hostlist_create(NULL);
	kill_step = xmalloc(sizeof(kill_job_msg_t));
	kill_step->job_id    = job_ptr->job_id;
	kill_step->step_id   = step_ptr->step_id;
	kill_step->job_state = job_ptr->job_state;
	kill_step->job_uid   = job_ptr->user_id;
	kill_step->nodes     = xstrdup(job_ptr->nodes);
	kill_step->time      = now;
	kill_step->start_time = job_ptr->start_time;
	kill_step->select_jobinfo = select_g_select_jobinfo_copy(
			job_ptr->select_jobinfo);

#ifdef HAVE_FRONT_END
	xassert(job_ptr->batch_host);
	if (job_ptr->front_end_ptr)
		agent_args->protocol_version =
			job_ptr->front_end_ptr->protocol_version;
	hostlist_push_host(agent_args->hostlist, job_ptr->batch_host);
	agent_args->node_count++;
#else
	agent_args->protocol_version = SLURM_PROTOCOL_VERSION;
	for (i = 0; i < node_record_count; i++) {
		if (bit_test(step_ptr->step_node_bitmap, i) == 0)
			continue;
		if (agent_args->protocol_version >
		    node_record_table_ptr[i].protocol_version)
			agent_args->protocol_version =
				node_record_table_ptr[i].protocol_version;
		hostlist_push_host(agent_args->hostlist,
			node_record_table_ptr[i].name);
		agent_args->node_count++;
	}
#endif

	if (agent_args->node_count == 0) {
		hostlist_destroy(agent_args->hostlist);
		xfree(agent_args);
		if (kill_step->select_jobinfo) {
			select_g_select_jobinfo_free(
				kill_step->select_jobinfo);
		}
		xfree(kill_step);
		return;
	}

	agent_args->msg_args = kill_step;
	agent_queue_request(agent_args);
	return;
}

extern void
check_job_step_time_limit (struct job_record *job_ptr, time_t now)
{
	ListIterator step_iterator;
	struct step_record *step_ptr;
	uint32_t job_run_mins = 0;

	xassert(job_ptr);

	if (job_ptr->job_state != JOB_RUNNING)
		return;

	step_iterator = list_iterator_create (job_ptr->step_list);
	while ((step_ptr = (struct step_record *) list_next (step_iterator))) {
		if (step_ptr->state != JOB_RUNNING)
			continue;
		if (step_ptr->time_limit == INFINITE ||
		    step_ptr->time_limit == NO_VAL)
			continue;
		job_run_mins = (uint32_t) (((now - step_ptr->start_time) -
				step_ptr->tot_sus_time) / 60);
		if (job_run_mins >= step_ptr->time_limit) {
			/* this step has timed out */
			info("check_job_step_time_limit: job %u step %u "
				"has timed out (%u)",
				job_ptr->job_id, step_ptr->step_id,
				step_ptr->time_limit);
			_signal_step_timelimit(job_ptr, step_ptr, now);
		}
	}
	list_iterator_destroy (step_iterator);
}

/* Return true if memory is a reserved resources, false otherwise */
static bool _is_mem_resv(void)
{
	static bool mem_resv_value  = false;
	static bool mem_resv_tested = false;

	if (!mem_resv_tested) {
		mem_resv_tested = true;
		slurm_ctl_conf_t *conf = slurm_conf_lock();
		if (conf->select_type_param & CR_MEMORY)
			mem_resv_value = true;
		slurm_conf_unlock();
	}

	return mem_resv_value;
}

/* Process job step update request from specified user,
 * RET - 0 or error code */
extern int update_step(step_update_request_msg_t *req, uid_t uid)
{
	struct job_record *job_ptr;
	struct step_record *step_ptr = NULL;
	ListIterator step_iterator;
	int mod_cnt = 0;
	bool new_step = 0;

	job_ptr = find_job_record(req->job_id);
	if (job_ptr == NULL) {
		error("update_step: invalid job id %u", req->job_id);
		return ESLURM_INVALID_JOB_ID;
	}
	if (req->jobacct) {
		if (!validate_slurm_user(uid)) {
			error("Security violation, STEP_UPDATE RPC "
			      "from uid %d", uid);
			return ESLURM_USER_ID_MISSING;
		}
		/* Need to create a temporary step record (using some other
		 * launch mechanism that didn't use srun to launch).  Don't use
		 * _create_step_record though since we don't want to push it on
		 * the job's step_list. */
		if (req->step_id == NO_VAL) {
			step_ptr = xmalloc(sizeof(struct step_record));
			step_ptr->job_ptr    = job_ptr;
			step_ptr->exit_code  = NO_VAL;
			step_ptr->time_limit = INFINITE;
			step_ptr->jobacct    = jobacctinfo_create(NULL);
			step_ptr->requid     = -1;
			step_ptr->step_node_bitmap =
				bit_copy(job_ptr->node_bitmap);
			req->step_id = step_ptr->step_id =
				job_ptr->next_step_id++;
			new_step = 1;
		} else {
			if (req->step_id >= job_ptr->next_step_id)
				return ESLURM_INVALID_JOB_ID;
			if (!(step_ptr
			      = find_step_record(job_ptr, req->step_id))) {
				/* If updating this after the fact we
				   need to remake the step so we can
				   send the updated parts to
				   accounting.
				*/
				step_ptr = xmalloc(sizeof(struct step_record));
				step_ptr->job_ptr    = job_ptr;
				step_ptr->jobacct    = jobacctinfo_create(NULL);
				step_ptr->requid     = -1;
				step_ptr->step_id    = req->step_id;
				new_step = 1;
			}
		}
	} else if ((job_ptr->user_id != uid) && !validate_operator(uid) &&
		   !assoc_mgr_is_user_acct_coord(acct_db_conn, uid,
						 job_ptr->account)) {
		error("Security violation, STEP_UPDATE RPC from uid %d", uid);
		return ESLURM_USER_ID_MISSING;
	}

	/* No need to limit step time limit as job time limit will kill
	 * any steps with any time limit */
	if (req->step_id == NO_VAL) {
		step_iterator = list_iterator_create(job_ptr->step_list);
		while ((step_ptr = (struct step_record *)
				   list_next (step_iterator))) {
			if (step_ptr->state != JOB_RUNNING)
				continue;
			step_ptr->time_limit = req->time_limit;
			mod_cnt++;
			info("Updating step %u.%u time limit to %u",
			     req->job_id, step_ptr->step_id, req->time_limit);
		}
		list_iterator_destroy (step_iterator);
	} else {
		if (!step_ptr)
			step_ptr = find_step_record(job_ptr, req->step_id);

		if (!step_ptr)
			return ESLURM_INVALID_JOB_ID;

		if (req->jobacct) {
			jobacctinfo_aggregate(step_ptr->jobacct, req->jobacct);
			if (new_step) {
				step_ptr->start_time = req->start_time;
				step_ptr->name = xstrdup(req->name);
				jobacct_storage_g_step_start(
					acct_db_conn, step_ptr);
			} else if (!step_ptr->exit_node_bitmap) {
				/* If the exit_code is not NO_VAL then
				 * we need to initialize the node bitmap for
				 * exited nodes for packing. */
				int nodes = bit_set_count(
					step_ptr->step_node_bitmap);
				step_ptr->exit_node_bitmap = bit_alloc(nodes);
				if (!step_ptr->exit_node_bitmap)
					fatal("bit_alloc: %m");
			}
			step_ptr->exit_code = req->exit_code;

			jobacct_storage_g_step_complete(acct_db_conn, step_ptr);

			if (new_step) {
				/* This was a temporary step record, never
				 * linked to the job, so there is no need to
				 * check SELECT_JOBDATA_CLEANING. */
				_free_step_rec(step_ptr);
			}
			mod_cnt++;
			info("Updating step %u.%u jobacct info",
			     req->job_id, req->step_id);
		} else {
			step_ptr->time_limit = req->time_limit;
			mod_cnt++;
			info("Updating step %u.%u time limit to %u",
			     req->job_id, req->step_id, req->time_limit);
		}
	}
	if (mod_cnt)
		last_job_update = time(NULL);

	return SLURM_SUCCESS;
}

/* Return the total core count on a given node index */
static int _get_node_cores(int node_inx)
{
	struct node_record *node_ptr;
	int socks, cores;

	node_ptr = node_record_table_ptr + node_inx;
	if (slurmctld_conf.fast_schedule) {
		socks = node_ptr->config_ptr->sockets;
		cores = node_ptr->config_ptr->cores;
	} else {
		socks = node_ptr->sockets;
		cores = node_ptr->cores;
	}
	return socks * cores;
}

/*
 * Rebuild a job step's core_bitmap_job after a job has just changed size
 * job_ptr IN - job that was just re-sized
 * orig_job_node_bitmap IN - The job's original node bitmap
 */
extern void rebuild_step_bitmaps(struct job_record *job_ptr,
				 bitstr_t *orig_job_node_bitmap)
{
	struct step_record *step_ptr;
	ListIterator step_iterator;
	bitstr_t *orig_step_core_bitmap;
	int i, j, i_first, i_last, i_size;
	int old_core_offset, new_core_offset, node_core_count;
	bool old_node_set, new_node_set;

	if (job_ptr->step_list == NULL)
		return;

	step_iterator = list_iterator_create(job_ptr->step_list);
	while ((step_ptr = (struct step_record *)
			   list_next (step_iterator))) {
		if (step_ptr->state < JOB_RUNNING)
			continue;
		gres_plugin_step_state_rebase(step_ptr->gres_list,
					orig_job_node_bitmap,
					job_ptr->job_resrcs->node_bitmap);
		if (step_ptr->core_bitmap_job == NULL)
			continue;
		orig_step_core_bitmap = step_ptr->core_bitmap_job;
		i_size = bit_size(job_ptr->job_resrcs->core_bitmap);
		step_ptr->core_bitmap_job = bit_alloc(i_size);
		old_core_offset = 0;
		new_core_offset = 0;
		i_first = MIN(bit_ffs(orig_job_node_bitmap),
			      bit_ffs(job_ptr->job_resrcs->node_bitmap));
		i_last  = MAX(bit_fls(orig_job_node_bitmap),
			      bit_fls(job_ptr->job_resrcs->node_bitmap));
		for (i = i_first; i <= i_last; i++) {
			old_node_set = bit_test(orig_job_node_bitmap, i);
			new_node_set = bit_test(job_ptr->job_resrcs->
						node_bitmap, i);
			if (!old_node_set && !new_node_set)
				continue;
			node_core_count = _get_node_cores(i);
			if (old_node_set && new_node_set) {
				for (j = 0; j < node_core_count; j++) {
					if (!bit_test(orig_step_core_bitmap,
						      old_core_offset + j))
						continue;
					bit_set(step_ptr->core_bitmap_job,
						new_core_offset + j);
					bit_set(job_ptr->job_resrcs->
						core_bitmap_used,
						new_core_offset + j);
				}
			}
			if (old_node_set)
				old_core_offset += node_core_count;
			if (new_node_set)
				new_core_offset += node_core_count;
		}
		bit_free(orig_step_core_bitmap);
	}
	list_iterator_destroy (step_iterator);
}

extern int post_job_step(struct step_record *step_ptr)
{
	struct job_record *job_ptr = step_ptr->job_ptr;
	int error_code;

	_step_dealloc_lps(step_ptr);
	gres_plugin_step_dealloc(step_ptr->gres_list,
				 job_ptr->gres_list, job_ptr->job_id,
				 step_ptr->step_id);

	last_job_update = time(NULL);
	step_ptr->state = JOB_COMPLETE;

	error_code = delete_step_record(job_ptr, step_ptr->step_id);
	if (error_code == ENOENT) {
		info("remove_job_step step %u.%u not found", job_ptr->job_id,
		     step_ptr->step_id);
		return ESLURM_ALREADY_DONE;
	}
	_wake_pending_steps(job_ptr);

	return SLURM_SUCCESS;
}<|MERGE_RESOLUTION|>--- conflicted
+++ resolved
@@ -3711,13 +3711,9 @@
 		if (core_size)
 			safe_unpackstr_xmalloc(&core_job, &name_len, buffer);
 		safe_unpack32(&time_limit, buffer);
-<<<<<<< HEAD
 		safe_unpack32(&utmp32, buffer);
 		_cpu_freq_old2new(utmp32, &cpu_freq_min, &cpu_freq_max,
 				  &cpu_freq_gov);
-=======
-		safe_unpack32(&cpu_freq_min, buffer);
->>>>>>> eade9e01
 
 		safe_unpack_time(&start_time, buffer);
 		safe_unpack_time(&pre_sus_time, buffer);
