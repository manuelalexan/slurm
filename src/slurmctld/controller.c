/*****************************************************************************\
 *  controller.c - main control machine daemon for slurm
 *****************************************************************************
 *  Copyright (C) 2002-2007 The Regents of the University of California.
 *  Copyright (C) 2008-2010 Lawrence Livermore National Security.
 *  Portions Copyright (C) 2010-2016 SchedMD LLC.
 *  Produced at Lawrence Livermore National Laboratory (cf, DISCLAIMER).
 *  Written by Morris Jette <jette1@llnl.gov>, Kevin Tew <tew1@llnl.gov>
 *  CODE-OCEC-09-009. All rights reserved.
 *
 *  This file is part of SLURM, a resource management program.
 *  For details, see <http://slurm.schedmd.com/>.
 *  Please also read the included file: DISCLAIMER.
 *
 *  SLURM is free software; you can redistribute it and/or modify it under
 *  the terms of the GNU General Public License as published by the Free
 *  Software Foundation; either version 2 of the License, or (at your option)
 *  any later version.
 *
 *  In addition, as a special exception, the copyright holders give permission
 *  to link the code of portions of this program with the OpenSSL library under
 *  certain conditions as described in each individual source file, and
 *  distribute linked combinations including the two. You must obey the GNU
 *  General Public License in all respects for all of the code used other than
 *  OpenSSL. If you modify file(s) with this exception, you may extend this
 *  exception to your version of the file(s), but you are not obligated to do
 *  so. If you do not wish to do so, delete this exception statement from your
 *  version.  If you delete this exception statement from all source files in
 *  the program, then also delete it here.
 *
 *  SLURM is distributed in the hope that it will be useful, but WITHOUT ANY
 *  WARRANTY; without even the implied warranty of MERCHANTABILITY or FITNESS
 *  FOR A PARTICULAR PURPOSE.  See the GNU General Public License for more
 *  details.
 *
 *  You should have received a copy of the GNU General Public License along
 *  with SLURM; if not, write to the Free Software Foundation, Inc.,
 *  51 Franklin Street, Fifth Floor, Boston, MA 02110-1301  USA.
\*****************************************************************************/

#ifdef HAVE_CONFIG_H
#  include "config.h"
#endif

#ifdef WITH_PTHREADS
#  include <pthread.h>
#endif				/* WITH_PTHREADS */

#if HAVE_SYS_PRCTL_H
#  include <sys/prctl.h>
#endif

#include <grp.h>
#include <errno.h>
#include <signal.h>
#include <stdio.h>
#include <stdlib.h>
#include <string.h>
#include <sys/resource.h>
#include <sys/stat.h>
#include <unistd.h>

#include "slurm/slurm_errno.h"

#include "src/common/assoc_mgr.h"
#include "src/common/checkpoint.h"
#include "src/common/daemonize.h"
#include "src/common/fd.h"
#include "src/common/gres.h"
#include "src/common/hostlist.h"
#include "src/common/layouts_mgr.h"
#include "src/common/log.h"
#include "src/common/macros.h"
#include "src/common/node_features.h"
#include "src/common/node_select.h"
#include "src/common/pack.h"
#include "src/common/power.h"
#include "src/common/proc_args.h"
#include "src/common/read_config.h"
#include "src/common/slurm_acct_gather_profile.h"
#include "src/common/slurm_accounting_storage.h"
#include "src/common/slurm_auth.h"
#include "src/common/slurm_ext_sensors.h"
#include "src/common/slurm_jobacct_gather.h"
#include "src/common/slurm_jobcomp.h"
#include "src/common/slurm_mcs.h"
#include "src/common/slurm_priority.h"
#include "src/common/slurm_protocol_api.h"
#include "src/common/slurm_protocol_interface.h"
#include "src/common/slurm_route.h"
#include "src/common/slurm_topology.h"
#include "src/common/switch.h"
#include "src/common/timers.h"
#include "src/common/uid.h"
#include "src/common/xsignal.h"
#include "src/common/xstring.h"

#include "src/slurmctld/acct_policy.h"
#include "src/slurmctld/agent.h"
#include "src/slurmctld/burst_buffer.h"
#include "src/slurmctld/front_end.h"
#include "src/slurmctld/job_scheduler.h"
#include "src/slurmctld/job_submit.h"
#include "src/slurmctld/licenses.h"
#include "src/slurmctld/locks.h"
#include "src/slurmctld/ping_nodes.h"
#include "src/slurmctld/port_mgr.h"
#include "src/slurmctld/power_save.h"
#include "src/slurmctld/powercapping.h"
#include "src/slurmctld/preempt.h"
#include "src/slurmctld/proc_req.h"
#include "src/slurmctld/read_config.h"
#include "src/slurmctld/reservation.h"
#include "src/slurmctld/slurmctld.h"
#include "src/slurmctld/slurmctld_plugstack.h"
#include "src/slurmctld/sched_plugin.h"
#include "src/slurmctld/srun_comm.h"
#include "src/slurmctld/state_save.h"
#include "src/slurmctld/trigger_mgr.h"


#define CRED_LIFE         60	/* Job credential lifetime in seconds */
#define DEFAULT_DAEMONIZE 1	/* Run as daemon by default if set */
#define DEFAULT_RECOVER   1	/* Default state recovery on restart
				 * 0 = use no saved state information
				 * 1 = recover saved job state,
				 *     node DOWN/DRAIN state & reason information
				 * 2 = recover state saved from last shutdown */
#define MIN_CHECKIN_TIME  3	/* Nodes have this number of seconds to
				 * check-in before we ping them */
#define SHUTDOWN_WAIT     2	/* Time to wait for backup server shutdown */

/**************************************************************************\
 * To test for memory leaks, set MEMORY_LEAK_DEBUG to 1 using
 * "configure --enable-memory-leak-debug" then execute
 *
 * $ valgrind --tool=memcheck --leak-check=yes --num-callers=40 \
 *   --leak-resolution=high ./slurmctld -Dc >valg.ctld.out 2>&1
 *
 * Then exercise the slurmctld functionality before executing
 * > scontrol shutdown
 *
 * Note that --enable-memory-leak-debug will cause the daemon to
 * unload the shared objects at exit thus preventing valgrind
 * to display the stack where the eventual leaks may be.
 * It is always best to test with and without --enable-memory-leak-debug.
 *
 * The OpenSSL code produces a bunch of errors related to use of
 *    non-initialized memory use.
 * The _keyvalue_regex_init() function will generate two blocks "definitely
 *    lost", both of size zero. We haven't bothered to address this.
 * On some systems dlopen() will generate a small number of "definitely
 *    lost" blocks that are not cleared by dlclose().
 * On some systems, pthread_create() will generated a small number of
 *    "possibly lost" blocks.
 * Otherwise the report should be free of errors. Remember to reset
 *    MEMORY_LEAK_DEBUG to 0 for production use (non-seamless backup
 *    controller use).
\**************************************************************************/

/* Log to stderr and syslog until becomes a daemon */
log_options_t log_opts = LOG_OPTS_INITIALIZER;
/* Scheduler Log options */
log_options_t sched_log_opts = SCHEDLOG_OPTS_INITIALIZER;

/* Global variables */
int	accounting_enforce = 0;
int	association_based_accounting = 0;
void *	acct_db_conn = NULL;
int	batch_sched_delay = 3;
int	bg_recover = DEFAULT_RECOVER;
uint32_t cluster_cpus = 0;
time_t	last_proc_req_start = 0;
bool	ping_nodes_now = false;
int	sched_interval = 60;
char *	slurmctld_cluster_name = NULL; /* name of cluster */
slurmctld_config_t slurmctld_config;
diag_stats_t slurmctld_diag_stats;
int	slurmctld_primary = 1;
bool	want_nodes_reboot = true;
int   slurmctld_tres_cnt = 0;

/* Local variables */
static pthread_t assoc_cache_thread = (pthread_t) 0;
static int	daemonize = DEFAULT_DAEMONIZE;
static int	debug_level = 0;
static char *	debug_logfile = NULL;
static bool	dump_core = false;
static int      job_sched_cnt = 0;
static uint32_t max_server_threads = MAX_SERVER_THREADS;
static time_t	next_stats_reset = 0;
static int	new_nice = 0;
static char	node_name_short[MAX_SLURM_NAME];
static char	node_name_long[MAX_SLURM_NAME];
static int	recover   = DEFAULT_RECOVER;
static pthread_mutex_t sched_cnt_mutex = PTHREAD_MUTEX_INITIALIZER;
static pthread_cond_t server_thread_cond = PTHREAD_COND_INITIALIZER;
static pid_t	slurmctld_pid;
static char *	slurm_conf_filename;

/*
 * Static list of signals to block in this process
 * *Must be zero-terminated*
 */
static int controller_sigarray[] = {
	SIGINT,  SIGTERM, SIGCHLD, SIGUSR1,
	SIGUSR2, SIGTSTP, SIGXCPU, SIGQUIT,
	SIGPIPE, SIGALRM, SIGABRT, SIGHUP, 0
};

static int          _accounting_cluster_ready();
static int          _accounting_mark_all_nodes_down(char *reason);
static void *       _assoc_cache_mgr(void *no_data);
static void         _become_slurm_user(void);
static void         _default_sigaction(int sig);
static void         _init_config(void);
static void         _init_pidfile(void);
static void         _kill_old_slurmctld(void);
static void         _parse_commandline(int argc, char *argv[]);
inline static int   _ping_backup_controller(void);
static void         _remove_assoc(slurmdb_assoc_rec_t *rec);
static void         _remove_qos(slurmdb_qos_rec_t *rec);
static void         _update_assoc(slurmdb_assoc_rec_t *rec);
static void         _update_qos(slurmdb_qos_rec_t *rec);
static int          _init_tres(void);
static void         _update_cluster_tres(void);

inline static int   _report_locks_set(void);
static void *       _service_connection(void *arg);
static void         _set_work_dir(void);
static int          _shutdown_backup_controller(int wait_time);
static void *       _slurmctld_background(void *no_data);
static void *       _slurmctld_rpc_mgr(void *no_data);
static void *       _slurmctld_signal_hand(void *no_data);
static void         _test_thread_limit(void);
inline static void  _update_cred_key(void);
static bool	    _verify_clustername(void);
static void	    _create_clustername_file(void);
static void         _update_nice(void);
inline static void  _usage(char *prog_name);
static bool         _valid_controller(void);
static bool         _wait_for_server_thread(void);

/* main - slurmctld main function, start various threads and process RPCs */
int main(int argc, char *argv[])
{
	int cnt, error_code, i;
	pthread_attr_t thread_attr;
	struct stat stat_buf;
	/* Locks: Write configuration, job, node, and partition */
	slurmctld_lock_t config_write_lock = {
		WRITE_LOCK, WRITE_LOCK, WRITE_LOCK, WRITE_LOCK };
	slurm_trigger_callbacks_t callbacks;
	char *dir_name;
	bool create_clustername_file;
	/*
	 * Make sure we have no extra open files which
	 * would be propagated to spawned tasks.
	 */
	cnt = sysconf(_SC_OPEN_MAX);
	for (i = 3; i < cnt; i++)
		close(i);

	/*
	 * Establish initial configuration
	 */
	_init_config();
	slurm_conf_init(NULL);
	log_init(argv[0], log_opts, LOG_DAEMON, NULL);
	sched_log_init(argv[0], sched_log_opts, LOG_DAEMON, NULL);
	slurmctld_pid = getpid();
	_parse_commandline(argc, argv);
	init_locks();
	slurm_conf_reinit(slurm_conf_filename);

	update_logging();

	/* Verify clustername from conf matches value in spool dir
	 * exit if inconsistent to protect state files from corruption.
	 * This needs to be done before we kill the old one just incase we
	 * fail. */
	create_clustername_file = _verify_clustername();

	_update_nice();
	_kill_old_slurmctld();

	for (i = 0; i < 3; i++)
		fd_set_close_on_exec(i);

	if (daemonize) {
		slurmctld_config.daemonize = 1;
		if (daemon(1, 1))
			error("daemon(): %m");
		log_set_timefmt(slurmctld_conf.log_fmt);
		log_alter(log_opts, LOG_DAEMON,
			  slurmctld_conf.slurmctld_logfile);
		sched_log_alter(sched_log_opts, LOG_DAEMON,
				slurmctld_conf.sched_logfile);
		debug("sched: slurmctld starting");
	} else {
		slurmctld_config.daemonize = 0;
	}

	/*
	 * Need to create pidfile here in case we setuid() below
	 * (init_pidfile() exits if it can't initialize pid file).
	 * On Linux we also need to make this setuid job explicitly
	 * able to write a core dump.
	 * This also has to happen after daemon(), which closes all fd's,
	 * so we keep the write lock of the pidfile.
	 */
	_init_pidfile();
	_become_slurm_user();

	if (create_clustername_file)
		_create_clustername_file();

	if (daemonize)
		_set_work_dir();

	if (stat(slurmctld_conf.mail_prog, &stat_buf) != 0)
		error("Configured MailProg is invalid");

	if (!xstrcmp(slurmctld_conf.accounting_storage_type,
		     "accounting_storage/none")) {
		if (xstrcmp(slurmctld_conf.job_acct_gather_type,
			    "jobacct_gather/none"))
			error("Job accounting information gathered, "
			      "but not stored");
	} else {
		if (!xstrcmp(slurmctld_conf.job_acct_gather_type,
			     "jobacct_gather/none"))
			info("Job accounting information stored, "
			     "but details not gathered");
	}

	if (license_init(slurmctld_conf.licenses) != SLURM_SUCCESS)
		fatal("Invalid Licenses value: %s", slurmctld_conf.licenses);

#ifdef PR_SET_DUMPABLE
	if (prctl(PR_SET_DUMPABLE, 1) < 0)
		debug ("Unable to set dumpable to 1");
#endif /* PR_SET_DUMPABLE */

	/*
	 * Create StateSaveLocation directory if necessary.
	 */
	set_slurmctld_state_loc();

	test_core_limit();
	_test_thread_limit();

	/* This must happen before we spawn any threads
	 * which are not designed to handle them */
	if (xsignal_block(controller_sigarray) < 0)
		error("Unable to block signals");

	/* This needs to be copied for other modules to access the
	 * memory, it will report 'HashBase' if it is not duped
	 */
	slurmctld_cluster_name = xstrdup(slurmctld_conf.cluster_name);
	association_based_accounting =
		slurm_get_is_association_based_accounting();
	accounting_enforce = slurmctld_conf.accounting_storage_enforce;
	if (!xstrcasecmp(slurmctld_conf.accounting_storage_type,
			 "accounting_storage/slurmdbd")) {
		with_slurmdbd = 1;
		/* we need job_list not to be NULL */
		init_job_conf();
	}

	if (accounting_enforce && !association_based_accounting) {
		slurm_ctl_conf_t *conf = slurm_conf_lock();
		conf->track_wckey = false;
		conf->accounting_storage_enforce = 0;
		accounting_enforce = 0;
		slurmctld_conf.track_wckey = false;
		slurmctld_conf.accounting_storage_enforce = 0;
		slurm_conf_unlock();

		error("You can not have AccountingStorageEnforce "
		      "set for AccountingStorageType='%s'",
		      slurmctld_conf.accounting_storage_type);
	}

	memset(&callbacks, 0, sizeof(slurm_trigger_callbacks_t));
	callbacks.acct_full   = trigger_primary_ctld_acct_full;
	callbacks.dbd_fail    = trigger_primary_dbd_fail;
	callbacks.dbd_resumed = trigger_primary_dbd_res_op;
	callbacks.db_fail     = trigger_primary_db_fail;
	callbacks.db_resumed  = trigger_primary_db_res_op;

	info("%s version %s started on cluster %s",
	     slurm_prog_name, SLURM_VERSION_STRING, slurmctld_cluster_name);

	if ((error_code = gethostname_short(node_name_short, MAX_SLURM_NAME)))
		fatal("getnodename_short error %s", slurm_strerror(error_code));
	if ((error_code = gethostname(node_name_long, MAX_SLURM_NAME)))
		fatal("getnodename error %s", slurm_strerror(error_code));

	/* init job credential stuff */
	slurmctld_config.cred_ctx = slurm_cred_creator_ctx_create(
			slurmctld_conf.job_credential_private_key);
	if (!slurmctld_config.cred_ctx) {
		fatal("slurm_cred_creator_ctx_create(%s): %m",
			slurmctld_conf.job_credential_private_key);
	}

	/* Must set before plugins are loaded. */
	if (slurmctld_conf.backup_controller &&
	    ((xstrcmp(node_name_short,slurmctld_conf.backup_controller) == 0) ||
	     (xstrcmp(node_name_long, slurmctld_conf.backup_controller) == 0))) {
#ifndef HAVE_ALPS_CRAY
		char *sched_params = NULL;
#endif
		slurmctld_primary = 0;

#ifdef HAVE_ALPS_CRAY
		slurmctld_config.scheduling_disabled = true;
#else
		sched_params = slurm_get_sched_params();
		if (sched_params &&
		    strstr(sched_params, "no_backup_scheduling"))
			slurmctld_config.scheduling_disabled = true;
		xfree(sched_params);
#endif
	}


	/* Not used in creator
	 *
	 * slurm_cred_ctx_set(slurmctld_config.cred_ctx,
	 *                    SLURM_CRED_OPT_EXPIRY_WINDOW, CRED_LIFE);
	 */

	/*
	 * Initialize plugins.
	 */
	if (gres_plugin_init() != SLURM_SUCCESS )
		fatal( "failed to initialize gres plugin" );
	if (slurm_select_init(1) != SLURM_SUCCESS )
		fatal( "failed to initialize node selection plugin" );
	if (slurm_preempt_init() != SLURM_SUCCESS )
		fatal( "failed to initialize preempt plugin" );
	if (checkpoint_init(slurmctld_conf.checkpoint_type) != SLURM_SUCCESS )
		fatal( "failed to initialize checkpoint plugin" );
	if (acct_gather_conf_init() != SLURM_SUCCESS )
		fatal( "failed to initialize acct_gather plugins" );
	if (jobacct_gather_init() != SLURM_SUCCESS )
		fatal( "failed to initialize jobacct_gather plugin");
	if (job_submit_plugin_init() != SLURM_SUCCESS )
		fatal( "failed to initialize job_submit plugin");
	if (ext_sensors_init() != SLURM_SUCCESS )
		fatal( "failed to initialize ext_sensors plugin");
	if (node_features_g_init() != SLURM_SUCCESS )
		fatal( "failed to initialize node_features plugin");	
	if (switch_g_slurmctld_init() != SLURM_SUCCESS )
		fatal( "failed to initialize switch plugin");
	config_power_mgr();
	if (node_features_g_node_power() && !power_save_test()) {
		fatal("PowerSave required with NodeFeatures plugin, "
		      "but not fully configured (SuspendProgram, "
		      "ResumeProgram and SuspendTime all required)");
	}

	while (1) {
		/* initialization for each primary<->backup switch */
		slurmctld_config.shutdown_time = (time_t) 0;
		slurmctld_config.resume_backup = false;

		/* start in primary or backup mode */
		if (!slurmctld_primary) {
			slurm_sched_fini();	/* make sure shutdown */
			run_backup(&callbacks);
			if (slurm_acct_storage_init(NULL) != SLURM_SUCCESS )
				fatal("failed to initialize "
				      "accounting_storage plugin");
		} else if (_valid_controller()) {
			(void) _shutdown_backup_controller(SHUTDOWN_WAIT);
			trigger_primary_ctld_res_ctrl();
			ctld_assoc_mgr_init(&callbacks);
			if (slurm_acct_storage_init(NULL) != SLURM_SUCCESS )
				fatal("failed to initialize "
				      "accounting_storage plugin");
			/* Now recover the remaining state information */
			lock_slurmctld(config_write_lock);
			if (switch_g_restore(slurmctld_conf.state_save_location,
					   recover ? true : false))
				fatal(" failed to initialize switch plugin" );
			if ((error_code = read_slurm_conf(recover, false))) {
				fatal("read_slurm_conf reading %s: %s",
					slurmctld_conf.slurm_conf,
					slurm_strerror(error_code));
			}
			unlock_slurmctld(config_write_lock);
			select_g_select_nodeinfo_set_all();

			if (recover == 0) {
				slurmctld_init_db = 1;
				/* This needs to be set up the nodes
				   going down and this happens before it is
				   normally set up so do it now.
				*/
				set_cluster_tres(false);
				_accounting_mark_all_nodes_down("cold-start");
			}
		} else {
			error("this host (%s/%s) not a valid controller "
			      "(%s or %s)", node_name_short, node_name_long,
			      slurmctld_conf.control_machine,
			      slurmctld_conf.backup_controller);
			exit(0);
		}

		if (!acct_db_conn) {
			acct_db_conn = acct_storage_g_get_connection(
						&callbacks, 0, false,
						slurmctld_cluster_name);
			/* We only send in a variable the first time
			 * we call this since we are setting up static
			 * variables inside the function sending a
			 * NULL will just use those set before. */
			if (assoc_mgr_init(acct_db_conn, NULL, errno) &&
			    (accounting_enforce & ACCOUNTING_ENFORCE_ASSOCS) &&
			    !running_cache) {
				trigger_primary_dbd_fail();
				error("assoc_mgr_init failure");
				fatal("slurmdbd and/or database must be up at "
				      "slurmctld start time");
			}
		}

		info("Running as primary controller");
		if ((slurmctld_config.resume_backup == false) &&
		    (slurmctld_primary == 1)) {
			trigger_primary_ctld_res_op();
		}

		clusteracct_storage_g_register_ctld(
			acct_db_conn,
			slurmctld_conf.slurmctld_port);

		_accounting_cluster_ready();

		if (slurm_priority_init() != SLURM_SUCCESS)
			fatal("failed to initialize priority plugin");
		if (slurm_sched_init() != SLURM_SUCCESS)
			fatal("failed to initialize scheduling plugin");
		if (slurmctld_plugstack_init())
			fatal("failed to initialize slurmctld_plugstack");
		if (bb_g_init() != SLURM_SUCCESS )
			fatal( "failed to initialize burst buffer plugin");
		if (power_g_init() != SLURM_SUCCESS )
			fatal( "failed to initialize power management plugin");
		if (slurm_mcs_init() != SLURM_SUCCESS)
			fatal("failed to initialize mcs plugin");

		/*
		 * create attached thread to process RPCs
		 */
		server_thread_incr();
		slurm_attr_init(&thread_attr);
		while (pthread_create(&slurmctld_config.thread_id_rpc,
				      &thread_attr, _slurmctld_rpc_mgr,
				      NULL)) {
			error("pthread_create error %m");
			sleep(1);
		}
		slurm_attr_destroy(&thread_attr);

		/*
		 * create attached thread for signal handling
		 */
		slurm_attr_init(&thread_attr);
		while (pthread_create(&slurmctld_config.thread_id_sig,
				      &thread_attr, _slurmctld_signal_hand,
				      NULL)) {
			error("pthread_create %m");
			sleep(1);
		}
		slurm_attr_destroy(&thread_attr);

		/*
		 * create attached thread for state save
		 */
		slurm_attr_init(&thread_attr);
		while (pthread_create(&slurmctld_config.thread_id_save,
				      &thread_attr, slurmctld_state_save,
				      NULL)) {
			error("pthread_create %m");
			sleep(1);
		}
		slurm_attr_destroy(&thread_attr);

		/*
		 * create attached thread for node power management
  		 */
		start_power_mgr(&slurmctld_config.thread_id_power);

		/*
		 * process slurm background activities, could run as pthread
		 */
		_slurmctld_background(NULL);

		/* termination of controller */
		dir_name = slurm_get_state_save_location();
		switch_g_save(dir_name);
		xfree(dir_name);
		slurm_priority_fini();
		slurmctld_plugstack_fini();
		shutdown_state_save();
		pthread_join(slurmctld_config.thread_id_sig,  NULL);
		pthread_join(slurmctld_config.thread_id_rpc,  NULL);
		pthread_join(slurmctld_config.thread_id_save, NULL);
		slurmctld_config.thread_id_sig  = (pthread_t) 0;
		slurmctld_config.thread_id_rpc  = (pthread_t) 0;
		slurmctld_config.thread_id_save = (pthread_t) 0;
		bb_g_fini();
		power_g_fini();
		slurm_mcs_fini();

		if (running_cache) {
			/* break out and end the association cache
			 * thread since we are shutting down, no reason
			 * to wait for current info from the database */
			slurm_mutex_lock(&assoc_cache_mutex);
			running_cache = (uint16_t)NO_VAL;
			pthread_cond_signal(&assoc_cache_cond);
			slurm_mutex_unlock(&assoc_cache_mutex);
			pthread_join(assoc_cache_thread, NULL);
		}

		/* Save any pending state save RPCs */
		acct_storage_g_close_connection(&acct_db_conn);
		slurm_acct_storage_fini();

		/* join the power save thread after saving all state
		 * since it could wait a while waiting for spawned
		 * processes to exit */
		pthread_join(slurmctld_config.thread_id_power, NULL);

		if (slurmctld_config.resume_backup == false)
			break;

		/* primary controller doesn't resume backup mode */
		if ((slurmctld_config.resume_backup == true) &&
		    (slurmctld_primary == 1))
			break;

		recover = 2;
	}

	layouts_fini();
	g_slurm_jobcomp_fini();

	/* Since pidfile is created as user root (its owner is
	 *   changed to SlurmUser) SlurmUser may not be able to
	 *   remove it, so this is not necessarily an error. */
	if (unlink(slurmctld_conf.slurmctld_pidfile) < 0) {
		verbose("Unable to remove pidfile '%s': %m",
			slurmctld_conf.slurmctld_pidfile);
	}


#ifdef MEMORY_LEAK_DEBUG
{
	/* This should purge all allocated memory,   *\
	\*   Anything left over represents a leak.   */


	/* Give running agents a chance to complete and free memory.
	 * Wait up to 60 seconds. */
	for (i=0; i<60; i++) {
		agent_purge();
		usleep(100000);
		cnt = get_agent_count();
		if (cnt == 0)
			break;
	}
	if (cnt)
		error("Left %d agent threads active", cnt);

	slurm_sched_fini();	/* Stop all scheduling */

	/* Purge our local data structures */
	job_fini();
	part_fini();	/* part_fini() must precede node_fini() */
	node_fini();
	node_features_g_fini();
	purge_front_end_state();
	resv_fini();
	trigger_fini();
	dir_name = slurm_get_state_save_location();
	assoc_mgr_fini(dir_name);
	xfree(dir_name);
	reserve_port_config(NULL);
	free_rpc_stats();

	/* Some plugins are needed to purge job/node data structures,
	 * unplug after other data structures are purged */
	ext_sensors_fini();
	gres_plugin_fini();
	job_submit_plugin_fini();
	slurm_preempt_fini();
	jobacct_gather_fini();
	acct_gather_conf_destroy();
	slurm_select_fini();
	slurm_topo_fini();
	checkpoint_fini();
	slurm_auth_fini();
	switch_fini();
	route_fini();

	/* purge remaining data structures */
	license_free();
	slurm_cred_ctx_destroy(slurmctld_config.cred_ctx);
	slurm_crypto_fini();	/* must be after ctx_destroy */
	slurm_conf_destroy();
	slurm_api_clear_config();
	usleep(500000);
}
#else
	/* Give REQUEST_SHUTDOWN a chance to get propagated,
	 * up to 3 seconds. */
	for (i=0; i<30; i++) {
		agent_purge();
		cnt = get_agent_count();
		if (cnt == 0)
			break;
		usleep(100000);
	}
#ifdef HAVE_BG
	/* Always call slurm_select_fini() on some systems like
	   BlueGene we need to make sure other processes are ended
	   or we could get a random core from within it's
	   underlying infrastructure.
	*/
        slurm_select_fini();
#endif

#endif

	xfree(slurmctld_cluster_name);
	if (cnt) {
		info("Slurmctld shutdown completing with %d active agent "
		     "thread", cnt);
	}
	log_fini();
	sched_log_fini();

	if (dump_core)
		abort();
	else
		exit(0);
}

/* initialization of common slurmctld configuration */
static void  _init_config(void)
{
	struct rlimit rlim;

	if (getrlimit(RLIMIT_NOFILE, &rlim) == 0) {
		rlim.rlim_cur = rlim.rlim_max;
		(void) setrlimit(RLIMIT_NOFILE, &rlim);
	}
	if (getrlimit(RLIMIT_CORE, &rlim) == 0) {
		rlim.rlim_cur = rlim.rlim_max;
		(void) setrlimit(RLIMIT_CORE, &rlim);
	}
	if (getrlimit(RLIMIT_STACK, &rlim) == 0) {
		/* slurmctld can spawn lots of pthreads.
		 * Set the (per thread) stack size to a
		 * more "reasonable" value to avoid running
		 * out of virtual memory and dying */
		rlim.rlim_cur = rlim.rlim_max;
		(void) setrlimit(RLIMIT_STACK, &rlim);
	}
	if (getrlimit(RLIMIT_DATA, &rlim) == 0) {
		rlim.rlim_cur = rlim.rlim_max;
		(void) setrlimit(RLIMIT_DATA, &rlim);
	}

	memset(&slurmctld_config, 0, sizeof(slurmctld_config_t));
	slurmctld_config.boot_time      = time(NULL);
	slurmctld_config.daemonize      = DEFAULT_DAEMONIZE;
	slurmctld_config.resume_backup  = false;
	slurmctld_config.server_thread_count = 0;
	slurmctld_config.shutdown_time  = (time_t) 0;
	slurmctld_config.thread_id_main = pthread_self();
	slurmctld_config.scheduling_disabled = false;
#ifdef WITH_PTHREADS
	slurm_mutex_init(&slurmctld_config.thread_count_lock);
	slurmctld_config.thread_id_main    = (pthread_t) 0;
	slurmctld_config.thread_id_sig     = (pthread_t) 0;
	slurmctld_config.thread_id_rpc     = (pthread_t) 0;
#else
	slurmctld_config.thread_count_lock = 0;
	slurmctld_config.thread_id_main    = 0;
	slurmctld_config.thread_id_sig     = 0;
	slurmctld_config.thread_id_rpc     = 0;
#endif
}

/* Read configuration file.
 * Same name as API function for use in accounting_storage plugin.
 * Anything you add to this function must be added to the
 * _slurm_rpc_reconfigure_controller function inside proc_req.c try
 * to keep these in sync.
 */
static void _reconfigure_slurm(void)
{
	/* Locks: Write configuration, job, node, and partition */
	slurmctld_lock_t config_write_lock = {
		WRITE_LOCK, WRITE_LOCK, WRITE_LOCK, WRITE_LOCK };
	int rc;

	if (slurmctld_config.shutdown_time)
		return;

	/*
	 * XXX - need to shut down the scheduler
	 * plugin, re-read the configuration, and then
	 * restart the (possibly new) plugin.
	 */
	lock_slurmctld(config_write_lock);
	rc = read_slurm_conf(2, true);
	if (rc)
		error("read_slurm_conf: %s", slurm_strerror(rc));
	else {
		_update_cred_key();
		set_slurmctld_state_loc();
	}
	slurm_sched_g_partition_change();	/* notify sched plugin */
	unlock_slurmctld(config_write_lock);
	assoc_mgr_set_missing_uids();
	acct_storage_g_reconfig(acct_db_conn, 0);
	start_power_mgr(&slurmctld_config.thread_id_power);
	trigger_reconfig();
	priority_g_reconfig(true);	/* notify priority plugin too */
	save_all_state();		/* Has own locking */
	queue_job_scheduler();
}

/* Request that the job scheduler execute soon (typically within seconds) */
extern void queue_job_scheduler(void)
{
	slurm_mutex_lock(&sched_cnt_mutex);
	job_sched_cnt++;
	slurm_mutex_unlock(&sched_cnt_mutex);
}

/* _slurmctld_signal_hand - Process daemon-wide signals */
static void *_slurmctld_signal_hand(void *no_data)
{
	int sig;
	int i, rc;
	int sig_array[] = {SIGINT, SIGTERM, SIGHUP, SIGABRT, 0};
	sigset_t set;

#if HAVE_SYS_PRCTL_H
	if (prctl(PR_SET_NAME, "sigmgr", NULL, NULL, NULL) < 0) {
		error("%s: cannot set my name to %s %m", __func__, "sigmgr");
	}
#endif
	(void) pthread_setcancelstate(PTHREAD_CANCEL_ENABLE, NULL);
	(void) pthread_setcanceltype(PTHREAD_CANCEL_ASYNCHRONOUS, NULL);

	/* Make sure no required signals are ignored (possibly inherited) */
	for (i = 0; sig_array[i]; i++)
		_default_sigaction(sig_array[i]);
	while (1) {
		xsignal_sigset_create(sig_array, &set);
		rc = sigwait(&set, &sig);
		if (rc == EINTR)
			continue;
		switch (sig) {
		case SIGINT:	/* kill -2  or <CTRL-C> */
		case SIGTERM:	/* kill -15 */
			info("Terminate signal (SIGINT or SIGTERM) received");
			slurmctld_config.shutdown_time = time(NULL);
			slurmctld_shutdown();
			return NULL;	/* Normal termination */
			break;
		case SIGHUP:	/* kill -1 */
			info("Reconfigure signal (SIGHUP) received");
			_reconfigure_slurm();
			break;
		case SIGABRT:	/* abort */
			info("SIGABRT received");
			slurmctld_config.shutdown_time = time(NULL);
			slurmctld_shutdown();
			dump_core = true;
			return NULL;
		default:
			error("Invalid signal (%d) received", sig);
		}
	}

}

static void _default_sigaction(int sig)
{
	struct sigaction act;
	if (sigaction(sig, NULL, &act)) {
		error("sigaction(%d): %m", sig);
		return;
	}
	if (act.sa_handler != SIG_IGN)
		return;

	act.sa_handler = SIG_DFL;
	if (sigaction(sig, &act, NULL))
		error("sigaction(%d): %m", sig);
}

static void _sig_handler(int signal)
{
}

/* _slurmctld_rpc_mgr - Read incoming RPCs and create pthread for each */
static void *_slurmctld_rpc_mgr(void *no_data)
{
	slurm_fd_t newsockfd;
	slurm_fd_t *sockfd;	/* our set of socket file descriptors */
	slurm_addr_t cli_addr, srv_addr;
	uint16_t port;
	char ip[32];
	pthread_t thread_id_rpc_req;
	pthread_attr_t thread_attr_rpc_req;
	int no_thread;
	int fd_next = 0, i, nports;
	fd_set rfds;
	connection_arg_t *conn_arg = NULL;
	/* Locks: Read config */
	slurmctld_lock_t config_read_lock = {
		READ_LOCK, NO_LOCK, NO_LOCK, NO_LOCK };
	int sigarray[] = {SIGUSR1, 0};
	char* node_addr = NULL;

#if HAVE_SYS_PRCTL_H
	if (prctl(PR_SET_NAME, "rpcmgr", NULL, NULL, NULL) < 0) {
		error("%s: cannot set my name to %s %m", __func__, "rpcmgr");
	}
#endif

	(void) pthread_setcancelstate(PTHREAD_CANCEL_ENABLE, NULL);
	(void) pthread_setcanceltype(PTHREAD_CANCEL_ASYNCHRONOUS, NULL);
	debug3("_slurmctld_rpc_mgr pid = %u", getpid());

	/* threads to process individual RPC's are detached */
	slurm_attr_init(&thread_attr_rpc_req);
	if (pthread_attr_setdetachstate
	    (&thread_attr_rpc_req, PTHREAD_CREATE_DETACHED))
		fatal("pthread_attr_setdetachstate %m");

	/* set node_addr to bind to (NULL means any) */
	if (slurmctld_conf.backup_controller && slurmctld_conf.backup_addr &&
	    ((xstrcmp(node_name_short,slurmctld_conf.backup_controller) == 0) ||
	     (xstrcmp(node_name_long, slurmctld_conf.backup_controller) == 0))&&
	    (xstrcmp(slurmctld_conf.backup_controller,
		     slurmctld_conf.backup_addr) != 0)) {
		node_addr = slurmctld_conf.backup_addr ;
	}
	else if (_valid_controller() &&
		 xstrcmp(slurmctld_conf.control_machine,
			 slurmctld_conf.control_addr)) {
		node_addr = slurmctld_conf.control_addr ;
	}

	/* initialize ports for RPCs */
	lock_slurmctld(config_read_lock);
	nports = slurmctld_conf.slurmctld_port_count;
	if (nports == 0) {
		fatal("slurmctld port count is zero");
		return NULL;	/* Fix CLANG false positive */
	}
	sockfd = xmalloc(sizeof(slurm_fd_t) * nports);
	for (i=0; i<nports; i++) {
		sockfd[i] = slurm_init_msg_engine_addrname_port(
					node_addr,
					slurmctld_conf.slurmctld_port+i);
		if (sockfd[i] == SLURM_SOCKET_ERROR) {
			fatal("slurm_init_msg_engine_addrname_port error %m");
			return NULL;	/* Fix CLANG false positive */
		}
		fd_set_close_on_exec(sockfd[i]);
		slurm_get_stream_addr(sockfd[i], &srv_addr);
		slurm_get_ip_str(&srv_addr, &port, ip, sizeof(ip));
		debug2("slurmctld listening on %s:%d", ip, ntohs(port));
	}
	unlock_slurmctld(config_read_lock);

	/* Prepare to catch SIGUSR1 to interrupt accept().
	 * This signal is generated by the slurmctld signal
	 * handler thread upon receipt of SIGABRT, SIGINT,
	 * or SIGTERM. That thread does all processing of
	 * all signals. */
	xsignal(SIGUSR1, _sig_handler);
	xsignal_unblock(sigarray);

	/*
	 * Process incoming RPCs until told to shutdown
	 */
	while (_wait_for_server_thread()) {
		int max_fd = -1;
		FD_ZERO(&rfds);
		for (i=0; i<nports; i++) {
			FD_SET(sockfd[i], &rfds);
			max_fd = MAX(sockfd[i], max_fd);
		}
		if (select(max_fd+1, &rfds, NULL, NULL, NULL) == -1) {
			if (errno != EINTR)
				error("slurm_accept_msg_conn select: %m");
			server_thread_decr();
			continue;
		}
		/* find one to process */
		for (i=0; i<nports; i++) {
			if (FD_ISSET(sockfd[(fd_next+i) % nports], &rfds)) {
				i = (fd_next + i) % nports;
				break;
			}
		}
		fd_next = (i + 1) % nports;

		/*
		 * accept needed for stream implementation is a no-op in
		 * message implementation that just passes sockfd to newsockfd
		 */
		if ((newsockfd = slurm_accept_msg_conn(sockfd[i],
						       &cli_addr)) ==
		    SLURM_SOCKET_ERROR) {
			if (errno != EINTR)
				error("slurm_accept_msg_conn: %m");
			server_thread_decr();
			continue;
		}
		fd_set_close_on_exec(newsockfd);
		conn_arg = xmalloc(sizeof(connection_arg_t));
		conn_arg->newsockfd = newsockfd;
		memcpy(&conn_arg->cli_addr, &cli_addr, sizeof(slurm_addr_t));

		if (slurmctld_conf.debug_flags & DEBUG_FLAG_PROTOCOL) {
			char inetbuf[64];

			slurm_print_slurm_addr(&cli_addr,
						inetbuf,
						sizeof(inetbuf));
			info("%s: accept() connection from %s", __func__, inetbuf);
		}

		if (slurmctld_config.shutdown_time)
			no_thread = 1;
		else if (pthread_create(&thread_id_rpc_req,
					&thread_attr_rpc_req,
					_service_connection,
					(void *) conn_arg)) {
			error("pthread_create: %m");
			no_thread = 1;
		} else
			no_thread = 0;

		if (no_thread) {
			slurmctld_diag_stats.proc_req_raw++;
		       	_service_connection((void *) conn_arg);
	       	}
	}

	debug3("_slurmctld_rpc_mgr shutting down");
	slurm_attr_destroy(&thread_attr_rpc_req);
	for (i=0; i<nports; i++)
		(void) slurm_shutdown_msg_engine(sockfd[i]);
	xfree(sockfd);
	server_thread_decr();
	pthread_exit((void *) 0);
	return NULL;
}

/*
 * _service_connection - service the RPC
 * IN/OUT arg - really just the connection's file descriptor, freed
 *	upon completion
 * RET - NULL
 */
static void *_service_connection(void *arg)
{
	connection_arg_t *conn = (connection_arg_t *) arg;
	void *return_code = NULL;
	slurm_msg_t *msg = xmalloc(sizeof(slurm_msg_t));

#if HAVE_SYS_PRCTL_H
	if (prctl(PR_SET_NAME, "srvcn", NULL, NULL, NULL) < 0) {
		error("%s: cannot set my name to %s %m", __func__, "srvcn");
	}
#endif
	slurm_msg_t_init(msg);
	/*
	 * slurm_receive_msg sets msg connection fd to accepted fd. This allows
	 * possibility for slurmctld_req() to close accepted connection.
	 */
	if (slurm_receive_msg(conn->newsockfd, msg, 0) != 0) {
		char addr_buf[32];
		slurm_print_slurm_addr(&conn->cli_addr, addr_buf,
				       sizeof(addr_buf));
		error("slurm_receive_msg [%s]: %m", addr_buf);
		/* close the new socket */
		slurm_close(conn->newsockfd);
		goto cleanup;
	}

	if (errno != SLURM_SUCCESS) {
		if (errno == SLURM_PROTOCOL_VERSION_ERROR) {
			slurm_send_rc_msg(msg, SLURM_PROTOCOL_VERSION_ERROR);
		} else
			info("_service_connection/slurm_receive_msg %m");
	} else {
		/* process the request */
		slurmctld_req(msg, conn);
	}
	if ((conn->newsockfd >= 0)
	    && slurm_close(conn->newsockfd) < 0)
		error ("close(%d): %m",  conn->newsockfd);

cleanup:
	slurm_free_msg(msg);
	xfree(arg);
	server_thread_decr();
	return return_code;
}

/* Increment slurmctld_config.server_thread_count and don't return
 * until its value is no larger than MAX_SERVER_THREADS,
 * RET true unless shutdown in progress */
static bool _wait_for_server_thread(void)
{
	bool print_it = true;
	bool rc = true;

	slurm_mutex_lock(&slurmctld_config.thread_count_lock);
	while (1) {
		if (slurmctld_config.shutdown_time) {
			rc = false;
			break;
		}
		if (slurmctld_config.server_thread_count < max_server_threads) {
			slurmctld_config.server_thread_count++;
			break;
		} else {
			/* wait for state change and retry,
			 * just a delay and not an error.
			 * This can happen when the epilog completes
			 * on a bunch of nodes at the same time, which
			 * can easily happen for highly parallel jobs. */
			if (print_it) {
				static time_t last_print_time = 0;
				time_t now = time(NULL);
				if (difftime(now, last_print_time) > 2) {
					verbose("server_thread_count over "
						"limit (%d), waiting",
						slurmctld_config.
						server_thread_count);
					last_print_time = now;
				}
				print_it = false;
			}
			pthread_cond_wait(&server_thread_cond,
					  &slurmctld_config.thread_count_lock);
		}
	}
	slurm_mutex_unlock(&slurmctld_config.thread_count_lock);
	return rc;
}

/* Decrement slurmctld thread count (as applies to thread limit) */
extern void server_thread_decr(void)
{
	slurm_mutex_lock(&slurmctld_config.thread_count_lock);
	if (slurmctld_config.server_thread_count > 0)
		slurmctld_config.server_thread_count--;
	else
		error("slurmctld_config.server_thread_count underflow");
	pthread_cond_broadcast(&server_thread_cond);
	slurm_mutex_unlock(&slurmctld_config.thread_count_lock);
}

/* Increment slurmctld thread count (as applies to thread limit) */
extern void server_thread_incr(void)
{
	slurm_mutex_lock(&slurmctld_config.thread_count_lock);
	slurmctld_config.server_thread_count++;
	slurm_mutex_unlock(&slurmctld_config.thread_count_lock);
}

static int _accounting_cluster_ready(void)
{
	int rc = SLURM_ERROR;
	time_t event_time = time(NULL);
	bitstr_t *total_node_bitmap = NULL;
	char *cluster_nodes = NULL, *cluster_tres_str;
	slurmctld_lock_t node_write_lock = {
		NO_LOCK, NO_LOCK, WRITE_LOCK, WRITE_LOCK };
	assoc_mgr_lock_t locks = { NO_LOCK, NO_LOCK, NO_LOCK, NO_LOCK,
				   WRITE_LOCK, NO_LOCK, NO_LOCK };

	lock_slurmctld(node_write_lock);
	/* Now get the names of all the nodes on the cluster at this
	   time and send it also.
	*/
	total_node_bitmap = bit_alloc(node_record_count);
	bit_nset(total_node_bitmap, 0, node_record_count-1);
	cluster_nodes = bitmap2node_name_sortable(total_node_bitmap, 0);
	FREE_NULL_BITMAP(total_node_bitmap);

	assoc_mgr_lock(&locks);

	set_cluster_tres(true);

	cluster_tres_str = slurmdb_make_tres_string(
		assoc_mgr_tres_list, TRES_STR_FLAG_SIMPLE);
	assoc_mgr_unlock(&locks);

	unlock_slurmctld(node_write_lock);

	rc = clusteracct_storage_g_cluster_tres(acct_db_conn,
						cluster_nodes,
						cluster_tres_str, event_time);

	xfree(cluster_nodes);
	xfree(cluster_tres_str);

	if (rc == ACCOUNTING_FIRST_REG) {
		/* see if we are running directly to a database
		 * instead of a slurmdbd.
		 */
		send_all_to_accounting(event_time);
		rc = SLURM_SUCCESS;
	}

	return rc;
}

static int _accounting_mark_all_nodes_down(char *reason)
{
	char *state_file;
	struct stat stat_buf;
	struct node_record *node_ptr;
	int i;
	time_t event_time;
	int rc = SLURM_ERROR;

	state_file = slurm_get_state_save_location();
	xstrcat (state_file, "/node_state");
	if (stat(state_file, &stat_buf)) {
		debug("_accounting_mark_all_nodes_down: could not stat(%s) "
		      "to record node down time", state_file);
		event_time = time(NULL);
	} else {
		event_time = stat_buf.st_mtime;
	}
	xfree(state_file);

	if ((rc = acct_storage_g_flush_jobs_on_cluster(acct_db_conn,
						      event_time))
	   == SLURM_ERROR)
		return rc;

	node_ptr = node_record_table_ptr;
	for (i = 0; i < node_record_count; i++, node_ptr++) {
		if (node_ptr->name == '\0')
			continue;
		if ((rc = clusteracct_storage_g_node_down(
			    acct_db_conn,
			    node_ptr, event_time,
			    reason, slurm_get_slurm_user_id()))
		   == SLURM_ERROR)
			break;
	}
	return rc;
}

static void _remove_assoc(slurmdb_assoc_rec_t *rec)
{
	int cnt = 0;

	cnt = job_hold_by_assoc_id(rec->id);

	if (cnt) {
		info("Removed association id:%u user:%s, held %u jobs",
		     rec->id, rec->user, cnt);
	} else
		debug("Removed association id:%u user:%s", rec->id, rec->user);
}

static void _remove_qos(slurmdb_qos_rec_t *rec)
{
	int cnt = 0;
	ListIterator itr;
	struct part_record *part_ptr;
	slurmctld_lock_t part_write_lock =
		{ NO_LOCK, NO_LOCK, NO_LOCK, WRITE_LOCK };

	lock_slurmctld(part_write_lock);
	if (part_list) {
		itr = list_iterator_create(part_list);
		while ((part_ptr = list_next(itr))) {
			if (part_ptr->qos_ptr != rec)
				continue;
			info("Partition %s's QOS %s was just removed, "
			     "you probably didn't mean for this to happen "
			     "unless you are also removing the partition.",
			     part_ptr->name, rec->name);
			part_ptr->qos_ptr = NULL;
		}
	}
	unlock_slurmctld(part_write_lock);

	cnt = job_hold_by_qos_id(rec->id);

	if (cnt) {
		info("Removed QOS:%s held %u jobs", rec->name, cnt);
	} else
		debug("Removed QOS:%s", rec->name);
}

static void _update_assoc(slurmdb_assoc_rec_t *rec)
{
	ListIterator job_iterator;
	struct job_record *job_ptr;
	/* Write lock on jobs */
	slurmctld_lock_t job_write_lock =
		{ NO_LOCK, WRITE_LOCK, NO_LOCK, NO_LOCK };

	if (!job_list || !accounting_enforce
	    || !(accounting_enforce & ACCOUNTING_ENFORCE_LIMITS))
		return;

	lock_slurmctld(job_write_lock);
	job_iterator = list_iterator_create(job_list);
	while ((job_ptr = list_next(job_iterator))) {
		if ((rec != job_ptr->assoc_ptr) || (!IS_JOB_PENDING(job_ptr)))
			continue;

		acct_policy_update_pending_job(job_ptr);
	}
	list_iterator_destroy(job_iterator);
	unlock_slurmctld(job_write_lock);
}

static void _update_qos(slurmdb_qos_rec_t *rec)
{
	ListIterator job_iterator;
	struct job_record *job_ptr;
	/* Write lock on jobs */
	slurmctld_lock_t job_write_lock =
		{ NO_LOCK, WRITE_LOCK, NO_LOCK, NO_LOCK };

	if (!job_list || !accounting_enforce
	    || !(accounting_enforce & ACCOUNTING_ENFORCE_LIMITS))
		return;

	lock_slurmctld(job_write_lock);
	job_iterator = list_iterator_create(job_list);
	while ((job_ptr = list_next(job_iterator))) {
		if ((rec != job_ptr->qos_ptr) || (!IS_JOB_PENDING(job_ptr)))
			continue;

		acct_policy_update_pending_job(job_ptr);
	}
	list_iterator_destroy(job_iterator);
	unlock_slurmctld(job_write_lock);
}

static int _init_tres(void)
{
	char *temp_char = slurm_get_accounting_storage_tres();
	List char_list;
	List add_list = NULL;
	slurmdb_tres_rec_t *tres_rec;
	slurmdb_update_object_t update_object;
	assoc_mgr_lock_t locks = { NO_LOCK, NO_LOCK, NO_LOCK, NO_LOCK,
				   READ_LOCK, NO_LOCK, NO_LOCK };

	if (!temp_char) {
		error("No tres defined, this should never happen");
		return SLURM_ERROR;
	}

	char_list = list_create(slurm_destroy_char);
	slurm_addto_char_list(char_list, temp_char);
	xfree(temp_char);

	memset(&update_object, 0, sizeof(slurmdb_update_object_t));
	if (!association_based_accounting) {
		update_object.type = SLURMDB_ADD_TRES;
		update_object.objects = list_create(slurmdb_destroy_tres_rec);
	} else if (!g_tres_count)
		fatal("You are running with a database but for some reason "
		      "we have no TRES from it.  This should only happen if "
		      "the database is down and you don't have "
		      "any state files.");

	while ((temp_char = list_pop(char_list))) {
		tres_rec = xmalloc(sizeof(slurmdb_tres_rec_t));

		tres_rec->type = temp_char;

		if (!xstrcasecmp(temp_char, "cpu"))
			tres_rec->id = TRES_CPU;
		else if (!xstrcasecmp(temp_char, "mem"))
			tres_rec->id = TRES_MEM;
		else if (!xstrcasecmp(temp_char, "energy"))
			tres_rec->id = TRES_ENERGY;
		else if (!xstrcasecmp(temp_char, "node"))
			tres_rec->id = TRES_NODE;
		else if (!strncasecmp(temp_char, "bb/", 3)) {
			tres_rec->type[2] = '\0';
			tres_rec->name = xstrdup(temp_char+3);
			if (!tres_rec->name)
				fatal("Burst Buffer type tres need to have a "
				      "name, (i.e. bb/cray).  You gave %s",
				      temp_char);
		} else if (!strncasecmp(temp_char, "gres/", 5)) {
			tres_rec->type[4] = '\0';
			tres_rec->name = xstrdup(temp_char+5);
			if (!tres_rec->name)
				fatal("Gres type tres need to have a name, "
				      "(i.e. Gres/GPU).  You gave %s",
				      temp_char);
		} else if (!strncasecmp(temp_char, "license/", 8)) {
			tres_rec->type[7] = '\0';
			tres_rec->name = xstrdup(temp_char+8);
			if (!tres_rec->name)
				fatal("License type tres need to "
				      "have a name, (i.e. License/Foo).  "
				      "You gave %s",
				      temp_char);
		} else {
			fatal("%s: Unknown tres type '%s', acceptable "
			      "types are CPU,Gres/,License/,Mem",
			      __func__, temp_char);
			xfree(tres_rec->type);
			xfree(tres_rec);
		}

		if (!association_based_accounting) {
			if (!tres_rec->id)
				fatal("Unless running with a database you "
				      "can only run with certain TRES, "
				      "%s%s%s is not one of them.  "
				      "Either set up "
				      "a database preferably with a slurmdbd "
				      "or remove this TRES from your "
				      "configuration.",
				      tres_rec->type, tres_rec->name ? "/" : "",
				      tres_rec->name ? tres_rec->name : "");
			list_append(update_object.objects, tres_rec);
		} else if (!tres_rec->id &&
			   assoc_mgr_fill_in_tres(
				   acct_db_conn, tres_rec,
				   ACCOUNTING_ENFORCE_TRES, NULL, 0)
			   != SLURM_SUCCESS) {
			if (!add_list)
				add_list = list_create(
					slurmdb_destroy_tres_rec);
			info("Couldn't find tres %s%s%s in the database, "
			     "creating.",
			     tres_rec->type, tres_rec->name ? "/" : "",
			     tres_rec->name ? tres_rec->name : "");
			list_append(add_list, tres_rec);
		} else
			slurmdb_destroy_tres_rec(tres_rec);
	}
	FREE_NULL_LIST(char_list);

	if (add_list) {
		if (acct_storage_g_add_tres(acct_db_conn, getuid(), add_list)
		    != SLURM_SUCCESS)
			fatal("Problem adding tres to the database, "
			      "can't continue until database is able to "
			      "make new tres");
		/* refresh list here since the updates are not
		   sent dynamically */
		assoc_mgr_refresh_lists(acct_db_conn, ASSOC_MGR_CACHE_TRES);
		FREE_NULL_LIST(add_list);
	}

	if (!association_based_accounting) {
		assoc_mgr_update_tres(&update_object, false);
		list_destroy(update_object.objects);
	}

	/* Set up the slurmctld_tres_cnt here (Current code is set to
	 * not have this ever change).
	*/
	assoc_mgr_lock(&locks);
	slurmctld_tres_cnt = g_tres_count;
	assoc_mgr_unlock(&locks);

	return SLURM_SUCCESS;
}

/* any association manager locks should be unlocked before hand */
static void _update_cluster_tres(void)
{
	ListIterator job_iterator;
	struct job_record *job_ptr;
	/* Write lock on jobs */
	slurmctld_lock_t job_write_lock =
		{ NO_LOCK, WRITE_LOCK, NO_LOCK, NO_LOCK };
	assoc_mgr_lock_t locks = { NO_LOCK, NO_LOCK, NO_LOCK, NO_LOCK,
				   READ_LOCK, NO_LOCK, NO_LOCK };

	if (!job_list)
		return;

	lock_slurmctld(job_write_lock);
	assoc_mgr_lock(&locks);
	job_iterator = list_iterator_create(job_list);
	while ((job_ptr = list_next(job_iterator))) {
		/* If this returns 1 it means the positions were
		   altered so just rebuild it.
		*/
		if (assoc_mgr_set_tres_cnt_array(&job_ptr->tres_req_cnt,
						 job_ptr->tres_req_str,
						 0, true))
			job_set_req_tres(job_ptr, true);
		if (assoc_mgr_set_tres_cnt_array(&job_ptr->tres_alloc_cnt,
						 job_ptr->tres_alloc_str,
						 0, true))
			job_set_alloc_tres(job_ptr, true);
	}
	list_iterator_destroy(job_iterator);

	assoc_mgr_unlock(&locks);
	unlock_slurmctld(job_write_lock);
}


static void _queue_reboot_msg(void)
{
	agent_arg_t *reboot_agent_args = NULL;
	struct node_record *node_ptr;
	char *host_str;
	time_t now = time(NULL);
	int i;
	bool want_reboot;

	want_nodes_reboot = false;
	for (i = 0, node_ptr = node_record_table_ptr;
	     i < node_record_count; i++, node_ptr++) {
		if (!IS_NODE_MAINT(node_ptr))
			continue;
		if (is_node_in_maint_reservation(i)) {
			/* defer if node isn't in reservation */
			want_nodes_reboot = true;
			continue;
		}
		if (IS_NODE_COMPLETING(node_ptr)) {
			want_nodes_reboot = true;
			continue;
		}
                /* only active idle nodes, don't reboot
                 * nodes that are idle but have suspended
                 * jobs on them
                 */
		if (IS_NODE_IDLE(node_ptr)
                    && !IS_NODE_NO_RESPOND(node_ptr)
                    && !IS_NODE_POWER_UP(node_ptr)
                    && node_ptr->sus_job_cnt == 0)
			want_reboot = true;
		else if (IS_NODE_FUTURE(node_ptr) &&
			 (node_ptr->last_response == (time_t) 0))
			want_reboot = true; /* system just restarted */
		else
			want_reboot = false;
		if (!want_reboot) {
			want_nodes_reboot = true;	/* defer reboot */
			continue;
		}
		if (reboot_agent_args == NULL) {
			reboot_agent_args = xmalloc(sizeof(agent_arg_t));
			reboot_agent_args->msg_type = REQUEST_REBOOT_NODES;
			reboot_agent_args->retry = 0;
			reboot_agent_args->hostlist = hostlist_create(NULL);
			reboot_agent_args->protocol_version =
				SLURM_PROTOCOL_VERSION;
		}
		if (reboot_agent_args->protocol_version
		    > node_ptr->protocol_version)
			reboot_agent_args->protocol_version =
				node_ptr->protocol_version;
		hostlist_push_host(reboot_agent_args->hostlist, node_ptr->name);
		reboot_agent_args->node_count++;
		node_ptr->node_state &= ~NODE_STATE_MAINT;
		node_ptr->node_state &=  NODE_STATE_FLAGS;
		node_ptr->node_state |=  NODE_STATE_DOWN;
		node_ptr->reason = xstrdup("Scheduled reboot");
		bit_clear(avail_node_bitmap, i);
		bit_clear(idle_node_bitmap, i);
		node_ptr->last_response = now + slurm_get_resume_timeout();
	}
	if (reboot_agent_args != NULL) {
		hostlist_uniq(reboot_agent_args->hostlist);
		host_str = hostlist_ranged_string_xmalloc(
				reboot_agent_args->hostlist);
		debug("Queuing reboot request for nodes %s", host_str);
		xfree(host_str);
		agent_queue_request(reboot_agent_args);
		last_node_update = now;
		schedule_node_save();
	}
}

/*
 * _slurmctld_background - process slurmctld background activities
 *	purge defunct job records, save state, schedule jobs, and
 *	ping other nodes
 */
static void *_slurmctld_background(void *no_data)
{
	static time_t last_sched_time;
	static time_t last_full_sched_time;
	static time_t last_checkpoint_time;
	static time_t last_group_time;
	static time_t last_health_check_time;
	static time_t last_acct_gather_node_time;
	static time_t last_ext_sensors_time;
	static time_t last_no_resp_msg_time;
	static time_t last_ping_node_time;
	static time_t last_ping_srun_time;
	static time_t last_purge_job_time;
	static time_t last_resv_time;
	static time_t last_timelimit_time;
	static time_t last_assert_primary_time;
	static time_t last_trigger;
	static time_t last_node_acct;
	static time_t last_ctld_bu_ping;
	static time_t last_uid_update;
	static time_t last_reboot_msg_time;
	time_t now;
	int no_resp_msg_interval, ping_interval, purge_job_interval;
	int group_time, group_force;
	int i;
	uint32_t job_limit;
	DEF_TIMERS;

	/* Locks: Read config */
	slurmctld_lock_t config_read_lock = {
		READ_LOCK, NO_LOCK, NO_LOCK, NO_LOCK };
	/* Locks: Read config, read job */
	slurmctld_lock_t job_read_lock = {
		READ_LOCK, READ_LOCK, NO_LOCK, NO_LOCK };
	/* Locks: Read config, write job, write node, read partition */
	slurmctld_lock_t job_write_lock = {
		READ_LOCK, WRITE_LOCK, WRITE_LOCK, READ_LOCK };
	/* Locks: Write job */
	slurmctld_lock_t job_write_lock2 = {
		NO_LOCK, WRITE_LOCK, NO_LOCK, NO_LOCK };
	/* Locks: Read config, write job, write node
	 * (Might kill jobs on nodes set DOWN) */
	slurmctld_lock_t node_write_lock = {
		READ_LOCK, WRITE_LOCK, WRITE_LOCK, NO_LOCK };
	/* Locks: Write node */
	slurmctld_lock_t node_write_lock2 = {
		NO_LOCK, NO_LOCK, WRITE_LOCK, NO_LOCK };
	/* Locks: Write partition */
	slurmctld_lock_t part_write_lock = {
		NO_LOCK, NO_LOCK, NO_LOCK, WRITE_LOCK };
	/* Locks: Read job and node */
	slurmctld_lock_t job_node_read_lock = {
		NO_LOCK, READ_LOCK, READ_LOCK, NO_LOCK };

	/* Let the dust settle before doing work */
	now = time(NULL);
	last_sched_time = last_full_sched_time = now;
	last_checkpoint_time = last_group_time = now;
	last_purge_job_time = last_trigger = last_health_check_time = now;
	last_timelimit_time = last_assert_primary_time = now;
	last_no_resp_msg_time = last_resv_time = last_ctld_bu_ping = now;
	last_uid_update = last_reboot_msg_time = now;
	last_acct_gather_node_time = last_ext_sensors_time = now;

	if ((slurmctld_conf.min_job_age > 0) &&
	    (slurmctld_conf.min_job_age < PURGE_JOB_INTERVAL)) {
		/* Purge jobs more quickly, especially for high job flow */
		purge_job_interval = MAX(10, slurmctld_conf.min_job_age);
	} else
		purge_job_interval = PURGE_JOB_INTERVAL;

	if (slurmctld_conf.slurmd_timeout) {
		/* We ping nodes that haven't responded in SlurmdTimeout/3,
		 * but need to do the test at a higher frequency or we might
		 * DOWN nodes with times that fall in the gap. */
		ping_interval = slurmctld_conf.slurmd_timeout / 3;
	} else {
		/* This will just ping non-responding nodes
		 * and restore them to service */
		ping_interval = 100;	/* 100 seconds */
	}
	last_ping_node_time = now + (time_t)MIN_CHECKIN_TIME - ping_interval;
	last_ping_srun_time = now;
	last_node_acct = now;
	(void) pthread_setcancelstate(PTHREAD_CANCEL_ENABLE, NULL);
	(void) pthread_setcanceltype(PTHREAD_CANCEL_ASYNCHRONOUS, NULL);
	debug3("_slurmctld_background pid = %u", getpid());

	while (1) {
		for (i = 0; ((i < 10) && (slurmctld_config.shutdown_time == 0));
		     i++) {
			usleep(100000);
		}

		now = time(NULL);
		START_TIMER;

		if (slurmctld_conf.slurmctld_debug <= 3)
			no_resp_msg_interval = 300;
		else if (slurmctld_conf.slurmctld_debug == 4)
			no_resp_msg_interval = 60;
		else
			no_resp_msg_interval = 1;

		if (slurmctld_config.shutdown_time) {
			struct timespec ts = {0, 0};
			struct timeval now;
			/* wait for RPC's to complete */
			gettimeofday(&now, NULL);
			ts.tv_sec = now.tv_sec + CONTROL_TIMEOUT;
			ts.tv_nsec = now.tv_usec * 1000;
			slurm_mutex_lock(&slurmctld_config.thread_count_lock);
			while (slurmctld_config.server_thread_count > 0) {
				pthread_cond_timedwait(&server_thread_cond,
					&slurmctld_config.thread_count_lock,
					&ts);
			}
			if (slurmctld_config.server_thread_count) {
				info("shutdown server_thread_count=%d",
					slurmctld_config.server_thread_count);
			}
			slurm_mutex_unlock(&slurmctld_config.thread_count_lock);

			if (_report_locks_set() == 0) {
				info("Saving all slurm state");
				save_all_state();
			} else {
				error("Semaphores still set after %d seconds, "
				      "can not save state", CONTROL_TIMEOUT);
			}
			break;
		}

		if (difftime(now, last_resv_time) >= 2) {
			now = time(NULL);
			last_resv_time = now;
			lock_slurmctld(node_write_lock);
			if (set_node_maint_mode(false) > 0)
				queue_job_scheduler();
			unlock_slurmctld(node_write_lock);
		}

		if (difftime(now, last_no_resp_msg_time) >=
		    no_resp_msg_interval) {
			now = time(NULL);
			last_no_resp_msg_time = now;
			lock_slurmctld(node_write_lock2);
			node_no_resp_msg();
			unlock_slurmctld(node_write_lock2);
		}

		if (difftime(now, last_timelimit_time) >= PERIODIC_TIMEOUT) {
			now = time(NULL);
			last_timelimit_time = now;
			debug2("Testing job time limits and checkpoints");
			lock_slurmctld(job_write_lock);
			job_time_limit();
			step_checkpoint();
			unlock_slurmctld(job_write_lock);
		}

		if (slurmctld_conf.health_check_interval &&
		    (difftime(now, last_health_check_time) >=
		     slurmctld_conf.health_check_interval) &&
		    is_ping_done()) {
			if (slurmctld_conf.health_check_node_state &
			     HEALTH_CHECK_CYCLE) {
				/* Call run_health_check() on each cycle */
			} else {
				now = time(NULL);
				last_health_check_time = now;
			}
			lock_slurmctld(node_write_lock);
			run_health_check();
			unlock_slurmctld(node_write_lock);
		}

		if (slurmctld_conf.acct_gather_node_freq &&
		    (difftime(now, last_acct_gather_node_time) >=
		     slurmctld_conf.acct_gather_node_freq) &&
		    is_ping_done()) {
			now = time(NULL);
			last_acct_gather_node_time = now;
			lock_slurmctld(node_write_lock);
			update_nodes_acct_gather_data();
			unlock_slurmctld(node_write_lock);
		}

		if (slurmctld_conf.ext_sensors_freq &&
		    (difftime(now, last_ext_sensors_time) >=
		     slurmctld_conf.ext_sensors_freq) &&
		    is_ping_done()) {
			now = time(NULL);
			last_ext_sensors_time = now;
			lock_slurmctld(node_write_lock);
			ext_sensors_g_update_component_data();
			unlock_slurmctld(node_write_lock);
		}

		if (((difftime(now, last_ping_node_time) >= ping_interval) ||
		     ping_nodes_now) && is_ping_done()) {
			now = time(NULL);
			last_ping_node_time = now;
			ping_nodes_now = false;
			lock_slurmctld(node_write_lock);
			ping_nodes();
			unlock_slurmctld(node_write_lock);
		}

		if (slurmctld_conf.inactive_limit &&
		    (difftime(now, last_ping_srun_time) >=
		     (slurmctld_conf.inactive_limit / 3))) {
			now = time(NULL);
			last_ping_srun_time = now;
			debug2("Performing srun ping");
			lock_slurmctld(job_read_lock);
			srun_ping();
			unlock_slurmctld(job_read_lock);
		}

		if (want_nodes_reboot && (now > last_reboot_msg_time)) {
			now = time(NULL);
			last_reboot_msg_time = now;
			lock_slurmctld(node_write_lock);
			_queue_reboot_msg();
			unlock_slurmctld(node_write_lock);
		}

		/* Process any pending agent work */
		agent_retry(RPC_RETRY_INTERVAL, true);

		group_time  = slurmctld_conf.group_info & GROUP_TIME_MASK;
		if (group_time &&
		    (difftime(now, last_group_time) >= group_time)) {
			if (slurmctld_conf.group_info & GROUP_FORCE)
				group_force = 1;
			else
				group_force = 0;
			now = time(NULL);
			last_group_time = now;
			lock_slurmctld(part_write_lock);
			load_part_uid_allow_list(group_force);
			unlock_slurmctld(part_write_lock);
		}

		if (difftime(now, last_purge_job_time) >= purge_job_interval) {
			now = time(NULL);
			last_purge_job_time = now;
			debug2("Performing purge of old job records");
			lock_slurmctld(job_write_lock);
			purge_old_job();
			unlock_slurmctld(job_write_lock);
		}

		job_limit = NO_VAL;
		if (difftime(now, last_full_sched_time) >= sched_interval) {
			slurm_mutex_lock(&sched_cnt_mutex);
			/* job_limit = job_sched_cnt;	Ignored */
			job_limit = INFINITE;
			job_sched_cnt = 0;
			slurm_mutex_unlock(&sched_cnt_mutex);
			last_full_sched_time = now;
		} else {
			slurm_mutex_lock(&sched_cnt_mutex);
			if (job_sched_cnt &&
			    (difftime(now, last_sched_time) >=
			     batch_sched_delay)) {
				job_limit = 0;	/* Default depth */
				job_sched_cnt = 0;
			}
			slurm_mutex_unlock(&sched_cnt_mutex);
		}
		if (job_limit != NO_VAL) {
			now = time(NULL);
			last_sched_time = now;
			lock_slurmctld(job_write_lock2);
			bb_g_load_state(false);	/* May alter job nice/prio */
			unlock_slurmctld(job_write_lock2);
			if (schedule(job_limit))
				last_checkpoint_time = 0; /* force state save */
			set_job_elig_time();
		}

		if (slurmctld_conf.slurmctld_timeout &&
		    (difftime(now, last_ctld_bu_ping) >
		     slurmctld_conf.slurmctld_timeout)) {
			if (_ping_backup_controller() != SLURM_SUCCESS)
				trigger_backup_ctld_fail();
			last_ctld_bu_ping = now;
		}

		if (difftime(now, last_trigger) > TRIGGER_INTERVAL) {
			now = time(NULL);
			last_trigger = now;
			lock_slurmctld(job_node_read_lock);
			trigger_process();
			unlock_slurmctld(job_node_read_lock);
		}

		if (difftime(now, last_checkpoint_time) >=
		    PERIODIC_CHECKPOINT) {
			now = time(NULL);
			last_checkpoint_time = now;
			debug2("Performing full system state save");
			save_all_state();
		}

		if (difftime(now, last_node_acct) >= PERIODIC_NODE_ACCT) {
			/* Report current node state to account for added
			 * or reconfigured nodes.  Locks are done
			 * inside _accounting_cluster_ready, don't
			 * lock here. */
			now = time(NULL);
			last_node_acct = now;
			_accounting_cluster_ready();
		}

		/* Stats will reset at midnight (approx) local time. */
		if (last_proc_req_start == 0) {
			last_proc_req_start = now;
			next_stats_reset = now - (now % 86400) + 86400;
		} else if (now >= next_stats_reset) {
			next_stats_reset = now - (now % 86400) + 86400;
			reset_stats(0);
		}

		/* Reassert this machine as the primary controller.
		 * A network or security problem could result in
		 * the backup controller assuming control even
		 * while the real primary controller is running */
		lock_slurmctld(config_read_lock);
		if (slurmctld_conf.slurmctld_timeout   &&
		    slurmctld_conf.backup_addr         &&
		    slurmctld_conf.backup_addr[0]      &&
		    (difftime(now, last_assert_primary_time) >=
		     slurmctld_conf.slurmctld_timeout) &&
		    slurmctld_conf.backup_controller &&
		    xstrcmp(node_name_short,slurmctld_conf.backup_controller) &&
		    xstrcmp(node_name_long, slurmctld_conf.backup_controller)) {
			now = time(NULL);
			last_assert_primary_time = now;
			(void) _shutdown_backup_controller(0);
		}
		unlock_slurmctld(config_read_lock);

		if (difftime(now, last_uid_update) >= 3600) {
			/* Make sure we update the uids in the
			 * assoc_mgr if there were any users
			 * with unknown uids at the time of startup.
			 */
			now = time(NULL);
			last_uid_update = now;
			assoc_mgr_set_missing_uids();
		}

		END_TIMER2("_slurmctld_background");
	}

	debug3("_slurmctld_background shutting down");

	return NULL;
}

/* save_all_state - save entire slurmctld state for later recovery */
extern void save_all_state(void)
{
	char *save_loc;

	/* Each of these functions lock their own databases */
	schedule_front_end_save();
	schedule_job_save();
	schedule_node_save();
	schedule_part_save();
	schedule_resv_save();
	schedule_trigger_save();

	if ((save_loc = slurm_get_state_save_location())) {
		select_g_state_save(save_loc);
		dump_assoc_mgr_state(save_loc);
		xfree(save_loc);
	}
}

/* make sure the assoc_mgr is up and running with the most current state */
extern void ctld_assoc_mgr_init(slurm_trigger_callbacks_t *callbacks)
{
	assoc_init_args_t assoc_init_arg;
	int num_jobs = 0;
	slurmctld_lock_t job_read_lock =
		{ NO_LOCK, READ_LOCK, NO_LOCK, NO_LOCK };

	memset(&assoc_init_arg, 0, sizeof(assoc_init_args_t));
	assoc_init_arg.enforce = accounting_enforce;
	assoc_init_arg.add_license_notify = license_add_remote;
	assoc_init_arg.remove_assoc_notify = _remove_assoc;
	assoc_init_arg.remove_license_notify = license_remove_remote;
	assoc_init_arg.remove_qos_notify = _remove_qos;
	assoc_init_arg.sync_license_notify = license_sync_remote;
	assoc_init_arg.update_assoc_notify = _update_assoc;
	assoc_init_arg.update_license_notify = license_update_remote;
	assoc_init_arg.update_qos_notify = _update_qos;
	assoc_init_arg.update_cluster_tres = _update_cluster_tres;
	assoc_init_arg.update_resvs = update_assocs_in_resvs;
	assoc_init_arg.cache_level = ASSOC_MGR_CACHE_ASSOC |
				     ASSOC_MGR_CACHE_USER  |
				     ASSOC_MGR_CACHE_QOS   |
				     ASSOC_MGR_CACHE_RES   |
                         	     ASSOC_MGR_CACHE_TRES;
	if (slurmctld_conf.track_wckey)
		assoc_init_arg.cache_level |= ASSOC_MGR_CACHE_WCKEY;

	/* Don't save state but blow away old lists if they exist. */
	assoc_mgr_fini(NULL);

	if (acct_db_conn)
		acct_storage_g_close_connection(&acct_db_conn);

	acct_db_conn = acct_storage_g_get_connection(callbacks, 0, false,
						     slurmctld_cluster_name);

	if (assoc_mgr_init(acct_db_conn, &assoc_init_arg, errno)) {
		if (accounting_enforce & ACCOUNTING_ENFORCE_ASSOCS)
			error("Association database appears down, "
			      "reading from state file.");
		else
			debug("Association database appears down, "
			      "reading from state file.");

		if ((load_assoc_mgr_state(slurmctld_conf.state_save_location)
		     != SLURM_SUCCESS)
		    && (accounting_enforce & ACCOUNTING_ENFORCE_ASSOCS)) {
			error("Unable to get any information from "
			      "the state file");
			fatal("slurmdbd and/or database must be up at "
			      "slurmctld start time");
		}
	}

	/* Now load the usage from a flat file since it isn't kept in
	   the database No need to check for an error since if this
	   fails we will get an error message and we will go on our
	   way.  If we get an error we can't do anything about it.
	*/
	load_assoc_usage(slurmctld_conf.state_save_location);
	load_qos_usage(slurmctld_conf.state_save_location);

	lock_slurmctld(job_read_lock);
	if (job_list)
		num_jobs = list_count(job_list);
	unlock_slurmctld(job_read_lock);

	_init_tres();

	/* This thread is looking for when we get correct data from
	   the database so we can update the assoc_ptr's in the jobs
	*/
	if (running_cache || num_jobs) {
		pthread_attr_t thread_attr;

		slurm_attr_init(&thread_attr);
		while (pthread_create(&assoc_cache_thread, &thread_attr,
				      _assoc_cache_mgr, NULL)) {
			error("pthread_create error %m");
			sleep(1);
		}
		slurm_attr_destroy(&thread_attr);
	}

}

/* send all info for the controller to accounting */
extern void send_all_to_accounting(time_t event_time)
{
	/* ignore the rcs here because if there was an error we will
	   push the requests on the queue and process them when the
	   database server comes back up.
	*/
	debug2("send_all_to_accounting: called");
	send_jobs_to_accounting();
	send_nodes_to_accounting(event_time);
	send_resvs_to_accounting();
}

static int _add_node_gres_tres(void *x, void *arg)
{
	uint64_t gres_cnt;
	int tres_pos;
	slurmdb_tres_rec_t *tres_rec_in = (slurmdb_tres_rec_t *)x;
	struct node_record *node_ptr = (struct node_record *)arg;

	xassert(tres_rec_in);

	if (xstrcmp(tres_rec_in->type, "gres"))
		return 0;

	gres_cnt = gres_plugin_node_config_cnt(node_ptr->gres_list,
					       tres_rec_in->name);
	if ((tres_pos = assoc_mgr_find_tres_pos(tres_rec_in, true)) != -1)
		node_ptr->tres_cnt[tres_pos] = gres_cnt;

	return 0;
}

/* A slurmctld lock needs to at least have a node read lock set before
 * this is called */
extern void set_cluster_tres(bool assoc_mgr_locked)
{
	struct node_record *node_ptr;
	slurmdb_tres_rec_t *tres_rec, *cpu_tres = NULL, *mem_tres = NULL;
	int i;
	char *unique_tres = NULL;
	assoc_mgr_lock_t locks = { NO_LOCK, NO_LOCK, NO_LOCK, NO_LOCK,
				   WRITE_LOCK, NO_LOCK, NO_LOCK };

	if (!assoc_mgr_locked)
		assoc_mgr_lock(&locks);

	xassert(assoc_mgr_tres_array);

	for (i=0; i < g_tres_count; i++) {
		tres_rec = assoc_mgr_tres_array[i];

		if (!tres_rec->type) {
			error("TRES %d doesn't have a type given, "
			      "this should never happen",
			      tres_rec->id);
			continue; /* this should never happen */
		}

		if (unique_tres)
			xstrfmtcat(unique_tres, ",%s",
				   assoc_mgr_tres_name_array[i]);
		else
			unique_tres = xstrdup(assoc_mgr_tres_name_array[i]);


		/* reset them now since we are about to add to them */
		tres_rec->count = 0;
		if (tres_rec->id == TRES_CPU) {
			cpu_tres = tres_rec;
			continue;
		} else if (tres_rec->id == TRES_MEM) {
			mem_tres = tres_rec;
			continue;
		} else if (!xstrcmp(tres_rec->type, "bb")) {
			tres_rec->count = bb_g_get_system_size(tres_rec->name);
			continue;
		} else if (!xstrcmp(tres_rec->type, "gres")) {
			tres_rec->count = gres_get_system_cnt(tres_rec->name);
			continue;
		} else if (!xstrcmp(tres_rec->type, "license")) {
			tres_rec->count = get_total_license_cnt(
				tres_rec->name);
			continue;
		}
		/* FIXME: set up the other tres here that aren't specific */
	}

	slurm_set_accounting_storage_tres(unique_tres);
	xfree(unique_tres);

	cluster_cpus = 0;

	node_ptr = node_record_table_ptr;
	for (i = 0; i < node_record_count; i++, node_ptr++) {
		uint64_t cpu_count = 0, mem_count = 0;
		if (node_ptr->name == '\0')
			continue;

		if (slurmctld_conf.fast_schedule) {
			cpu_count += node_ptr->config_ptr->cpus;
			mem_count += node_ptr->config_ptr->real_memory;
		} else {
			cpu_count += node_ptr->cpus;
			mem_count += node_ptr->real_memory;
		}

		cluster_cpus += cpu_count;
		if (mem_tres)
			mem_tres->count += mem_count;

		if (!node_ptr->tres_cnt)
			node_ptr->tres_cnt = xmalloc(sizeof(uint64_t) *
						     slurmctld_tres_cnt);
		node_ptr->tres_cnt[TRES_ARRAY_CPU] = cpu_count;
		node_ptr->tres_cnt[TRES_ARRAY_MEM] = mem_count;

		list_for_each(assoc_mgr_tres_list,
			      _add_node_gres_tres, node_ptr);

		xfree(node_ptr->tres_str);
		node_ptr->tres_str =
			assoc_mgr_make_tres_str_from_array(node_ptr->tres_cnt,
							   TRES_STR_FLAG_SIMPLE,
							   true);
		xfree(node_ptr->tres_fmt_str);
		node_ptr->tres_fmt_str =
			assoc_mgr_make_tres_str_from_array(
				node_ptr->tres_cnt,
				TRES_STR_CONVERT_UNITS,
				true);
	}

	/* FIXME: cluster_cpus probably needs to be removed and handled
	 * differently in the spots this is used.
	 */
	if (cpu_tres)
		cpu_tres->count = cluster_cpus;

	assoc_mgr_tres_array[TRES_ARRAY_NODE]->count = node_record_count;

	set_partition_tres();

	if (!assoc_mgr_locked)
		assoc_mgr_unlock(&locks);
}

/*
 * _report_locks_set - report any slurmctld locks left set
 * RET count of locks currently set
 */
static int _report_locks_set(void)
{
	slurmctld_lock_flags_t lock_flags;
	char config[4] = "", job[4] = "", node[4] = "", partition[4] = "";
	int lock_count;

	get_lock_values(&lock_flags);

	if (lock_flags.entity[read_lock(CONFIG_LOCK)])
		strcat(config, "R");
	if (lock_flags.entity[write_lock(CONFIG_LOCK)])
		strcat(config, "W");
	if (lock_flags.entity[write_wait_lock(CONFIG_LOCK)])
		strcat(config, "P");

	if (lock_flags.entity[read_lock(JOB_LOCK)])
		strcat(job, "R");
	if (lock_flags.entity[write_lock(JOB_LOCK)])
		strcat(job, "W");
	if (lock_flags.entity[write_wait_lock(JOB_LOCK)])
		strcat(job, "P");

	if (lock_flags.entity[read_lock(NODE_LOCK)])
		strcat(node, "R");
	if (lock_flags.entity[write_lock(NODE_LOCK)])
		strcat(node, "W");
	if (lock_flags.entity[write_wait_lock(NODE_LOCK)])
		strcat(node, "P");

	if (lock_flags.entity[read_lock(PART_LOCK)])
		strcat(partition, "R");
	if (lock_flags.entity[write_lock(PART_LOCK)])
		strcat(partition, "W");
	if (lock_flags.entity[write_wait_lock(PART_LOCK)])
		strcat(partition, "P");

	lock_count = strlen(config) + strlen(job) +
	    strlen(node) + strlen(partition);
	if (lock_count > 0) {
		error("Locks left set "
		      "config:%s, job:%s, node:%s, partition:%s",
		      config, job, node, partition);
	}
	return lock_count;
}

/*
 * slurmctld_shutdown - wake up slurm_rpc_mgr thread via signal
 * RET 0 or error code
 */
int slurmctld_shutdown(void)
{
	debug("sched: slurmctld terminating");
	if (slurmctld_config.thread_id_rpc) {
		pthread_kill(slurmctld_config.thread_id_rpc, SIGUSR1);
		return SLURM_SUCCESS;
	} else {
		error("thread_id_rpc not set");
		return SLURM_ERROR;
	}
}

/* Variables for commandline passing using getopt */
extern char *optarg;
extern int optind, opterr, optopt;

/*
 * _parse_commandline - parse and process any command line arguments
 * IN argc - number of command line arguments
 * IN argv - the command line arguments
 * IN/OUT conf_ptr - pointer to current configuration, update as needed
 */
static void _parse_commandline(int argc, char *argv[])
{
	int c = 0;
	char *tmp_char;
	bool bg_recover_override = 0;

	opterr = 0;
	while ((c = getopt(argc, argv, "BcdDf:hL:n:rRvV")) != -1)
		switch (c) {
		case 'B':
			bg_recover = 0;
			bg_recover_override = 1;
			break;
		case 'c':
			recover = 0;
			bg_recover = 0;
			break;
		case 'd':
			daemonize = 1;
			break;
		case 'D':
			daemonize = 0;
			break;
		case 'f':
			slurm_conf_filename = xstrdup(optarg);
			break;
		case 'h':
			_usage(argv[0]);
			exit(0);
			break;
		case 'L':
			debug_logfile = xstrdup(optarg);
			break;
		case 'n':
			new_nice = strtol(optarg, &tmp_char, 10);
			if (tmp_char[0] != '\0') {
				error("Invalid option for -n option (nice "
				      "value), ignored");
				new_nice = 0;
			}
			break;
		case 'r':
			recover = 1;
			if (!bg_recover_override)
				bg_recover = 1;
			break;
		case 'R':
			recover = 2;
			if (!bg_recover_override)
				bg_recover = 1;
			break;
		case 'v':
			debug_level++;
			break;
		case 'V':
			print_slurm_version();
			exit(0);
			break;
		default:
			_usage(argv[0]);
			exit(1);
		}
}

/* _usage - print a message describing the command line arguments of
 *	slurmctld */
static void _usage(char *prog_name)
{
	fprintf(stderr, "Usage: %s [OPTIONS]\n", prog_name);
#ifdef HAVE_BG
	fprintf(stderr, "  -B      "
			"\tDo not recover state of bluegene blocks.\n");
#endif
#if (DEFAULT_RECOVER != 0)
	fprintf(stderr, "  -c      "
			"\tDo not recover state from last checkpoint.\n");
#endif
#if (DEFAULT_DAEMONIZE == 0)
	fprintf(stderr, "  -d      "
			"\tRun daemon in background.\n");
#endif
#if (DEFAULT_DAEMONIZE != 0)
	fprintf(stderr, "  -D      "
			"\tRun daemon in foreground.\n");
#endif
	fprintf(stderr, "  -f file "
			"\tUse specified file for slurmctld configuration.\n");
	fprintf(stderr, "  -h      "
			"\tPrint this help message.\n");
	fprintf(stderr, "  -L logfile "
			"\tLog messages to the specified file.\n");
	fprintf(stderr, "  -n value "
			"\tRun the daemon at the specified nice value.\n");
#if (DEFAULT_RECOVER == 0)
	fprintf(stderr, "  -r      "
			"\tRecover state from last checkpoint.\n");
#else
	fprintf(stderr, "  -R      "
			"\tRecover full state from last checkpoint.\n");
#endif
	fprintf(stderr, "  -v      "
			"\tVerbose mode. Multiple -v's increase verbosity.\n");
	fprintf(stderr, "  -V      "
			"\tPrint version information and exit.\n");
}

/*
 * Tell the backup_controller to relinquish control, primary control_machine
 *	has resumed operation
 * wait_time - How long to wait for backup controller to write state, seconds.
 *             Must be zero when called from _slurmctld_background() loop.
 * RET 0 or an error code
 * NOTE: READ lock_slurmctld config before entry (or be single-threaded)
 */
static int _shutdown_backup_controller(int wait_time)
{
	int rc;
	slurm_msg_t req;

	slurm_msg_t_init(&req);
	if ((slurmctld_conf.backup_addr == NULL) ||
	    (slurmctld_conf.backup_addr[0] == '\0')) {
		debug("No backup controller to shutdown");
		return SLURM_SUCCESS;
	}

	slurm_set_addr(&req.address, slurmctld_conf.slurmctld_port,
		       slurmctld_conf.backup_addr);

	/* send request message */
	req.msg_type = REQUEST_CONTROL;

	if (slurm_send_recv_rc_msg_only_one(&req, &rc,
				(CONTROL_TIMEOUT * 1000)) < 0) {
		error("_shutdown_backup_controller:send/recv: %m");
		return SLURM_ERROR;
	}
	if (rc == ESLURM_DISABLED)
		debug("backup controller responding");
	else if (rc == 0) {
		debug("backup controller has relinquished control");
		if (wait_time == 0) {
			/* In case primary controller really did not terminate,
			 * but just temporarily became non-responsive */
			clusteracct_storage_g_register_ctld(
				acct_db_conn,
				slurmctld_conf.slurmctld_port);
		}
	} else {
		error("_shutdown_backup_controller: %s", slurm_strerror(rc));
		return SLURM_ERROR;
	}

	/* FIXME: Ideally the REQUEST_CONTROL RPC does not return until all
	 * other activity has ceased and the state has been saved. That is
	 * not presently the case (it returns when no other work is pending,
	 * so the state save should occur right away). We sleep for a while
	 * here and give the backup controller time to shutdown */
	if (wait_time)
		sleep(wait_time);

	return SLURM_SUCCESS;
}

/* Reset the job credential key based upon configuration parameters
 * NOTE: READ lock_slurmctld config before entry */
static void _update_cred_key(void)
{
	slurm_cred_ctx_key_update(slurmctld_config.cred_ctx,
				  slurmctld_conf.job_credential_private_key);
}

/* Reset slurmctld logging based upon configuration parameters
 *   uses common slurmctld_conf data structure
 * NOTE: READ lock_slurmctld config before entry */
void update_logging(void)
{
	int rc;
	uid_t slurm_user_id  = slurmctld_conf.slurm_user_id;
	gid_t slurm_user_gid = gid_from_uid(slurm_user_id);

	/* Preserve execute line arguments (if any) */
	if (debug_level) {
		slurmctld_conf.slurmctld_debug = MIN(
			(LOG_LEVEL_INFO + debug_level),
			(LOG_LEVEL_END - 1));
	}
	if (slurmctld_conf.slurmctld_debug != (uint16_t) NO_VAL) {
		log_opts.stderr_level  = slurmctld_conf.slurmctld_debug;
		log_opts.logfile_level = slurmctld_conf.slurmctld_debug;
		log_opts.syslog_level  = slurmctld_conf.slurmctld_debug;
	}
	if (debug_logfile) {
		xfree(slurmctld_conf.slurmctld_logfile);
		slurmctld_conf.slurmctld_logfile = xstrdup(debug_logfile);
	}

	if (daemonize) {
		log_opts.stderr_level = LOG_LEVEL_QUIET;
		if (slurmctld_conf.slurmctld_logfile)
			log_opts.syslog_level = LOG_LEVEL_FATAL;
	} else
		log_opts.syslog_level = LOG_LEVEL_QUIET;

	log_alter(log_opts, SYSLOG_FACILITY_DAEMON,
		  slurmctld_conf.slurmctld_logfile);

	log_set_timefmt(slurmctld_conf.log_fmt);

	/*
	 * SchedLogLevel restore
	 */
	if (slurmctld_conf.sched_log_level != (uint16_t) NO_VAL)
		sched_log_opts.logfile_level = slurmctld_conf.sched_log_level;

	sched_log_alter(sched_log_opts, LOG_DAEMON,
			slurmctld_conf.sched_logfile);

	if (slurmctld_conf.slurmctld_logfile) {
		rc = chown(slurmctld_conf.slurmctld_logfile,
			   slurm_user_id, slurm_user_gid);
		if (rc && daemonize) {
			error("chown(%s, %d, %d): %m",
			      slurmctld_conf.slurmctld_logfile,
			      (int) slurm_user_id, (int) slurm_user_gid);
		}
	}
	if (slurmctld_conf.sched_logfile) {
		rc = chown(slurmctld_conf.sched_logfile,
			   slurm_user_id, slurm_user_gid);
		if (rc && daemonize) {
			error("chown(%s, %d, %d): %m",
			      slurmctld_conf.sched_logfile,
			      (int) slurm_user_id, (int) slurm_user_gid);
		}
	}
}

/* Reset slurmd nice value */
static void _update_nice(void)
{
	int cur_nice;
	id_t pid;

	if (new_nice == 0)	/* No change */
		return;

	pid = getpid();
	cur_nice = getpriority(PRIO_PROCESS, pid);
	if (cur_nice == new_nice)
		return;
	if (setpriority(PRIO_PROCESS, pid, new_nice))
		error("Unable to reset nice value to %d: %m", new_nice);
}

/* Verify that ClusterName from slurm.conf matches the state directory.
 * If mismatched exit to protect state files from corruption.
 * If the clustername file does not exist, return true so we can create it later
 * after dropping privileges. */
static bool _verify_clustername(void)
{
	FILE *fp;
	char *filename = NULL;
	char name[512];
<<<<<<< HEAD

=======
	bool create_file = false;
>>>>>>> 30d82842
	xstrfmtcat(filename, "%s/clustername",
		   slurmctld_conf.state_save_location);

	if ((fp = fopen(filename, "r"))) {
		/* read value and compare */
		fgets(name, sizeof(name), fp);
		fclose(fp);
		if (xstrcmp(name, slurmctld_conf.cluster_name)) {
			fatal("CLUSTER NAME MISMATCH.\n"
<<<<<<< HEAD
				"slurmctld has been started with \""
				"ClusterName=%s\", but read \"%s\" from "
				"the state files in StateSaveLocation.\n"
				"Running multiple clusters from a shared "
				"StateSaveLocation WILL CAUSE CORRUPTION.\n"
				"Remove %s to override this safety check if "
				"this is intentional (e.g., the ClusterName "
				"has changed).",
				slurmctld_conf.cluster_name, name, filename);
			exit(1);
		}
	} else if (slurmctld_conf.cluster_name) {
		debug("creating clustername file: %s", filename);
		if (!(fp = fopen(filename, "w"))) {
			fatal("%s: failed to create file %s",
				__func__, filename);
=======
			      "slurmctld has been started with \""
			      "ClusterName=%s\", but read \"%s\" from "
			      "the state files in StateSaveLocation.\n"
			      "Running multiple clusters from a shared "
			      "StateSaveLocation WILL CAUSE CORRUPTION.\n"
			      "Remove %s to override this safety check if "
			      "this is intentional (e.g., the ClusterName "
			      "has changed).", name,
			      slurmctld_conf.cluster_name, filename);
>>>>>>> 30d82842
			exit(1);
		}
	} else if (slurmctld_conf.cluster_name)
		create_file = true;

<<<<<<< HEAD
		if (fputs(slurmctld_conf.cluster_name, fp) < 0) {
			fatal("%s: failed to write to file %s",
				__func__, filename);
			exit(1);
		}
		fclose(fp);
=======
	xfree(filename);

	return create_file;
}

static void _create_clustername_file(void)
{
	FILE *fp;
	char *filename = NULL;

	if (!slurmctld_conf.cluster_name)
		return;

	filename = xstrdup_printf("%s/clustername",
				  slurmctld_conf.state_save_location);

	debug("creating clustername file: %s", filename);
	if (!(fp = fopen(filename, "w"))) {
		fatal("%s: failed to create file %s", __func__, filename);
		exit(1);
	}

	if (fputs(slurmctld_conf.cluster_name, fp) < 0) {
		fatal("%s: failed to write to file %s", __func__, filename);
		exit(1);
>>>>>>> 30d82842
	}
	fclose(fp);

	xfree(filename);
}

/* Kill the currently running slurmctld
 * NOTE: No need to lock the config data since we are still single-threaded */
static void _kill_old_slurmctld(void)
{
	int fd;
	pid_t oldpid = read_pidfile(slurmctld_conf.slurmctld_pidfile, &fd);
	if (oldpid != (pid_t) 0) {
		info ("killing old slurmctld[%ld]", (long) oldpid);
		kill(oldpid, SIGTERM);

		/*
		 * Wait for previous daemon to terminate
		 */
		if (fd_get_readw_lock(fd) < 0)
			fatal ("unable to wait for readw lock: %m");
		(void) close(fd); /* Ignore errors */
	}
}

/* NOTE: No need to lock the config data since we are still single-threaded */
static void _init_pidfile(void)
{
	if (xstrcmp(slurmctld_conf.slurmctld_pidfile,
		   slurmctld_conf.slurmd_pidfile) == 0)
		error("SlurmctldPid == SlurmdPid, use different names");

	/* Don't close the fd returned here since we need to keep the
	 * fd open to maintain the write lock */
	(void) create_pidfile(slurmctld_conf.slurmctld_pidfile,
			      slurmctld_conf.slurm_user_id);
}

/*
 * set_slurmctld_state_loc - create state directory as needed and "cd" to it
 * NOTE: config read lock must be set on entry
 */
extern void set_slurmctld_state_loc(void)
{
	int rc;
	struct stat st;
	const char *path = slurmctld_conf.state_save_location;

	/*
	 * If state save location does not exist, try to create it.
	 *  Otherwise, ensure path is a directory as expected, and that
	 *  we have permission to write to it.
	 */
	if (((rc = stat(path, &st)) < 0) && (errno == ENOENT)) {
		if (mkdir(path, 0755) < 0)
			fatal("mkdir(%s): %m", path);
	}
	else if (rc < 0)
		fatal("Unable to stat state save loc: %s: %m", path);
	else if (!S_ISDIR(st.st_mode))
		fatal("State save loc: %s: Not a directory!", path);
	else if (access(path, R_OK|W_OK|X_OK) < 0)
		fatal("Incorrect permissions on state save loc: %s", path);
}

/* _assoc_cache_mgr - hold out until we have real data from the
 * database so we can reset the job ptr's assoc ptr's */
static void *_assoc_cache_mgr(void *no_data)
{
	ListIterator itr = NULL;
	struct job_record *job_ptr = NULL;
	struct part_record *part_ptr = NULL;
	slurmdb_qos_rec_t qos_rec;
	slurmdb_assoc_rec_t assoc_rec;
	/* Write lock on jobs, read lock on nodes and partitions */
	slurmctld_lock_t job_write_lock =
		{ NO_LOCK, WRITE_LOCK, READ_LOCK, WRITE_LOCK };

	if (!running_cache)
		lock_slurmctld(job_write_lock);

	while (running_cache == 1) {
		slurm_mutex_lock(&assoc_cache_mutex);
		pthread_cond_wait(&assoc_cache_cond, &assoc_cache_mutex);
		/* This is here to see if we are exiting.  If we get
		   NO_VAL then just return since we are closing down.
		*/
		if (running_cache == (uint16_t)NO_VAL) {
			slurm_mutex_unlock(&assoc_cache_mutex);
			return NULL;
		}
		lock_slurmctld(job_write_lock);
		assoc_mgr_refresh_lists(acct_db_conn, 0);
		if (running_cache)
			unlock_slurmctld(job_write_lock);
		else if (g_tres_count != slurmctld_tres_cnt) {
			/* This has to be done outside of the job write lock.
			 * This should only happen in very rare situations
			 * where we have state, but the database some how has
			 * changed out from under us. */
			unlock_slurmctld(job_write_lock);
			info("TRES in database does not match cache "
			     "(%u != %u).  Updating...",
			     g_tres_count, slurmctld_tres_cnt);
			_init_tres();
			lock_slurmctld(job_write_lock);
		}
		slurm_mutex_unlock(&assoc_cache_mutex);
	}

	if (!job_list) {
		/* This could happen in rare occations, it doesn't
		 * matter since when the job_list is populated things
		 * will be in sync.
		 */
		debug2("No job list yet");
		goto handle_parts;
	}

	debug2("got real data from the database "
	       "refreshing the association ptr's for %d jobs",
	       list_count(job_list));
	itr = list_iterator_create(job_list);
	while ((job_ptr = list_next(itr))) {
		if (job_ptr->assoc_id) {
			memset(&assoc_rec, 0,
			       sizeof(slurmdb_assoc_rec_t));
			assoc_rec.id = job_ptr->assoc_id;

			debug("assoc is %zx (%d) for job %u",
			      (size_t)job_ptr->assoc_ptr, job_ptr->assoc_id,
			      job_ptr->job_id);

			if (assoc_mgr_fill_in_assoc(
				    acct_db_conn, &assoc_rec,
				    accounting_enforce,
				    (slurmdb_assoc_rec_t **)
				    &job_ptr->assoc_ptr, false)) {
				verbose("Invalid association id %u "
					"for job id %u",
					job_ptr->assoc_id, job_ptr->job_id);
				/* not a fatal error, association could have
				 * been removed */
			}

			debug("now assoc is %zx (%d) for job %u",
			      (size_t)job_ptr->assoc_ptr, job_ptr->assoc_id,
			      job_ptr->job_id);
		}
		if (job_ptr->qos_id) {
			memset(&qos_rec, 0, sizeof(slurmdb_qos_rec_t));
			qos_rec.id = job_ptr->qos_id;
			if ((assoc_mgr_fill_in_qos(
				    acct_db_conn, &qos_rec,
				    accounting_enforce,
				    (slurmdb_qos_rec_t **)&job_ptr->qos_ptr, 0))
			   != SLURM_SUCCESS) {
				verbose("Invalid qos (%u) for job_id %u",
					job_ptr->qos_id, job_ptr->job_id);
				/* not a fatal error, qos could have
				 * been removed */
			}
		}
	}
	list_iterator_destroy(itr);

handle_parts:
	if (!part_list) {
		/* This could happen in rare occations, it doesn't
		 * matter since when the job_list is populated things
		 * will be in sync.
		 */
		debug2("No part list yet");
		goto end_it;
	}

	itr = list_iterator_create(part_list);
	while ((part_ptr = list_next(itr))) {
		if (part_ptr->allow_qos)
			qos_list_build(part_ptr->allow_qos,
				       &part_ptr->allow_qos_bitstr);

		if (part_ptr->deny_qos)
			qos_list_build(part_ptr->deny_qos,
				       &part_ptr->deny_qos_bitstr);

		if (part_ptr->qos_char) {
			slurmdb_qos_rec_t qos_rec;

			memset(&qos_rec, 0, sizeof(slurmdb_qos_rec_t));
			qos_rec.name = part_ptr->qos_char;
			part_ptr->qos_ptr = NULL;
			if (assoc_mgr_fill_in_qos(
				    acct_db_conn, &qos_rec, accounting_enforce,
				    (slurmdb_qos_rec_t **)&part_ptr->qos_ptr, 0)
			    != SLURM_SUCCESS) {
				fatal("Partition %s has an invalid qos (%s), "
				      "please check your configuration",
				      part_ptr->name, qos_rec.name);
			}
		}
	}
	list_iterator_destroy(itr);

end_it:
	/* issuing a reconfig will reset the pointers on the burst
	   buffers */
	bb_g_reconfig();

	unlock_slurmctld(job_write_lock);
	/* This needs to be after the lock and after we update the
	   jobs so if we need to send them we are set. */
	_accounting_cluster_ready();
	return NULL;
}

static void _become_slurm_user(void)
{
	gid_t slurm_user_gid;

	/* Determine SlurmUser gid */
	slurm_user_gid = gid_from_uid(slurmctld_conf.slurm_user_id);
	if (slurm_user_gid == (gid_t) -1) {
		fatal("Failed to determine gid of SlurmUser(%u)",
		      slurmctld_conf.slurm_user_id);
	}

	/* Initialize supplementary groups ID list for SlurmUser */
	if (getuid() == 0) {
		/* root does not need supplementary groups */
		if ((slurmctld_conf.slurm_user_id == 0) &&
		    (setgroups(0, NULL) != 0)) {
			fatal("Failed to drop supplementary groups, "
			      "setgroups: %m");
		} else if ((slurmctld_conf.slurm_user_id != getuid()) &&
			   initgroups(slurmctld_conf.slurm_user_name,
				      slurm_user_gid)) {
			fatal("Failed to set supplementary groups, "
			      "initgroups: %m");
		}
	} else {
		info("Not running as root. Can't drop supplementary groups");
	}

	/* Set GID to GID of SlurmUser */
	if ((slurm_user_gid != getegid()) &&
	    (setgid(slurm_user_gid))) {
		fatal("Failed to set GID to %d", slurm_user_gid);
	}

	/* Set UID to UID of SlurmUser */
	if ((slurmctld_conf.slurm_user_id != getuid()) &&
	    (setuid(slurmctld_conf.slurm_user_id))) {
		fatal("Can not set uid to SlurmUser(%u): %m",
		      slurmctld_conf.slurm_user_id);
	}
}

/* Return true if node_name (a global) is a valid controller host name */
static bool  _valid_controller(void)
{
	bool match = false;

	if (slurmctld_conf.control_machine == NULL)
		return match;

	if ((xstrcmp(node_name_short,slurmctld_conf.control_machine) == 0) ||
	    (xstrcmp(node_name_long, slurmctld_conf.control_machine) == 0))
		match = true;
	else if (strchr(slurmctld_conf.control_machine, ',')) {
		char *token, *last = NULL;
		char *tmp_name = xstrdup(slurmctld_conf.control_machine);

		token = strtok_r(tmp_name, ",", &last);
		while (token) {
			if ((xstrcmp(node_name_short, token) == 0) ||
			    (xstrcmp(node_name_long, token) == 0)) {
				match = true;
				break;
			}
			token = strtok_r(NULL, ",", &last);
		}
		xfree(tmp_name);
	}

	return match;
}

static void _test_thread_limit(void)
{
#ifdef RLIMIT_NOFILE
{
	struct rlimit rlim[1];
	if (getrlimit(RLIMIT_NOFILE, rlim) < 0)
		error("Unable to get file count limit");
	else if ((rlim->rlim_cur != RLIM_INFINITY) &&
		 (max_server_threads > rlim->rlim_cur)) {
		max_server_threads = rlim->rlim_cur;
		info("Reducing max_server_thread to %u due to file count limit "
		     "of %u", max_server_threads, max_server_threads);
	}
}
#endif
	return;
}

/* Ping BackupController
 * RET SLURM_SUCCESS or error code */
static int _ping_backup_controller(void)
{
	int rc = SLURM_SUCCESS;
	slurm_msg_t req;
	/* Locks: Read configuration */
	slurmctld_lock_t config_read_lock = {
		READ_LOCK, NO_LOCK, NO_LOCK, NO_LOCK };

	lock_slurmctld(config_read_lock);
	if (!slurmctld_conf.backup_addr) {
		debug4("No backup slurmctld to ping");
		unlock_slurmctld(config_read_lock);
		return SLURM_SUCCESS;
	}

	/*
	 *  Set address of controller to ping
	 */
	debug3("pinging backup slurmctld at %s", slurmctld_conf.backup_addr);
	slurm_msg_t_init(&req);
	slurm_set_addr(&req.address, slurmctld_conf.slurmctld_port,
		       slurmctld_conf.backup_addr);
	unlock_slurmctld(config_read_lock);

	req.msg_type = REQUEST_PING;

	if (slurm_send_recv_rc_msg_only_one(&req, &rc, 0) < 0) {
		debug2("_ping_backup_controller/slurm_send_node_msg error: %m");
		return SLURM_ERROR;
	}

	if (rc)
		debug2("_ping_backup_controller/response error %d", rc);

	return rc;
}

static void  _set_work_dir(void)
{
	bool success = false;

	if (slurmctld_conf.slurmctld_logfile &&
	    (slurmctld_conf.slurmctld_logfile[0] == '/')) {
		char *slash_ptr, *work_dir;
		work_dir = xstrdup(slurmctld_conf.slurmctld_logfile);
		slash_ptr = strrchr(work_dir, '/');
		if (slash_ptr == work_dir)
			work_dir[1] = '\0';
		else
			slash_ptr[0] = '\0';
		if ((access(work_dir, W_OK) != 0) || (chdir(work_dir) < 0))
			error("chdir(%s): %m", work_dir);
		else
			success = true;
		xfree(work_dir);
	}

	if (!success) {
		if ((access(slurmctld_conf.state_save_location, W_OK) != 0) ||
		    (chdir(slurmctld_conf.state_save_location) < 0)) {
			error("chdir(%s): %m",
			      slurmctld_conf.state_save_location);
		} else
			success = true;
	}

	if (!success) {
		if ((access("/var/tmp", W_OK) != 0) ||
		    (chdir("/var/tmp") < 0)) {
			error("chdir(/var/tmp): %m");
		} else
			info("chdir to /var/tmp");
	}
}<|MERGE_RESOLUTION|>--- conflicted
+++ resolved
@@ -2573,11 +2573,8 @@
 	FILE *fp;
 	char *filename = NULL;
 	char name[512];
-<<<<<<< HEAD
-
-=======
 	bool create_file = false;
->>>>>>> 30d82842
+
 	xstrfmtcat(filename, "%s/clustername",
 		   slurmctld_conf.state_save_location);
 
@@ -2587,24 +2584,6 @@
 		fclose(fp);
 		if (xstrcmp(name, slurmctld_conf.cluster_name)) {
 			fatal("CLUSTER NAME MISMATCH.\n"
-<<<<<<< HEAD
-				"slurmctld has been started with \""
-				"ClusterName=%s\", but read \"%s\" from "
-				"the state files in StateSaveLocation.\n"
-				"Running multiple clusters from a shared "
-				"StateSaveLocation WILL CAUSE CORRUPTION.\n"
-				"Remove %s to override this safety check if "
-				"this is intentional (e.g., the ClusterName "
-				"has changed).",
-				slurmctld_conf.cluster_name, name, filename);
-			exit(1);
-		}
-	} else if (slurmctld_conf.cluster_name) {
-		debug("creating clustername file: %s", filename);
-		if (!(fp = fopen(filename, "w"))) {
-			fatal("%s: failed to create file %s",
-				__func__, filename);
-=======
 			      "slurmctld has been started with \""
 			      "ClusterName=%s\", but read \"%s\" from "
 			      "the state files in StateSaveLocation.\n"
@@ -2614,20 +2593,11 @@
 			      "this is intentional (e.g., the ClusterName "
 			      "has changed).", name,
 			      slurmctld_conf.cluster_name, filename);
->>>>>>> 30d82842
 			exit(1);
 		}
 	} else if (slurmctld_conf.cluster_name)
 		create_file = true;
 
-<<<<<<< HEAD
-		if (fputs(slurmctld_conf.cluster_name, fp) < 0) {
-			fatal("%s: failed to write to file %s",
-				__func__, filename);
-			exit(1);
-		}
-		fclose(fp);
-=======
 	xfree(filename);
 
 	return create_file;
@@ -2653,7 +2623,6 @@
 	if (fputs(slurmctld_conf.cluster_name, fp) < 0) {
 		fatal("%s: failed to write to file %s", __func__, filename);
 		exit(1);
->>>>>>> 30d82842
 	}
 	fclose(fp);
 
