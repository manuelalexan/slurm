/*****************************************************************************\
 *  hostlist.c
 *****************************************************************************
 *  Copyright (C) 2002 The Regents of the University of California.
 *  Produced at Lawrence Livermore National Laboratory (cf, DISCLAIMER).
 *  Written by Mark Grondona <mgrondona@llnl.gov>
 *  CODE-OCEC-09-009. All rights reserved.
 *
 *  This file is part of Slurm, a resource management program.
 *  For details, see <https://slurm.schedmd.com/>.
 *  Please also read the included file: DISCLAIMER.
 *
 *  Slurm is free software; you can redistribute it and/or modify it under
 *  the terms of the GNU General Public License as published by the Free
 *  Software Foundation; either version 2 of the License, or (at your option)
 *  any later version.
 *
 *  In addition, as a special exception, the copyright holders give permission
 *  to link the code of portions of this program with the OpenSSL library under
 *  certain conditions as described in each individual source file, and
 *  distribute linked combinations including the two. You must obey the GNU
 *  General Public License in all respects for all of the code used other than
 *  OpenSSL. If you modify file(s) with this exception, you may extend this
 *  exception to your version of the file(s), but you are not obligated to do
 *  so. If you do not wish to do so, delete this exception statement from your
 *  version.  If you delete this exception statement from all source files in
 *  the program, then also delete it here.
 *
 *  Slurm is distributed in the hope that it will be useful, but WITHOUT ANY
 *  WARRANTY; without even the implied warranty of MERCHANTABILITY or FITNESS
 *  FOR A PARTICULAR PURPOSE.  See the GNU General Public License for more
 *  details.
 *
 *  You should have received a copy of the GNU General Public License along
 *  with Slurm; if not, write to the Free Software Foundation, Inc.,
 *  51 Franklin Street, Fifth Floor, Boston, MA 02110-1301  USA.
\*****************************************************************************/

#include "config.h"

#include <assert.h>
#include <ctype.h>
#include <errno.h>
#include <inttypes.h>
#include <pthread.h>
#include <stdio.h>
#include <stdlib.h>
#include <stdarg.h>
#include <string.h>
#include <sys/param.h>
#include <unistd.h>

#include <slurm/slurmdb.h>

#include "src/common/bitstring.h"
#include "src/common/hostlist.h"
#include "src/common/log.h"
#include "src/common/macros.h"
#include "src/common/strnatcmp.h"
#include "src/common/strlcpy.h"
#include "src/common/timers.h"
#include "src/common/working_cluster.h"
#include "src/common/xassert.h"
#include "src/common/xmalloc.h"
#include "src/common/xstring.h"

/*
 * Define slurm-specific aliases for use by plugins, see slurm_xlator.h
 * for details.
 */
strong_alias(hostlist_create_dims,	slurm_hostlist_create_dims);
strong_alias(hostlist_create,		slurm_hostlist_create);
strong_alias(hostlist_copy,		slurm_hostlist_copy);
strong_alias(hostlist_count,		slurm_hostlist_count);
strong_alias(hostlist_delete,		slurm_hostlist_delete);
strong_alias(hostlist_delete_host,	slurm_hostlist_delete_host);
strong_alias(hostlist_delete_nth,	slurm_hostlist_delete_nth);
strong_alias(hostlist_deranged_string_dims,
	                                slurm_hostlist_deranged_string_dims);
strong_alias(hostlist_deranged_string,	slurm_hostlist_deranged_string);
strong_alias(hostlist_deranged_string_malloc,
					slurm_hostlist_deranged_string_malloc);
strong_alias(hostlist_deranged_string_xmalloc_dims,
	     slurm_hostlist_deranged_string_xmalloc_dims);
strong_alias(hostlist_deranged_string_xmalloc,
					slurm_hostlist_deranged_string_xmalloc);
strong_alias(hostlist_destroy,		slurm_hostlist_destroy);
strong_alias(hostlist_find,		slurm_hostlist_find);
strong_alias(hostlist_iterator_create,	slurm_hostlist_iterator_create);
strong_alias(hostlist_iterator_destroy,	slurm_hostlist_iterator_destroy);
strong_alias(hostlist_iterator_reset,	slurm_hostlist_iterator_reset);
strong_alias(hostlist_next,		slurm_hostlist_next);
strong_alias(hostlist_next_range,	slurm_hostlist_next_range);
strong_alias(hostlist_nth,		slurm_hostlist_nth);
strong_alias(hostlist_pop,		slurm_hostlist_pop);
strong_alias(hostlist_pop_range,	slurm_hostlist_pop_range);
strong_alias(hostlist_push,		slurm_hostlist_push);
strong_alias(hostlist_push_host_dims,	slurm_hostlist_push_host_dims);
strong_alias(hostlist_push_host,	slurm_hostlist_push_host);
strong_alias(hostlist_push_list,	slurm_hostlist_push_list);
strong_alias(hostlist_ranged_string_dims,
	                                slurm_hostlist_ranged_string_dims);
strong_alias(hostlist_ranged_string,	slurm_hostlist_ranged_string);
strong_alias(hostlist_ranged_string_malloc,
					slurm_hostlist_ranged_string_malloc);
strong_alias(hostlist_ranged_string_xmalloc_dims,
	     slurm_hostlist_ranged_string_xmalloc_dims);
strong_alias(hostlist_ranged_string_xmalloc,
					slurm_hostlist_ranged_string_xmalloc);
strong_alias(hostlist_remove,		slurm_hostlist_remove);
strong_alias(hostlist_shift,		slurm_hostlist_shift);
strong_alias(hostlist_shift_dims,	slurm_hostlist_shift_dims);
strong_alias(hostlist_shift_range,	slurm_hostlist_shift_range);
strong_alias(hostlist_sort,		slurm_hostlist_sort);
strong_alias(hostlist_uniq,		slurm_hostlist_uniq);
strong_alias(hostset_copy,		slurm_hostset_copy);
strong_alias(hostset_count,		slurm_hostset_count);
strong_alias(hostset_create,		slurm_hostset_create);
strong_alias(hostset_delete,		slurm_hostset_delete);
strong_alias(hostset_destroy,		slurm_hostset_destroy);
strong_alias(hostset_find,		slurm_hostset_find);
strong_alias(hostset_insert,		slurm_hostset_insert);
strong_alias(hostset_shift,		slurm_hostset_shift);
strong_alias(hostset_shift_range,	slurm_hostset_shift_range);
strong_alias(hostset_within,		slurm_hostset_within);
strong_alias(hostset_nth,		slurm_hostset_nth);

/*
 * lsd_fatal_error : fatal error macro
 */
#ifdef WITH_LSD_FATAL_ERROR_FUNC
#  undef lsd_fatal_error
extern void lsd_fatal_error(char *file, int line, char *mesg);
#else /* !WITH_LSD_FATAL_ERROR_FUNC */
#  ifndef lsd_fatal_error
	static void lsd_fatal_error(char *file, int line, char *mesg)
	{
		log_fatal(file, line, mesg, strerror(errno));
	}
#  endif /* !lsd_fatal_error */
#endif /* !WITH_LSD_FATAL_ERROR_FUNC */

/*
 * lsd_nonmem_error
 */
#ifdef WITH_LSD_NOMEM_ERROR_FUNC
#  undef lsd_nomem_error
extern void * lsd_nomem_error(char *file, int line, char *mesg);
#else /* !WITH_LSD_NOMEM_ERROR_FUNC */
#  ifndef lsd_nomem_error
	static void * lsd_nomem_error(char *file, int line, char *mesg)
	{
		log_oom(file, line, mesg);
		abort();
		return NULL;
	}
#  endif /* !lsd_nomem_error */
#endif /* !WITH_LSD_NOMEM_ERROR_FUNC */

/*
 * OOM helper function
 *  Automatically call lsd_nomem_error with appropriate args
 *  and set errno to ENOMEM
 */
#define out_of_memory(mesg)						\
	do {								\
		errno = ENOMEM;						\
		return(lsd_nomem_error(__FILE__, __LINE__, mesg));	\
	} while (0)

/*
 * Some constants and tunables:
 */

/* number of elements to allocate when extending the hostlist array */
#define HOSTLIST_CHUNK    16

/* max host range: anything larger will be assumed to be an error */
#define MAX_RANGE    (64*1024)    /* 64K Hosts */

/* max number of ranges that will be processed between brackets */
#define MAX_RANGES   (64*1024)    /* 64K Hosts */

/* size of internal hostname buffer (+ some slop), hostnames will probably
 * be truncated if longer than MAXHOSTNAMELEN */
#ifndef MAXHOSTNAMELEN
#define MAXHOSTNAMELEN    64
#endif

/* ----[ Internal Data Structures ]---- */

/* hostname type: A convenience structure used in parsing single hostnames */
struct hostname_components {
	char *hostname;         /* cache of initialized hostname        */
	char *prefix;           /* hostname prefix                      */
	unsigned long num;      /* numeric suffix                       */

	/* string representation of numeric suffix
	 * points into `hostname'                                       */
	char *suffix;
};

typedef struct hostname_components *hostname_t;

/* hostrange type: A single prefix with `hi' and `lo' numeric suffix values */
struct hostrange_components {
	char *prefix;        /* alphanumeric prefix: */

	/* beginning (lo) and end (hi) of suffix range */
	unsigned long lo, hi;

	/* width of numeric output format
	 * (pad with zeros up to this width) */
	int width;

	/* If singlehost is 1, `lo' and `hi' are invalid */
	unsigned singlehost:1;
};

typedef struct hostrange_components *hostrange_t;

/* The hostlist type: An array based list of hostrange_t's */
struct hostlist {
#ifndef NDEBUG
#define HOSTLIST_MAGIC    57005
	int magic;
#endif
	pthread_mutex_t mutex;

	/* current number of elements available in array */
	int size;

	/* current number of ranges stored in array */
	int nranges;

	/* current number of hosts stored in hostlist */
	int nhosts;

	/* pointer to hostrange array */
	hostrange_t *hr;

	/* list of iterators */
	struct hostlist_iterator *ilist;

};


/* a hostset is a wrapper around a hostlist */
struct hostset {
	hostlist_t hl;
};

struct hostlist_iterator {
#ifndef NDEBUG
	int magic;
#endif
	/* hostlist we are traversing */
	hostlist_t hl;

	/* current index of iterator in hl->hr[] */
	int idx;

	/* current hostrange object in list hl, i.e. hl->hr[idx] */
	hostrange_t hr;

	/* current depth we've traversed into range hr */
	int depth;

	/* next ptr for lists of iterators */
	struct hostlist_iterator *next;
};

struct _range {
	unsigned long lo, hi;
	int width;
};

/* ---- ---- */

/* Multi-dimension system stuff here */
char *alpha_num = "0123456789ABCDEFGHIJKLMNOPQRSTUVWXYZ";

/* logic for block node description */
static bitstr_t *bit_grid = NULL;

static int grid_start[HIGHEST_DIMENSIONS];
static int grid_end[HIGHEST_DIMENSIONS];
static int offset[HIGHEST_DIMENSIONS];
static int dim_grid_size  = -1;
static uint64_t grid_size = 1;

/* used to protect the above grid, grid_start, and grid_end. */
static pthread_mutex_t multi_dim_lock = PTHREAD_MUTEX_INITIALIZER;

static int _add_box_ranges(int dim,  int curr,
			   int *start,
			   int *end,
			   int *pos,
			   struct _range * *ranges,
			   int *capacity, int max_capacity, int *count,
			   int dims);
static int _get_next_box(int *start, int *end, int dims);
static int _get_boxes(char *buf, int max_len, int dims, int brackets);
static int _grow_ranges(struct _range * *ranges,	/* in/out */
			int *capacity,			/* in/out */
			int max_capacity);
static void _set_box_in_grid(int dim, int curr,
			     int *start,
			     int *end,
			     bool value, int dims);
static void _set_min_max_of_grid(int dim, int curr,
				 int *start,
				 int *end,
				 int *min,
				 int *max,
				 int *pos, int dims);
static void _set_grid(unsigned long start, unsigned long end, int dims);
static int _tell_if_used(int dim, int curr,
			 int *start,
			 int *end,
			 int *last,
			 int *found, int dims);
static bool _test_box_in_grid(int dim, int curr,
			      int *start,
			      int *end, int dims);
static bool _test_box(int *start, int *end, int dims);

/* ------[ static function prototypes ]------ */

static void _error(char *file, int line, char *mesg, ...)
  __attribute__ ((format (printf, 3, 4)));
static char * _next_tok(char *, char **);
static int    _zero_padded(unsigned long, int);
static int    _width_equiv(unsigned long, int *, unsigned long, int *);

static int           host_prefix_end(const char *, int dims);
static hostname_t    hostname_create(const char *);
static void          hostname_destroy(hostname_t);
static int           hostname_suffix_is_valid(hostname_t);
static int           hostname_suffix_width(hostname_t);

static hostrange_t   hostrange_new(void);
static hostrange_t   hostrange_create_single(const char *);
static hostrange_t   hostrange_create(char *, unsigned long, unsigned long,
				      int);
static unsigned long hostrange_count(hostrange_t);
static hostrange_t   hostrange_copy(hostrange_t);
static void          hostrange_destroy(hostrange_t);
static hostrange_t   hostrange_delete_host(hostrange_t, unsigned long);
static int           hostrange_cmp(hostrange_t, hostrange_t);
static int           hostrange_prefix_cmp(hostrange_t, hostrange_t);
static int           hostrange_within_range(hostrange_t, hostrange_t);
static int           hostrange_width_combine(hostrange_t, hostrange_t);
static int           hostrange_empty(hostrange_t);
static char *        hostrange_pop(hostrange_t);
static char *        hostrange_shift(hostrange_t, int);
static int           hostrange_join(hostrange_t, hostrange_t);
static hostrange_t   hostrange_intersect(hostrange_t, hostrange_t);
static int           hostrange_hn_within(hostrange_t, hostname_t, int);
static size_t        hostrange_to_string(hostrange_t hr, size_t, char *,
					 char *, int);
static size_t        hostrange_numstr(hostrange_t, size_t, char *, int);

static hostlist_t  hostlist_new(void);
static hostlist_t _hostlist_create_bracketed(const char *, char *,
					     char *, int);
static int         hostlist_resize(hostlist_t, size_t);
static int         hostlist_expand(hostlist_t);
static int         hostlist_push_range(hostlist_t, hostrange_t);
static int         hostlist_push_hr(hostlist_t, char *, unsigned long,
                                    unsigned long, int);
static int         hostlist_insert_range(hostlist_t, hostrange_t, int);
static void        hostlist_delete_range(hostlist_t, int n);
static void        hostlist_coalesce(hostlist_t hl);
static void        hostlist_collapse(hostlist_t hl);
static hostlist_t _hostlist_create(const char *, char *, char *, int);
static void        hostlist_shift_iterators(hostlist_t, int, int, int);
static int        _attempt_range_join(hostlist_t, int);
static int        _is_bracket_needed(hostlist_t, int);

static hostlist_iterator_t hostlist_iterator_new(void);
static void               _iterator_advance(hostlist_iterator_t);
static void               _iterator_advance_range(hostlist_iterator_t);

static int hostset_find_host(hostset_t, const char *);

/* ------[ macros ]------ */

#define LOCK_HOSTLIST(_hl)				\
	do {						\
		assert(_hl != NULL);			\
		slurm_mutex_lock(&(_hl)->mutex);		\
		assert((_hl)->magic == HOSTLIST_MAGIC);	\
	} while (0)

#define UNLOCK_HOSTLIST(_hl)			\
	do {					\
		slurm_mutex_unlock(&(_hl)->mutex);	\
	} while (0)

#define seterrno_ret(_errno, _rc)		\
	do {					\
		errno = _errno;			\
		return _rc;			\
	} while (0)

/* ------[ Function Definitions ]------ */

/* ----[ general utility functions ]---- */


/*
 *  Varargs capable error reporting via lsd_fatal_error()
 */
static void _error(char *file, int line, char *msg, ...)
{
	va_list ap;
	char    buf[1024];
	int     len = 0;
	va_start(ap, msg);

	len = vsnprintf(buf, 1024, msg, ap);
	if ((len < 0) || (len > 1024))
		buf[1023] = '\0';

	lsd_fatal_error(file, line, buf);

	va_end(ap);
	return;
}

/*
 * Helper function for host list string parsing routines
 * Returns a pointer to the next token; additionally advance *str
 * to the next separator.
 *
 * next_tok was taken directly from pdsh courtesy of Jim Garlick.
 * (with modifications to support bracketed hostlists, i.e.:
 *  xxx[xx,xx,xx] is a single token)
 *
 */
static char * _next_tok(char *sep, char **str)
{
	char *tok, *parse, *open_bracket, *close_bracket;

	/* push str past any leading separators */
	while ((**str != '\0') && (strchr(sep, **str) != NULL))
		(*str)++;

	if (**str == '\0')
		return NULL;

	/* assign token ptr */
	tok = *str;
	parse = tok;

	while (1) {
		/* push str past token and leave pointing to first separator */
		while ((**str != '\0') && (strchr(sep, **str) == NULL))
			(*str)++;

		/* push str past pairs of brackets */
bracket: 	open_bracket = strchr(parse, '[');
		if ((open_bracket == NULL) || (open_bracket > *str))
			break;
		close_bracket = strchr(parse, ']');
		if ((close_bracket == NULL) || (close_bracket < open_bracket))
			break;
		if (close_bracket < *str) {
			parse = close_bracket + 1;
			goto bracket;
		} else {
			*str = close_bracket;
		}
	}

	/* nullify consecutive separators and push str beyond them */
	while ((**str != '\0') && (strchr(sep, **str) != NULL))
		*(*str)++ = '\0';

	return tok;
}


/*
 * return the number of zeros needed to pad "num" to "width"
 */
static int _zero_padded(unsigned long num, int width)
{
	int n = 1;
	while (num /= 10L)
		n++;
	return (width > n) ? (width - n) : 0;
}

/*
 * test whether two format `width' parameters are "equivalent"
 * The width arguments "wn" and "wm" for integers "n" and "m"
 * are equivalent if:
 *
 *  o  wn == wm  OR
 *
 *  o  applying the same format width (either wn or wm) to both of
 *     'n' and 'm' will not change the zero padding of *either* 'm' nor 'n'.
 *
 *  If this function returns 1 (or true), the appropriate width value
 *  (either 'wm' or 'wn') will have been adjusted such that both format
 *  widths are equivalent.
 */
static int _width_equiv(unsigned long n, int *wn, unsigned long m, int *wm)
{
	int npad, nmpad, mpad, mnpad;

	if (*wn == *wm)
		return 1;

	npad  = _zero_padded(n, *wn);
	nmpad = _zero_padded(n, *wm);
	mpad  = _zero_padded(m, *wm);
	mnpad = _zero_padded(m, *wn);

	if ((npad != nmpad) && (mpad != mnpad))
		return 0;
	else if (npad != nmpad)	/* mpad == mnpad: adjust wm */
		*wm = *wn;
	else			/* npad == nmpad: adjust wn */
		*wn = *wm;
	return 1;
}


/* ----[ hostname_t functions ]---- */

/*
 * return the location of the last char in the hostname prefix
 */
static int host_prefix_end(const char *hostname, int dims)
{
	int idx;

	assert(hostname != NULL);

	if (!dims)
		dims = slurmdb_setup_cluster_name_dims();

	idx = strlen(hostname) - 1;

	if (dims > 1) {
		while ((idx >= 0) &&
		       (isdigit((int)hostname[idx]) ||
		        isupper((int)hostname[idx])))
			idx--;
	} else {
		while ((idx >= 0) && isdigit((int)hostname[idx]))
			idx--;
	}

	return idx;
}

static hostname_t hostname_create_dims(const char *hostname, int dims)
{
	hostname_t hn = NULL;
	char *p;
	int idx = 0;
	int hostlist_base;

	assert(hostname != NULL);

	if (!dims)
		dims = slurmdb_setup_cluster_name_dims();
	hostlist_base = hostlist_get_base(dims);

	if (!(hn = (hostname_t) malloc(sizeof(*hn))))
  		out_of_memory("hostname create");

	idx = host_prefix_end(hostname, dims);

	if (!(hn->hostname = strdup(hostname))) {
		free(hn);
		out_of_memory("hostname create");
	}

	hn->num = 0;
	hn->prefix = NULL;
	hn->suffix = NULL;
	if (idx == (strlen(hostname) - 1)) {
		if ((hn->prefix = strdup(hostname)) == NULL) {
			hostname_destroy(hn);
			out_of_memory("hostname prefix create");
		}
		return hn;
	}

	hn->suffix = hn->hostname + idx + 1;

	if ((dims > 1) && (strlen(hn->suffix) != dims))
		hostlist_base = 10;

	hn->num = strtoul(hn->suffix, &p, hostlist_base);

	if (*p == '\0') {
		if (!(hn->prefix = malloc((idx + 2)))) {
			hostname_destroy(hn);
			out_of_memory("hostname prefix create");
		}
		memcpy(hn->prefix, hostname, idx + 1);
		hn->prefix[idx + 1] = '\0';
	} else {
		if (!(hn->prefix = strdup(hostname))) {
			hostname_destroy(hn);
			out_of_memory("hostname prefix create");
		}
		hn->suffix = NULL;
	}

	return hn;
}
/*
 * create a hostname_t object from a string hostname
 */
static hostname_t hostname_create(const char *hostname)
{
	int dims = slurmdb_setup_cluster_name_dims();

	return hostname_create_dims(hostname, dims);
}

/* free a hostname object
 */
static void hostname_destroy(hostname_t hn)
{
	if (hn == NULL)
		return;
	hn->suffix = NULL;
	if (hn->hostname)
		free(hn->hostname);
	if (hn->prefix)
		free(hn->prefix);
	free(hn);
}

/* return true if the hostname has a valid numeric suffix
 */
static int hostname_suffix_is_valid(hostname_t hn)
{
	if (!hn)
		return false;
	return hn->suffix != NULL;
}

/* return the width (in characters) of the numeric part of the hostname
 */
static int hostname_suffix_width(hostname_t hn)
{
	if (!hn)
		return -1;
	assert(hn->suffix != NULL);
	return (int) strlen(hn->suffix);
}


/* ----[ hostrange_t functions ]---- */

/* allocate a new hostrange object
 */
static hostrange_t hostrange_new(void)
{
	hostrange_t new = (hostrange_t) malloc(sizeof(*new));
	if (!new)
		out_of_memory("hostrange create");
	return new;
}

/* Create a hostrange_t containing a single host without a valid suffix
 * hr->prefix will represent the entire hostname.
 */
static hostrange_t hostrange_create_single(const char *prefix)
{
	hostrange_t new;

	assert(prefix != NULL);

	if ((new = hostrange_new()) == NULL)
		goto error1;

	if ((new->prefix = strdup(prefix)) == NULL)
		goto error2;

	new->singlehost = 1;
	new->lo = 0L;
	new->hi = 0L;
	new->width = 0;

	return new;

error2:
	free(new);
error1:
	out_of_memory("hostrange create single");
}


/* Create a hostrange object with a prefix, hi, lo, and format width
 */
static hostrange_t
hostrange_create(char *prefix, unsigned long lo, unsigned long hi, int width)
{
	hostrange_t new;

	assert(prefix != NULL);

	if ((new = hostrange_new()) == NULL)
		goto error1;

	if ((new->prefix = strdup(prefix)) == NULL)
		goto error2;

	new->lo = lo;
	new->hi = hi;
	new->width = width;

	new->singlehost = 0;

	return new;

error2:
	free(new);
error1:
	out_of_memory("hostrange create");
}


/* Return the number of hosts stored in the hostrange object
 */
static unsigned long hostrange_count(hostrange_t hr)
{
	assert(hr != NULL);
	if (hr->singlehost)
		return 1;
	else
		return hr->hi - hr->lo + 1;
}

/* Copy a hostrange object
 */
static hostrange_t hostrange_copy(hostrange_t hr)
{
	assert(hr != NULL);

	if (hr->singlehost)
		return hostrange_create_single(hr->prefix);
	else
		return hostrange_create(hr->prefix, hr->lo, hr->hi,
					hr->width);
}


/* free memory allocated by the hostrange object
 */
static void hostrange_destroy(hostrange_t hr)
{
	if (hr == NULL)
		return;
	if (hr->prefix)
		free(hr->prefix);
	free(hr);
}

/* hostrange_delete_host() deletes a specific host from the range.
 * If the range is split into two, the greater range is returned,
 * and `hi' of the lesser range is adjusted accordingly. If the
 * highest or lowest host is deleted from a range, NULL is returned
 * and the hostrange hr is adjusted properly.
 */
static hostrange_t hostrange_delete_host(hostrange_t hr, unsigned long n)
{
	hostrange_t new = NULL;

	assert(hr != NULL);
	assert((n >= hr->lo) && (n <= hr->hi));

	if (n == hr->lo)
		hr->lo++;
	else if (n == hr->hi)
		hr->hi--;
	else {
		if (!(new = hostrange_copy(hr)))
			out_of_memory("hostrange copy");
		hr->hi = n - 1;
		new->lo = n + 1;
	}

	return new;
}

/* hostrange_cmp() is used to sort hostrange objects. It will
 * sort based on the following (in order):
 *  o result of xstrcmp on prefixes
 *  o if widths are compatible, then:
 *       sort based on lowest suffix in range
 *    else
 *       sort based on width                     */
static int hostrange_cmp(hostrange_t h1, hostrange_t h2)
{
	int retval;

	assert(h1 != NULL);
	assert(h2 != NULL);

	if ((retval = hostrange_prefix_cmp(h1, h2)) == 0)
		retval = hostrange_width_combine(h1, h2) ?
			h1->lo - h2->lo : h1->width - h2->width;

	return retval;
}


/* compare the prefixes of two hostrange objects.
 * returns:
 *    < 0   if h1 prefix is less than h2 OR h2 == NULL.
 *
 *      0   if h1's prefix and h2's prefix match,
 *          UNLESS, either h1 or h2 (NOT both) do not have a valid suffix.
 *
 *    > 0   if h1's prefix is greater than h2's OR h1 == NULL. */
static int hostrange_prefix_cmp(hostrange_t h1, hostrange_t h2)
{
	int retval;
	if (h1 == NULL)
		return 1;
	if (h2 == NULL)
		return -1;

	retval = strnatcmp(h1->prefix, h2->prefix);
	return retval == 0 ? h2->singlehost - h1->singlehost : retval;
}

/* returns true if h1 and h2 would be included in the same bracketed hostlist.
 * h1 and h2 will be in the same bracketed list iff:
 *
 *  1. h1 and h2 have same prefix
 *  2. neither h1 nor h2 are singlet hosts (i.e. invalid suffix)
 *
 *  (XXX: Should incompatible widths be placed in the same bracketed list?
 *        There's no good reason not to, except maybe aesthetics)
 */
static int hostrange_within_range(hostrange_t h1, hostrange_t h2)
{
	if (hostrange_prefix_cmp(h1, h2) == 0)
		return h1->singlehost || h2->singlehost ? 0 : 1;
	else
		return 0;
}


/* compare two hostrange objects to determine if they are width
 * compatible,  returns:
 *  1 if widths can safely be combined
 *  0 if widths cannot be safely combined
 */
static int hostrange_width_combine(hostrange_t h0, hostrange_t h1)
{
	assert(h0 != NULL);
	assert(h1 != NULL);

	return _width_equiv(h0->lo, &h0->width, h1->lo, &h1->width);
}


/* Return true if hostrange hr contains no hosts, i.e. hi < lo
 */
static int hostrange_empty(hostrange_t hr)
{
	assert(hr != NULL);
	return ((hr->hi < hr->lo) || (hr->hi == (unsigned long) -1));
}

/* return the string representation of the last host in hostrange hr
 * and remove that host from the range (i.e. decrement hi if possible)
 *
 * Returns NULL if malloc fails OR there are no more hosts left
 */
static char *hostrange_pop(hostrange_t hr)
{
	size_t size = 0;
	char *host = NULL;
	int dims = slurmdb_setup_cluster_name_dims();

	assert(hr != NULL);

	if (hr->singlehost) {
		hr->lo++;    /* effectively set count == 0 */
		host = strdup(hr->prefix);
		if (host == NULL)
			out_of_memory("hostrange pop");
	} else if (hostrange_count(hr) > 0) {
		size = strlen(hr->prefix) + hr->width + 16;
		if (!(host = malloc(size)))
			out_of_memory("hostrange pop");
		if ((dims > 1) && (hr->width == dims)) {
			int len = 0;
			int i2 = 0;
			int coord[dims];

			hostlist_parse_int_to_array(hr->hi, coord, dims, 0);

			len = snprintf(host, size, "%s", hr->prefix);
			if (len >= 0 && len + dims < size) {
				while (i2 < dims)
					host[len++] = alpha_num[coord[i2++]];
				host[len] = '\0';
			}
			hr->hi--;
		} else {
			snprintf(host, size, "%s%0*lu", hr->prefix,
				 hr->width, hr->hi--);
		}
	}

	return host;
}

/* Same as hostrange_pop(), but remove host from start of range */
static char *hostrange_shift(hostrange_t hr, int dims)
{
	size_t size = 0;
	char *host = NULL;

	assert(hr != NULL);

	if (!dims)
		dims = slurmdb_setup_cluster_name_dims();

	if (hr->singlehost) {
		hr->lo++;
		if (!(host = strdup(hr->prefix)))
			out_of_memory("hostrange shift");
	} else if (hostrange_count(hr) > 0) {
		size = strlen(hr->prefix) + hr->width + 16;
		if (!(host = malloc(size)))
			out_of_memory("hostrange shift");
		if ((dims > 1) && (hr->width == dims)) {
			int len = 0;
			int i2 = 0;
			int coord[dims];

			hostlist_parse_int_to_array(hr->lo, coord, dims, 0);

			len = snprintf(host, size, "%s", hr->prefix);
			if (len >= 0 && len + dims < size) {
				while (i2 < dims)
					host[len++] = alpha_num[coord[i2++]];
				host[len] = '\0';
			}
			hr->lo++;
		} else {
			snprintf(host, size, "%s%0*lu", hr->prefix,
				 hr->width, hr->lo++);
		}
	}

	return host;
}


/* join two hostrange objects.
 *
 * returns:
 *
 * -1 if ranges do not overlap (including incompatible zero padding)
 *  0 if ranges join perfectly
 * >0 number of hosts that were duplicated in  h1 and h2
 *
 * h2 will be coalesced into h1 if rc >= 0
 *
 * it is assumed that h1->lo <= h2->lo, i.e. hr1 <= hr2
 *
 */
static int hostrange_join(hostrange_t h1, hostrange_t h2)
{
	int duplicated = -1;

	assert(h1 != NULL);
	assert(h2 != NULL);
	assert(hostrange_cmp(h1, h2) <= 0);

	if (hostrange_prefix_cmp(h1, h2) == 0 &&
	    hostrange_width_combine(h1, h2)) {

		if (h1->singlehost && h2->singlehost) {    /* matching singlets  */
			duplicated = 1;
		} else if (h1->hi == h2->lo - 1) {    /* perfect join       */
			h1->hi = h2->hi;
			duplicated = 0;
		} else if (h1->hi >= h2->lo) {    /* some duplication   */
			if (h1->hi < h2->hi) {
				duplicated = h1->hi - h2->lo + 1;
				h1->hi = h2->hi;
			} else
				duplicated = hostrange_count(h2);
		}
	}

	return duplicated;
}

/* hostrange intersect returns the intersection (common hosts)
 * of hostrange objects h1 and h2. If there is no intersection,
 * NULL is returned.
 *
 * It is assumed that h1 <= h2 (i.e. h1->lo <= h2->lo)
 */
static hostrange_t hostrange_intersect(hostrange_t h1, hostrange_t h2)
{
	hostrange_t new = NULL;

	assert(h1 != NULL);
	assert(h2 != NULL);

	if (h1->singlehost || h2->singlehost)
		return NULL;

	assert(hostrange_cmp(h1, h2) <= 0);

	if ((h1->hi > h2->lo)
	    && (hostrange_prefix_cmp(h1, h2) == 0)
	    && (hostrange_width_combine(h1, h2))) {

		if (!(new = hostrange_copy(h1)))
			return NULL;
		new->lo = h2->lo;
		new->hi = h2->hi < h1->hi ? h2->hi : h1->hi;
	}

	return new;
}

/* return 1 if hostname hn is within the hostrange hr
 *        0 if not.
 */
static int hostrange_hn_within(hostrange_t hr, hostname_t hn, int dims)
{
	if (hr->singlehost) {
		/*
		 *  If the current hostrange [hr] is a `singlehost' (no valid
		 *   numeric suffix (lo and hi)), then the hostrange [hr]
		 *   stores just one host with name == hr->prefix.
		 *
		 *  Thus the full hostname in [hn] must match hr->prefix, in
		 *   which case we return true. Otherwise, there is no
		 *   possibility that [hn] matches [hr].
		 */
		if (strcmp (hn->hostname, hr->prefix) == 0)
			return 1;
		else
			return 0;
	}

	/*
	 *  Now we know [hr] is not a "singlehost", so hostname
	 *   better have a valid numeric suffix, or there is no
	 *   way we can match
	 */
	if (!hostname_suffix_is_valid (hn))
		return 0;

	/*
	 *  If hostrange and hostname prefixes don't match, then
	 *   there is way the hostname falls within the range [hr].
	 */
	if (strcmp(hr->prefix, hn->prefix) != 0) {
		int len1, len2, ldiff;

		if (!dims)
			dims = slurmdb_setup_cluster_name_dims();

		if (dims != 1)
			return 0;

		/* Below logic was added since primarily for a cray
		 * where people typically drop
		 * leading zeros into the prefix so you can do
		 * something like nid0000[2-7].  But doing this messes
		 * up the hostlist_find since when someone queries
		 * against nid00002 the prefixes don't match.  The
		 * below code is there to make sure get the best
		 * chance for comparison.
		 */

		/* First see if by taking some of the leading digits of the
		 * suffix of hn and moving it to the end of the prefix if it
		 * would be a match.
		 */
		len1  = strlen(hr->prefix);
		len2  = strlen(hn->prefix);

		/* These are definitely different */
		if (len1 == len2)
			return 0;

		ldiff = len1 - len2;

<<<<<<< HEAD
		if (ldiff > 0 && _zero_padded(hr->prefix[len1-1], hr->width) &&
		    (strlen(hn->suffix) >= ldiff)) {
=======
		if (ldiff > 0 && (strlen(hn->suffix) >= ldiff)) {
>>>>>>> 21da5abd
			/* Tack on ldiff of the hostname's suffix to
			 * that of it's prefix */
			hn->prefix = realloc(hn->prefix, len2+ldiff+1);
			strncat(hn->prefix, hn->suffix, ldiff);
<<<<<<< HEAD
		} else if (ldiff < 0 &&
			   _zero_padded(hn->prefix[len2+ldiff],
					hostname_suffix_width(hn))) {
=======
		} else if (ldiff < 0) {
>>>>>>> 21da5abd
			/* strip off the ldiff here */
			hn->prefix[len2+ldiff] = '\0';
		} else
			return 0;

		/* Now adjust the suffix of the hostname object. */
		hn->suffix += ldiff;
		/* And the numeric representation just in case
		 * whatever we just tacked on to the prefix
		 * had something other than 0 in it.
		 *
		 * Since we are only going through this logic for
		 * single dimension systems we will always use
		 * the base 10.
		 */
		hn->num = strtoul(hn->suffix, NULL, 10);

		/* Now compare them and see if they match */
		if (strcmp(hr->prefix, hn->prefix) != 0)
			return 0;
	}

	/*
	 *  Finally, check whether [hn], with a valid numeric suffix,
	 *   falls within the range of [hr].
	 */
	if (hn->num <= hr->hi && hn->num >= hr->lo) {
		int width = hostname_suffix_width(hn);
		int num = hn->num;
		return (_width_equiv(hr->lo, &hr->width, num, &width));
	}

	return 0;
}


/* copy a string representation of the hostrange hr into buffer buf,
 * writing at most n chars including NUL termination
 */
static size_t
hostrange_to_string(hostrange_t hr, size_t n, char *buf,
		    char *separator, int dims)
{
	unsigned long i;
	int ret, len = 0;
	char sep = separator == NULL ? ',' : separator[0];

	if (!dims)
		dims = slurmdb_setup_cluster_name_dims();

	if (n == 0)
		return 0;

	assert(hr != NULL);

	if (hr->singlehost) {
		ret = snprintf(buf, n, "%s", hr->prefix);
		if (ret < 0 || ret >= n)
			goto truncated;
		return ret;
	}

	for (i = hr->lo; i <= hr->hi; i++) {
		if (i > hr->lo)
			buf[len++] = sep;
		if (len >= n)
			goto truncated;

		if ((dims > 1) && (hr->width == dims)) {
			int i2 = 0;
			int coord[dims];

			hostlist_parse_int_to_array(i, coord, dims, 0);
			ret = snprintf(buf + len, n - len, "%s", hr->prefix);
			if (ret < 0 || (len += ret) >= n || len + dims >= n)
				goto truncated;
			while (i2 < dims)
				buf[len++] = alpha_num[coord[i2++]];
		} else {
			ret = snprintf(buf + len, n - len, "%s%0*lu",
				       hr->prefix, hr->width, i);
			if (ret < 0 || (len += ret) >= n)
				goto truncated;
		}
	}

	buf[len] = '\0';
	return len;
truncated:
	buf[n-1] = '\0';
	return -1;
}

/* Place the string representation of the numeric part of hostrange into buf
 * writing at most n chars including NUL termination. The width argument
 * controls the number of leading zeroes.
 */
static size_t hostrange_numstr(hostrange_t hr, size_t n, char *buf, int width)
{
	int len = 0;
	int dims = slurmdb_setup_cluster_name_dims();

	assert(buf != NULL);
	assert(hr != NULL);

	if (hr->singlehost || n == 0)
		return 0;
	if (n <= dims)
		return -1;

	if (width < 0 || width > hr->width)
		width = hr->width;

	if ((dims > 1) && (hr->width == dims)) {
		int i2 = 0;
		int coord[dims];

		hostlist_parse_int_to_array(hr->lo, coord, dims, 0);

		while (i2 < dims)
			buf[len++] = alpha_num[coord[i2++]];
		buf[len] = '\0';
	} else {
		len = snprintf(buf, n, "%0*lu", hr->width - width, hr->lo);
		if (len < 0 || len >= n)
			return -1;
	}

	if (hr->lo < hr->hi) {
		if (n < len + dims + 2)	/* '-' plus 'dims' digits, plus '\0' */
			return -1;
		if ((dims > 1) && (hr->width == dims)) {
			int i2 = 0;
			int coord[dims];

			hostlist_parse_int_to_array(hr->hi, coord, dims, 0);

			buf[len++] = '-';
			while (i2 < dims)
				buf[len++] = alpha_num[coord[i2++]];
			buf[len] = '\0';
		} else {
			int len2 = snprintf(buf + len, n - len, "-%0*lu",
					    hr->width - width, hr->hi);
			if (len2 < 0 || (len += len2) >= n)
				return -1;
		}
	}

	return len;
}


/* ----[ hostlist functions ]---- */

/* Create a new hostlist object.
 * Returns an empty hostlist, or NULL if memory allocation fails.
 */
static hostlist_t hostlist_new(void)
{
	int i;
	hostlist_t new = (hostlist_t) malloc(sizeof(*new));
	if (!new)
		goto fail1;

	assert((new->magic = HOSTLIST_MAGIC));
	slurm_mutex_init(&new->mutex);

	new->hr = (hostrange_t *) malloc(HOSTLIST_CHUNK * sizeof(hostrange_t));
	if (!new->hr)
		goto fail2;

	/* set entries in hostrange array to NULL */
	for (i = 0; i < HOSTLIST_CHUNK; i++)
		new->hr[i] = NULL;

	new->size = HOSTLIST_CHUNK;
	new->nranges = 0;
	new->nhosts = 0;
	new->ilist = NULL;
	return new;

fail2:
	free(new);
fail1:
	out_of_memory("hostlist_new");
}


/* Resize the internal array used to store the list of hostrange objects.
 *
 * returns 1 for a successful resize,
 *         0 if call to _realloc fails
 *
 * It is assumed that the caller has the hostlist hl locked
 */
static int hostlist_resize(hostlist_t hl, size_t newsize)
{
	int i;
	size_t oldsize;
	assert(hl != NULL);
	assert(hl->magic == HOSTLIST_MAGIC);
	oldsize = hl->size;
	hl->size = newsize;
	hl->hr = realloc((void *) hl->hr, hl->size*sizeof(hostrange_t));
	if (!(hl->hr))
		return 0;

	for (i = oldsize; i < newsize; i++)
		hl->hr[i] = NULL;

	return 1;
}

/* Resize hostlist by one HOSTLIST_CHUNK
 * Assumes that hostlist hl is locked by caller
 */
static int hostlist_expand(hostlist_t hl)
{
	if (!hostlist_resize(hl, hl->size + HOSTLIST_CHUNK))
		return 0;
	else
		return 1;
}

/* Push a hostrange object onto hostlist hl
 * Returns the number of hosts successfully pushed onto hl
 * or -1 if there was an error allocating memory
 */
static int hostlist_push_range(hostlist_t hl, hostrange_t hr)
{
	hostrange_t tail;
	int retval;

	assert(hr != NULL);
	LOCK_HOSTLIST(hl);

	tail = (hl->nranges > 0) ? hl->hr[hl->nranges-1] : hl->hr[0];

	if (hl->size == hl->nranges && !hostlist_expand(hl))
		goto error;

	if (hl->nranges > 0
	    && tail->hi == hr->lo - 1
	    && hostrange_prefix_cmp(tail, hr) == 0
	    && hostrange_width_combine(tail, hr)) {
		tail->hi = hr->hi;
	} else {
		hostrange_t new = hostrange_copy(hr);
		if (new == NULL)
			goto error;
		hl->hr[hl->nranges++] = new;
	}

	retval = hl->nhosts += hostrange_count(hr);

	UNLOCK_HOSTLIST(hl);

	return retval;

error:
	UNLOCK_HOSTLIST(hl);
	return -1;
}



/* Same as hostlist_push_range() above, but prefix, lo, hi, and width
 * are passed as args
 */
static int
hostlist_push_hr(hostlist_t hl, char *prefix, unsigned long lo,
		 unsigned long hi, int width)
{
	hostrange_t hr = hostrange_create(prefix, lo, hi, width);
	int retval = hostlist_push_range(hl, hr);
	hostrange_destroy(hr);
	return retval;
}

/* Insert a range object hr into position n of the hostlist hl
 * Assumes that hl->mutex is already held by calling process
 */
static int hostlist_insert_range(hostlist_t hl, hostrange_t hr, int n)
{
	int i;
	hostrange_t tmp;
	hostlist_iterator_t hli;

	assert(hl != NULL);
	assert(hl->magic == HOSTLIST_MAGIC);
	assert(hr != NULL);

	if (n > hl->nranges)
		return 0;

	if (hl->size == hl->nranges && !hostlist_expand(hl))
		return 0;

	/* copy new hostrange into slot "n" in array */
	tmp = hl->hr[n];
	hl->hr[n] = hostrange_copy(hr);

	/* push remaining hostrange entries up */
	for (i = n + 1; i < hl->nranges + 1; i++) {
		hostrange_t last = hl->hr[i];
		hl->hr[i] = tmp;
		tmp = last;
	}
	hl->nranges++;

	/* adjust hostlist iterators if needed */
	for (hli = hl->ilist; hli; hli = hli->next) {
		if (hli->idx >= n)
			hli->hr = hli->hl->hr[++hli->idx];
	}

	return 1;
}

/* Delete the range at position n in the range array
 * Assumes the hostlist lock is already held.
 */
static void hostlist_delete_range(hostlist_t hl, int n)
{
	int i;
	hostrange_t old;

	assert(hl != NULL);
	assert(hl->magic == HOSTLIST_MAGIC);
	assert((n < hl->nranges) && (n >= 0));

	old = hl->hr[n];
	for (i = n; i < hl->nranges - 1; i++)
		hl->hr[i] = hl->hr[i + 1];
	hl->nranges--;
	hl->hr[hl->nranges] = NULL;
	hostlist_shift_iterators(hl, n, 0, 1);

	/* XXX caller responsible for adjusting nhosts */
	/* hl->nhosts -= hostrange_count(old) */

	hostrange_destroy(old);
}

#if WANT_RECKLESS_HOSTRANGE_EXPANSION

/* The reckless hostrange expansion function.
 * See comment in hostlist.h:hostlist_create() for more info on
 * the different choices for hostlist notation.
 */
hostlist_t _hostlist_create(const char *hostlist, char *sep, char *r_op,
			    int dims)
{
	char *str, *orig;
	char *tok, *cur;
	int high, low, fmt = 0;
	char prefix[256] = "";
	int pos = 0;
	int error = 0;
	int hostlist_base;
	char range_op = r_op[0];/* XXX support > 1 char range ops in future? */

	hostlist_t new = hostlist_new();

	if (hostlist == NULL)
		return new;

	if (dims > 1)
		fatal("WANT_RECKLESS_HOSTRANGE_EXPANSION does not "
		      "work on multi-dimensional systems!!!!");
	hostlist_base = hostlist_get_base(1);

	orig = str = strdup(hostlist);

	/* return an empty list if an empty string was passed in */
	if (str == NULL || strlen(str) == 0)
		goto done;

	/* Use hostlist_create_bracketed if we see "[" */
	if (strchr(str, '[') != NULL)
		return _hostlist_create_bracketed(hostlist, sep, r_op, dims);

	while ((tok = _next_tok(sep, &str)) != NULL) {

		/* save the current string for error messages */
		cur = tok;

		high = low = 0;

		/* find end of alpha part
		 *   do this by finding last occurence of range_op in str */
		pos = strlen(tok) - 1;
		if (strstr(tok, r_op) != '\0') {
			while (pos >= 0 && (char) tok[pos] != range_op)
				pos--;
		}

		/* now back up past any digits */
		while (pos >= 0 && isdigit((char) tok[--pos])) {;}

		/* Check for valid x-y range (x must be a digit)
		 *   Reset pos if the range is not valid         */
		if (!isdigit((char) tok[++pos]))
			pos = strlen(tok) - 1;

		/* create prefix string
		 * if prefix will be zero length, but prefix already exists
		 * use the previous prefix and fmt
		 */
		if ((pos > 0) || (prefix[0] == '\0')) {
			memcpy(prefix, tok, (size_t) pos);
			prefix[pos] = '\0';

			/* push pointer past prefix */
			tok += pos;

			/* count number of digits for ouput fmt */
			for (fmt = 0; isdigit(tok[fmt]); ++fmt) {;}

			if (fmt == 0)
				error = 1;

		} else
			tok += pos;

		/* get lower bound */
		low = strtoul(tok, (char **) &tok, hostlist_base);

		if (*tok == range_op) {    /* now get range upper bound */
			/* push pointer past range op */
			++tok;

			/* find length of alpha part */
			for (pos = 0; tok[pos] && !isdigit(tok[pos]); ++pos) {;}

			/* alpha part must match prefix or error
			 * this could mean we've got something like "rtr1-a2"
			 * so just record an error
			 */
			if (pos > 0) {
				if (pos != strlen(prefix) ||
				    xstrncmp(prefix, tok, pos) != 0)
					error = 1;
			}

			if (*tok != '\0')
				tok += pos;

			/* make sure we have digits to the end */
			for (pos = 0;
			     tok[pos] && isdigit((char) tok[pos]);
			     ++pos) {;}

			if (pos > 0) {    /* we have digits to process */
				high = strtoul(tok, (char **) &tok,
					       hostlist_base);
			} else {    /* bad boy, no digits */
				error = 1;
			}

			if ((low > high) || (high - low > MAX_RANGE))
				error = 1;

		} else {    /* single value */
			high = 0;    /* special case, ugh. */
		}

		/* error if:
		 * 1. we are not at end of string
		 * 2. upper bound equals lower bound
		 */
		if (*tok != '\0' || high == low)
			error = 1;

		if (error) {    /* assume this is not a range on any error */
			hostlist_push_host_dims(new, cur, dims);
		} else {
			if (high < low)
				high = low;
			hostlist_push_hr(new, prefix, low, high, fmt);
		}

		error = 0;
	}

done:
	if (orig)
		free(orig);

	return new;
}

#else                /* !WANT_RECKLESS_HOSTRANGE_EXPANSION */

hostlist_t _hostlist_create(const char *hostlist, char *sep,
			    char *r_op, int dims)
{
	return _hostlist_create_bracketed(hostlist, sep, r_op, dims);
}

#endif                /* WANT_RECKLESS_HOSTRANGE_EXPANSION */

static int _grow_ranges(struct _range * *ranges,	/* in/out */
			int *capacity,			/* in/out */
			int max_capacity)
{
	int new_capacity;

	if ((*capacity) >= max_capacity) {
		errno = EINVAL;
		_error(__FILE__, __LINE__,
		       "Can't grow ranges -- already at max");
		return 0;
	}
	new_capacity = (*capacity) * 2 + 10;
	if (new_capacity > max_capacity)
		new_capacity = max_capacity;
	xrealloc_nz((*ranges), (sizeof(struct _range) * new_capacity));
	if ((*ranges) == NULL) {
		errno = ENOMEM;
		_error(__FILE__, __LINE__,
		       "Can't grow ranges -- xrealloc() failed");
		return 0;
	}
	*capacity = new_capacity;
	return 1;
}


static int _parse_box_range(char *str, struct _range * *ranges,
			    int *capacity, int max_capacity, int *count,
			    int dims)
{
	int start[dims], end[dims],
		pos[dims];
	char coord[dims+1];
	char coord2[dims+1];
	int i, a;

	if (dims <= 1)
		fatal("Unsupported dimensions count %d", dims);

	if ((str[dims] != 'x') ||
	    (str[(dims * 2) + 1] != '\0'))
		return 0;

	for(i = 0; i<dims; i++) {
		if ((str[i] >= '0') && (str[i] <= '9'))
			start[i] = str[i] - '0';
		else if ((str[i] >= 'A') && (str[i] <= 'Z'))
			start[i] = str[i] - 'A' + 10;
		else
			return 0;

		a = i + dims + 1;
		if ((str[a] >= '0') && (str[a] <= '9'))
			end[i] = str[a] - '0';
		else if ((str[a] >= 'A') && (str[a] <= 'Z'))
			end[i] = str[a] - 'A' + 10;
		else
			return 0;
	}

	memset(coord, 0, sizeof(coord));
	memset(coord2, 0, sizeof(coord2));

	for (i = 0; i < dims; i++) {
		coord[i] = alpha_num[start[i]];
		coord2[i] = alpha_num[end[i]];
	}
/* 	info("adding ranges in %sx%s", coord, coord2); */

	return _add_box_ranges(0, 0, start, end, pos,
			       ranges, capacity, max_capacity, count,
			       dims);
}

/* Grab a single range from str
 * returns 1 if str contained a valid number or range,
 *         0 if conversion of str to a range failed.
 */
static int _parse_single_range(const char *str, struct _range *range, int dims)
{
	char *p, *q;
	char *orig = strdup(str);
	int hostlist_base = hostlist_get_base(dims);

	if (!orig)
		seterrno_ret(ENOMEM, 0);

	if ((p = strchr(str, 'x')))
		goto error; /* do NOT allow boxes here */

	if ((p = strchr(str, '-'))) {
		*p++ = '\0';
		if (*p == '-')     /* do NOT allow negative numbers */
			goto error;
	}

	range->width = strlen(str);

	if (dims > 1) {
		/* If we get something here where the width is not
		   SYSTEM_DIMENSIONS we need to treat it as a regular number
		   since that is how it will be treated in the future.
		*/
		if (range->width != dims)
			hostlist_base = 10;
	}
	range->lo = strtoul(str, &q, hostlist_base);

	if (q == str)
		goto error;

	range->hi = (p && *p) ? strtoul(p, &q, hostlist_base) : range->lo;

	if (q == p || *q != '\0')
		goto error;

	if (range->lo > range->hi)
		goto error;

	if (range->hi - range->lo + 1 > MAX_RANGE ) {
		_error(__FILE__, __LINE__, "Too many hosts in range `%s'\n",
		       orig);
		free(orig);
		seterrno_ret(ERANGE, 0);
	}

	free(orig);
	return 1;

error:
	errno = EINVAL;
	_error(__FILE__, __LINE__, "Invalid range: `%s'", orig);
	free(orig);
	return 0;
}

/*
 * Convert 'str' containing comma separated digits and ranges into an array
 *  of struct _range types (dynamically allocated and resized).
 *
 * Return number of ranges created, or -1 on error.
 */
static int _parse_range_list(char *str,
			     struct _range * *ranges, int *capacity,
			     int max_capacity, int dims)
{
	char *p;
	int count = 0;

	while (str) {
		if (count == max_capacity) {
			errno = EINVAL;
			_error(__FILE__, __LINE__,
			       "Too many ranges, can't process "
			       "entire list");
			return -1;
		}
		if ((p = strchr(str, ',')))
			*p++ = '\0';
/* 		info("looking at %s", str); */
		if ((dims > 1) &&
		    (str[dims] == 'x') &&
		    (strlen(str) == (dims * 2 + 1))) {
			if (!_parse_box_range(str,
					      ranges, capacity, max_capacity,
					      &count, dims))
				return -1;
		} else {
			if (count >= (*capacity)) {
				if (!_grow_ranges(ranges, capacity,
						  max_capacity))
					return -1;
			}
			if (!_parse_single_range(str, &(*ranges)[count++],dims))
				return -1;
		}
		str = p;
	}
	return count;
}

/* Validate prefix and push with the numeric suffix onto the hostlist
 * The prefix can contain a up to one range expresseion (e.g. "rack[1-4]_").
 * RET 0 on success, -1 on failure (invalid prefix) */
static int
_push_range_list(hostlist_t hl, char *prefix, struct _range *range,
		 int n, int dims)
{
	int i, k, nr, rc = 0, rc1;
	char *p, *q;
	char *new_prefix = NULL;

	if (((p = strrchr(prefix, '[')) != NULL) &&
	    ((q = strrchr(p, ']')) != NULL)) {
		struct _range *prefix_range = NULL;
		int pr_capacity = 0;
		struct _range *saved_range = range, *pre_range;
		unsigned long j, prefix_cnt = 0;
		bool recurse = false;
		*p++ = '\0';
		*q++ = '\0';
		if (strrchr(prefix, '[') != NULL)
			recurse = true;
		nr = _parse_range_list(p, &prefix_range, &pr_capacity,
				       MAX_RANGES, dims);
		if (nr < 0) {
			xfree(prefix_range);
			return -1;	/* bad numeric expression */
		}
		pre_range = prefix_range;
		for (i = 0; i < nr; i++) {
			prefix_cnt += pre_range->hi - pre_range->lo + 1;
			if (prefix_cnt > MAX_PREFIX_CNT) {
				/* Prevent overflow of memory with user input
				 * of something like "a[0-999999999].b[0-9]" */
				xfree(prefix_range);
				return -1;
			}
			for (j = pre_range->lo; j <= pre_range->hi; j++) {
				xstrfmtcat(new_prefix, "%s%0*lu%s",
					   prefix, pre_range->width, j, q);
				if (recurse) {
					rc1 = _push_range_list(hl, new_prefix,
							       saved_range,
							       n, dims);
					rc = MAX(rc, rc1);
				} else {
					range = saved_range;
					for (k = 0; k < n; k++) {
						hostlist_push_hr(hl, new_prefix,
								 range->lo,
								 range->hi,
								 range->width);
						range++;
					}
				}
				xfree(new_prefix);
			}
			pre_range++;
		}
		xfree(prefix_range);
		return rc;
	}

	for (k = 0; k < n; k++) {
		hostlist_push_hr(hl, prefix,
				 range->lo, range->hi, range->width);
		range++;
	}
	return 0;
}

/*
 * Create a hostlist from a string with brackets '[' ']' to aid
 * detection of ranges and compressed lists
 */
static hostlist_t
_hostlist_create_bracketed(const char *hostlist, char *sep,
			   char *r_op, int dims)
{
	hostlist_t new = hostlist_new();
	struct _range *ranges = NULL;
	int capacity = 0;
	int nr, err;
	char *cur_tok = NULL, *p, *tok, *str, *orig;

	if (hostlist == NULL)
		return new;

	if (!(orig = str = strdup(hostlist))) {
		hostlist_destroy(new);
		return NULL;
	}

	while ((tok = _next_tok(sep, &str)) != NULL) {
		if ((p = strrchr(tok, '[')) != NULL) {
			char *q, *prefix = tok;
			*p++ = '\0';

			if ((q = strchr(p, ']'))) {
				if ((q[1] != ',') && (q[1] != '\0'))
					goto error;
				*q = '\0';
				nr = _parse_range_list(p,
						       &ranges,
						       &capacity, MAX_RANGES,
						       dims);
				if (nr < 0)
					goto error;
				if (_push_range_list(
					    new, prefix, ranges, nr, dims))
					goto error;
			} else {
				/* The hostname itself contains a '['
				 * (no ']' found).
				 * Not likely what the user
				 * wanted. We will just tack one on
				 * the end. */
				if (prefix && prefix[0]) {
					xstrfmtcat(cur_tok, "%s]", tok);
					hostlist_push_host_dims(
						new, cur_tok, dims);
					xfree(cur_tok);
				} else {
					hostlist_push_host_dims(new, p, dims);
				}

			}

		} else {
			hostlist_push_host_dims(new, tok, dims);
		}
	}
	xfree(ranges);

	free(orig);
	return new;

error:
	err = errno = EINVAL;
	hostlist_destroy(new);
	xfree(ranges);
	free(orig);
	seterrno_ret(err, NULL);
}



hostlist_t hostlist_create_dims(const char *str, int dims)
{
	if (!dims)
		dims = slurmdb_setup_cluster_name_dims();
	return _hostlist_create(str, "\t, ", "-", dims);
}

hostlist_t hostlist_create(const char *str)
{
	int dims = slurmdb_setup_cluster_name_dims();
	return hostlist_create_dims(str, dims);
}


hostlist_t hostlist_copy(const hostlist_t hl)
{
	int i;
	hostlist_t new;

	if (!hl)
		return NULL;

	LOCK_HOSTLIST(hl);
	if (!(new = hostlist_new()))
		goto done;

	new->nranges = hl->nranges;
	new->nhosts = hl->nhosts;
	if (new->nranges > new->size)
		hostlist_resize(new, new->nranges);

	for (i = 0; i < hl->nranges; i++)
		new->hr[i] = hostrange_copy(hl->hr[i]);

done:
	UNLOCK_HOSTLIST(hl);
	return new;
}


void hostlist_destroy(hostlist_t hl)
{
	int i;
	if (!hl)
		return;
	LOCK_HOSTLIST(hl);
	while (hl->ilist) {
		slurm_mutex_unlock(&hl->mutex);
		hostlist_iterator_destroy(hl->ilist);
		slurm_mutex_lock(&hl->mutex);
	}
	for (i = 0; i < hl->nranges; i++)
		hostrange_destroy(hl->hr[i]);
	free(hl->hr);
	assert((hl->magic = 0x1));
	UNLOCK_HOSTLIST(hl);
	slurm_mutex_destroy(&hl->mutex);
	free(hl);
}


int hostlist_push(hostlist_t hl, const char *hosts)
{
	hostlist_t new;
	int retval;
	if (!hosts || !hl)
		return 0;
	new = hostlist_create(hosts);
	if (!new)
		return 0;
	slurm_mutex_lock(&new->mutex);
	retval = new->nhosts;
	slurm_mutex_unlock(&new->mutex);
	hostlist_push_list(hl, new);
	hostlist_destroy(new);
	return retval;
}

int hostlist_push_host_dims(hostlist_t hl, const char *str, int dims)
{
	hostrange_t hr;
	hostname_t hn;

	if (!str || !hl)
		return 0;

	if (!dims)
		dims = slurmdb_setup_cluster_name_dims();

	hn = hostname_create_dims(str, dims);

	if (hostname_suffix_is_valid(hn))
		hr = hostrange_create(hn->prefix, hn->num, hn->num,
				      hostname_suffix_width(hn));
	else
		hr = hostrange_create_single(str);

	hostlist_push_range(hl, hr);

	hostrange_destroy(hr);
	hostname_destroy(hn);

	return 1;
}

int hostlist_push_host(hostlist_t hl, const char *str)
{
	int dims = slurmdb_setup_cluster_name_dims();
	return hostlist_push_host_dims(hl, str, dims);
}

int hostlist_push_list(hostlist_t h1, hostlist_t h2)
{
	int i, n = 0;

	if (!h2 || !h1)
		return 0;

	LOCK_HOSTLIST(h2);

	for (i = 0; i < h2->nranges; i++)
		n += hostlist_push_range(h1, h2->hr[i]);

	UNLOCK_HOSTLIST(h2);

	return n;
}


char *hostlist_pop(hostlist_t hl)
{
	char *host = NULL;
	if (!hl) {
		error("hostlist_pop: no hostlist given");
		return NULL;
	}

	LOCK_HOSTLIST(hl);
	if (hl->nhosts > 0) {
		hostrange_t hr = hl->hr[hl->nranges - 1];
		host = hostrange_pop(hr);
		hl->nhosts--;
		if (hostrange_empty(hr)) {
			hostrange_destroy(hl->hr[--hl->nranges]);
			hl->hr[hl->nranges] = NULL;
		}
	}
	UNLOCK_HOSTLIST(hl);
	return host;
}

/* find all iterators affected by a shift (or deletion) at
 * hl->hr[idx], depth, with the deletion of n ranges */
static void
hostlist_shift_iterators(hostlist_t hl, int idx, int depth, int n)
{
	hostlist_iterator_t i;
	if (!hl) {
		error("hostlist_shift_iterators: no hostlist given");
		return;
	}
	for (i = hl->ilist; i; i = i->next) {
		if (n == 0) {
			if (i->idx == idx && i->depth >= depth)
				i->depth = i->depth > -1 ? i->depth - 1 : -1;
		} else {
			if (i->idx >= idx) {
				if ((i->idx -= n) >= 0)
					i->hr = i->hl->hr[i->idx];
				else
					hostlist_iterator_reset(i);
			}
		}
	}
}

char *hostlist_shift_dims(hostlist_t hl, int dims)
{
	char *host = NULL;

	if (!hl){
		error("hostlist_shift: no hostlist given");
		return NULL;
	}

	if (!dims)
		dims = slurmdb_setup_cluster_name_dims();

	LOCK_HOSTLIST(hl);

	if (hl->nhosts > 0) {
		hostrange_t hr = hl->hr[0];

		host = hostrange_shift(hr, dims);
		hl->nhosts--;

		if (hostrange_empty(hr)) {
			hostlist_delete_range(hl, 0);
			/* hl->nranges--; */
		} else
			hostlist_shift_iterators(hl, 0, 0, 0);
	}

	UNLOCK_HOSTLIST(hl);

	return host;
}

char *hostlist_shift(hostlist_t hl)
{
	return hostlist_shift_dims(hl, 0);
}


char *hostlist_pop_range(hostlist_t hl)
{
	int i;
	char *buf;
	hostlist_t hltmp;
	hostrange_t tail;

	if (!hl)
		return NULL;
	LOCK_HOSTLIST(hl);
	if (hl->nranges < 1 || !(hltmp = hostlist_new())) {
		UNLOCK_HOSTLIST(hl);
		return NULL;
	}

	i = hl->nranges - 2;
	tail = hl->hr[hl->nranges - 1];
	while (i >= 0 && hostrange_within_range(tail, hl->hr[i]))
		i--;

	for (i++; i < hl->nranges; i++) {
		hostlist_push_range(hltmp, hl->hr[i]);
		hostrange_destroy(hl->hr[i]);
		hl->hr[i] = NULL;
	}
	hl->nhosts -= hltmp->nhosts;
	hl->nranges -= hltmp->nranges;

	UNLOCK_HOSTLIST(hl);
	buf = hostlist_ranged_string_malloc(hltmp);
	hostlist_destroy(hltmp);
	return buf;
}

int hostlist_pop_range_values(
	hostlist_t hl, unsigned long *lo, unsigned long *hi)
{
	int i;
	hostrange_t tail;

	if (!hl || !lo || !hi)
		return 0;

	*lo = 0;
	*hi = 0;
	LOCK_HOSTLIST(hl);
	if (hl->nranges < 1) {
		UNLOCK_HOSTLIST(hl);
		return 0;
	}

	i = hl->nranges - 1;
	tail = hl->hr[i];

	if (tail && i < hl->nranges) {
		*lo = tail->lo;
		*hi = tail->hi;
		hl->nhosts -= hostrange_count(tail);
		hl->nranges--;
		hostrange_destroy(tail);
		hl->hr[i] = NULL;
	}

	UNLOCK_HOSTLIST(hl);

	return 1;
}

char *hostlist_shift_range(hostlist_t hl)
{
	int i;
	char *buf;
	hostlist_t hltmp ;

	if (!hl)
		return NULL;

	hltmp = hostlist_new();

	LOCK_HOSTLIST(hl);

	if (hl->nranges == 0) {
		hostlist_destroy(hltmp);
		UNLOCK_HOSTLIST(hl);
		return NULL;
	}

	i = 0;
	do {
		hostlist_push_range(hltmp, hl->hr[i]);
		hostrange_destroy(hl->hr[i]);
	} while ( (++i < hl->nranges)
		  && hostrange_within_range(hltmp->hr[0], hl->hr[i]) );

	hostlist_shift_iterators(hl, i, 0, hltmp->nranges);

	/* shift rest of ranges back in hl */
	for (; i < hl->nranges; i++) {
		hl->hr[i - hltmp->nranges] = hl->hr[i];
		hl->hr[i] = NULL;
	}
	hl->nhosts -= hltmp->nhosts;
	hl->nranges -= hltmp->nranges;

	UNLOCK_HOSTLIST(hl);

	buf = hostlist_ranged_string_malloc(hltmp);
	hostlist_destroy(hltmp);

	return buf;
}

/* XXX: Note: efficiency improvements needed */
int hostlist_delete(hostlist_t hl, const char *hosts)
{
	int n = 0;
	char *hostname = NULL;
	hostlist_t hltmp;
	if (!hl)
		return -1;

	if (!(hltmp = hostlist_create(hosts)))
		seterrno_ret(EINVAL, 0);

	while ((hostname = hostlist_pop(hltmp)) != NULL) {
		n += hostlist_delete_host(hl, hostname);
		free(hostname);
	}
	hostlist_destroy(hltmp);

	return n;
}


/* XXX watch out! poor implementation follows! (fix it at some point) */
int hostlist_delete_host(hostlist_t hl, const char *hostname)
{
	int n;

	if (!hl)
		return -1;
	n = hostlist_find(hl, hostname);

	if (n >= 0)
		hostlist_delete_nth(hl, n);
	return n >= 0 ? 1 : 0;
}


static char *
_hostrange_string(hostrange_t hr, int depth)
{
	char buf[MAXHOSTNAMELEN + 16];
	const int size = sizeof(buf);
	int  len = snprintf(buf, size, "%s", hr->prefix);
	int dims = slurmdb_setup_cluster_name_dims();

	if (len < 0 || len + dims >= size)
		return NULL;

	if (!hr->singlehost) {
		if ((dims > 1) && (hr->width == dims)) {
			int i2 = 0;
			int coord[dims];

			hostlist_parse_int_to_array(
				hr->lo + depth, coord, dims, 0);

			while (i2 < dims)
				buf[len++] = alpha_num[coord[i2++]];
			buf[len] = '\0';
		} else {
			len = snprintf(buf + len, size - len, "%0*lu",
				       hr->width, hr->lo + depth);
			if (len < 0 || len >= size)
				return NULL;
		}
	}
	return strdup(buf);
}

char * hostlist_nth(hostlist_t hl, int n)
{
	char *host = NULL;
	int   i, count;

	if (!hl)
		return NULL;
	LOCK_HOSTLIST(hl);
	count = 0;
	for (i = 0; i < hl->nranges; i++) {
		int num_in_range = hostrange_count(hl->hr[i]);

		if (n <= (num_in_range - 1 + count)) {
			host = _hostrange_string(hl->hr[i], n - count);
			break;
		} else
			count += num_in_range;
	}

	UNLOCK_HOSTLIST(hl);

	return host;
}


int hostlist_delete_nth(hostlist_t hl, int n)
{
	int i, count;

	if (!hl)
		return -1;
	LOCK_HOSTLIST(hl);
	assert(n >= 0 && n <= hl->nhosts);

	count = 0;

	for (i = 0; i < hl->nranges; i++) {
		int num_in_range = hostrange_count(hl->hr[i]);
		hostrange_t hr = hl->hr[i];

		if (n <= (num_in_range - 1 + count)) {
			unsigned long num = hr->lo + n - count;
			hostrange_t new;

			if (hr->singlehost) { /* this wasn't a range */
				hostlist_delete_range(hl, i);
			} else if ((new = hostrange_delete_host(hr, num))) {
				hostlist_insert_range(hl, new, i + 1);
				hostrange_destroy(new);
			} else if (hostrange_empty(hr))
				hostlist_delete_range(hl, i);

			goto done;
		} else
			count += num_in_range;

	}

done:
	UNLOCK_HOSTLIST(hl);
	hl->nhosts--;
	return 1;
}

int hostlist_count(hostlist_t hl)
{
	int retval;
	if (!hl)
		return -1;

	LOCK_HOSTLIST(hl);
	retval = hl->nhosts;
	UNLOCK_HOSTLIST(hl);
	return retval;
}

int hostlist_find_dims(hostlist_t hl, const char *hostname, int dims)
{
	int i, count, ret = -1;
	hostname_t hn;

	if (!hostname || !hl)
		return -1;

	if (!dims)
		dims = slurmdb_setup_cluster_name_dims();

	hn = hostname_create_dims(hostname, dims);

	LOCK_HOSTLIST(hl);

	for (i = 0, count = 0; i < hl->nranges; i++) {
		if (hostrange_hn_within(hl->hr[i], hn, dims)) {
			if (hostname_suffix_is_valid(hn))
				ret = count + hn->num - hl->hr[i]->lo;
			else
				ret = count;
			goto done;
		} else
			count += hostrange_count(hl->hr[i]);
	}

done:
	UNLOCK_HOSTLIST(hl);
	hostname_destroy(hn);
	return ret;
}

int hostlist_find(hostlist_t hl, const char *hostname)
{

	return hostlist_find_dims(hl, hostname, 0);
}

/* hostrange compare with void * arguments to allow use with
 * libc qsort()
 */
int _cmp(const void *hr1, const void *hr2)
{
	hostrange_t *h1 = (hostrange_t *) hr1;
	hostrange_t *h2 = (hostrange_t *) hr2;
	return hostrange_cmp((hostrange_t) * h1, (hostrange_t) * h2);
}


void hostlist_sort(hostlist_t hl)
{
	hostlist_iterator_t i;
	LOCK_HOSTLIST(hl);

	if (hl->nranges <= 1) {
		UNLOCK_HOSTLIST(hl);
		return;
	}

	qsort(hl->hr, hl->nranges, sizeof(hostrange_t), &_cmp);

	/* reset all iterators */
	for (i = hl->ilist; i; i = i->next)
		hostlist_iterator_reset(i);

	UNLOCK_HOSTLIST(hl);

	hostlist_coalesce(hl);

}


/* search through hostlist for ranges that can be collapsed
 * does =not= delete any hosts
 */
static void hostlist_collapse(hostlist_t hl)
{
	int i;

	LOCK_HOSTLIST(hl);
	for (i = hl->nranges - 1; i > 0; i--) {
		hostrange_t hprev = hl->hr[i - 1];
		hostrange_t hnext = hl->hr[i];

		if (hprev->hi == hnext->lo - 1 &&
		    hostrange_prefix_cmp(hprev, hnext) == 0 &&
		    hostrange_width_combine(hprev, hnext)) {
			hprev->hi = hnext->hi;
			hostlist_delete_range(hl, i);
		}
	}
	UNLOCK_HOSTLIST(hl);
}

/* search through hostlist (hl) for intersecting ranges
 * split up duplicates and coalesce ranges where possible
 */
static void hostlist_coalesce(hostlist_t hl)
{
	int i, j;
	hostrange_t new;

	LOCK_HOSTLIST(hl);

	for (i = hl->nranges - 1; i > 0; i--) {

		new = hostrange_intersect(hl->hr[i - 1], hl->hr[i]);

		if (new) {
			hostrange_t hprev = hl->hr[i - 1];
			hostrange_t hnext = hl->hr[i];
			j = i;

			if (new->hi < hprev->hi)
				hnext->hi = hprev->hi;

			hprev->hi = new->lo;
			hnext->lo = new->hi;

			if (hostrange_empty(hprev))
				hostlist_delete_range(hl, i);

			while (new->lo <= new->hi) {
				hostrange_t hr = hostrange_create( new->prefix,
								   new->lo, new->lo,
								   new->width );

				if (new->lo > hprev->hi)
					hostlist_insert_range(hl, hr, j++);

				if (new->lo < hnext->lo)
					hostlist_insert_range(hl, hr, j++);

				hostrange_destroy(hr);

				new->lo++;
			}
			i = hl->nranges;
			hostrange_destroy(new);
		}
	}
	UNLOCK_HOSTLIST(hl);

	hostlist_collapse(hl);

}

/* attempt to join ranges at loc and loc-1 in a hostlist  */
/* delete duplicates, return the number of hosts deleted  */
/* assumes that the hostlist hl has been locked by caller */
/* returns -1 if no range join occured */
static int _attempt_range_join(hostlist_t hl, int loc)
{
	int ndup;
	assert(hl != NULL);
	assert(hl->magic == HOSTLIST_MAGIC);
	assert(loc > 0);
	assert(loc < hl->nranges);
	ndup = hostrange_join(hl->hr[loc - 1], hl->hr[loc]);
	if (ndup >= 0) {
		hostlist_delete_range(hl, loc);
		hl->nhosts -= ndup;
	}
	return ndup;
}

void hostlist_uniq(hostlist_t hl)
{
	int i = 1;
	hostlist_iterator_t hli;
	LOCK_HOSTLIST(hl);
	if (hl->nranges <= 1) {
		UNLOCK_HOSTLIST(hl);
		return;
	}
	qsort(hl->hr, hl->nranges, sizeof(hostrange_t), &_cmp);

	while (i < hl->nranges) {
		if (_attempt_range_join(hl, i) < 0) /* No range join occurred */
			i++;
	}

	/* reset all iterators */
	for (hli = hl->ilist; hli; hli = hli->next)
		hostlist_iterator_reset(hli);

	UNLOCK_HOSTLIST(hl);
}

char *hostlist_deranged_string_malloc(hostlist_t hl)
{
	int buf_size = 8192;
	char *buf = malloc(buf_size);
	while (buf && (hostlist_deranged_string(hl, buf_size, buf) < 0)) {
		buf_size *= 2;
		buf = realloc(buf, buf_size);
	}
	if (buf == NULL)
		out_of_memory("hostlist_deranged_string_malloc");
	return buf;
}

char *hostlist_deranged_string_xmalloc_dims(hostlist_t hl, int dims)
{
	int buf_size = 8192;
	char *buf = xmalloc_nz(buf_size);

	if (!dims)
		dims = slurmdb_setup_cluster_name_dims();

	while (hostlist_deranged_string_dims(hl, buf_size, buf, dims) < 0) {
		buf_size *= 2;
		xrealloc_nz(buf, buf_size);
	}
	return buf;
}

char *hostlist_deranged_string_xmalloc(hostlist_t hl)
{
	int dims = slurmdb_setup_cluster_name_dims();
	return hostlist_deranged_string_xmalloc_dims(hl, dims);
}

ssize_t hostlist_deranged_string_dims(
	hostlist_t hl, size_t n, char *buf, int dims)
{
	int i;
	int len = 0, ret;

	LOCK_HOSTLIST(hl);
	for (i = 0; i < hl->nranges && len < n; i++) {
		if (i)
			buf[len++] = ',';
		if (len >= n)
			goto truncated;
		ret = hostrange_to_string(hl->hr[i], n - len, buf + len, ",", dims);
		if (ret < 0)
			goto truncated;
		len += ret;
	}
	UNLOCK_HOSTLIST(hl);
	return len;
truncated:
	UNLOCK_HOSTLIST(hl);
	buf[n-1] = '\0';
	return -1;
}

ssize_t hostlist_deranged_string(hostlist_t hl, size_t n, char *buf)
{
	int dims = slurmdb_setup_cluster_name_dims();
	return hostlist_deranged_string_dims(hl, n, buf, dims);
}

/* convert 'in' polynomial of base 'base' to 'out' array of 'dim' dimensions */
void hostlist_parse_int_to_array(int in, int *out, int dims, int base)
{
	int hostlist_base = base ? base : hostlist_get_base(dims);

	for ( ; --dims >= 0; in /= hostlist_base)
		out[dims] = in % hostlist_base;
}

/* return true if a bracket is needed for the range at i in hostlist hl */
static int _is_bracket_needed(hostlist_t hl, int i)
{
	hostrange_t h1 = hl->hr[i];
	hostrange_t h2 = i < hl->nranges - 1 ? hl->hr[i + 1] : NULL;
	return hostrange_count(h1) > 1 || hostrange_within_range(h1, h2);
}

/* write the next bracketed hostlist, i.e. prefix[n-m,k,...]
 * into buf, writing at most n chars including the terminating '\0'
 *
 * leaves start pointing to one past last range object in bracketed list,
 * and returns the number of bytes written into buf.
 *
 * Assumes hostlist is locked.
 */
static int
_get_bracketed_list(hostlist_t hl, int *start, const size_t n, char *buf,
		    int brackets)
{
	hostrange_t *hr = hl->hr;
	int i = *start;
	int m, len = 0;
	int bracket_needed = brackets ? _is_bracket_needed(hl, i) : 0;
	int zeropad = 0;

	if (is_cray_system()) {
		/*
		 * Find minimum common zero-padding prefix. Cray has nid%05u
		 * syntax, factoring this out makes host strings much shorter.
		 */
		zeropad = _zero_padded(hr[i]->hi, hr[i]->width);

		/* Find the minimum common zero-padding prefix. */
		for (m = i + 1; zeropad && m < hl->nranges; m++) {
			int pad = 0;

			if (!hostrange_within_range(hr[m], hr[m-1]))
				break;
			if (hl->hr[m]->width == hl->hr[m-1]->width)
				pad = _zero_padded(hr[m]->hi, hr[m]->width);
			if (pad < zeropad)
				zeropad = pad;
		}
	}

	if (zeropad)
		len = snprintf(buf, n, "%s%0*u", hr[i]->prefix, zeropad, 0);
	else
		len = snprintf(buf, n, "%s", hr[i]->prefix);
	if (len < 0 || len + 4 >= n)	/* min: '[', <digit>, ']', '\0' */
		return n;		/* truncated, buffer filled */

	if (bracket_needed)
		buf[len++] = '[';

	do {
		if (i > *start)
			buf[len++] = ',';
		m = hostrange_numstr(hr[i], n - len, buf + len, zeropad);
		if (m < 0 || (len += m) >= n - 1)	/* insufficient space */
			return n;
	} while (++i < hl->nranges && hostrange_within_range(hr[i], hr[i-1]));

	if (bracket_needed)
		buf[len++] = ']';

	buf[len] = '\0';
	*start = i;
	return len;
}

static int _tell_if_used(int dim, int curr,
			 int *start,
			 int *end,
			 int *last, int *found, int dims)
{
	int rc = 1;
	int start_curr = curr;

/* 	int i; */
/* 	char coord[dims+1]; */
/* 	memset(coord, 0, sizeof(coord)); */

	for (last[dim]=start[dim]; last[dim]<=grid_end[dim]; last[dim]++) {
		curr = start_curr + (last[dim] * offset[dim]);
		if (dim == (dims-1)) {
			if (!bit_test(bit_grid, curr)) {
/* 				for(i = 0; i<dims; i++) { */
/* 					coord[i] = alpha_num[last[i]]; */
/* 				} */
/* 				info("%s not used", coord); */
				if ((*found) == -1)
					continue;
				else if (end[dim] < grid_end[dim]) {
					/* try to get a box out of
					   this slice. */
					grid_end[dim] = end[dim];
					goto end_it;
				} else
					return 0;
			}
/* 			for(i = 0; i<dims; i++) { */
/* 				coord[i] = alpha_num[last[i]]; */
/* 			} */
/* 			info("%s used", coord); */
			if ((*found) == -1) {
/* 				for(i = 0; i<dims; i++) { */
/* 					coord[i] = alpha_num[last[i]]; */
/* 				} */
/* 				info("box starts at %s", coord); */
				memcpy(start, last, dim_grid_size);
				memcpy(end, last, dim_grid_size);
				(*found) = dims;
			} else if ((*found) >= dim) {
/* 				for(i = 0; i<dims; i++) { */
/* 					coord[i] = alpha_num[last[i]]; */
/* 				} */
/* 				info("first end %d here %s", dim, coord); */
				memcpy(end, last, dim_grid_size);
				(*found) = dim;
			}
		} else {
			if ((rc = _tell_if_used(dim+1, curr,
					       start, end,
					       last, found, dims)) != 1) {
				return rc;
			}
			if ((*found) >= dim) {
/* 				for(i = 0; i<dims; i++) { */
/* 					coord[i] = alpha_num[last[i]]; */
/* 				} */
/* 				info("%d here %s", dim, coord); */
				memcpy(end, last, dim_grid_size);
				(*found) = dim;
			} else if ((*found) == -1)
				start[dim] = grid_start[dim];
		}
	}
end_it:
	last[dim]--;

	return rc;
}

static int _get_next_box(int *start, int *end, int dims)
{
	int hostlist_base = hostlist_get_base(dims);
	static int orig_grid_end[HIGHEST_DIMENSIONS];
	static int last[HIGHEST_DIMENSIONS];
	int pos[dims];
	/* int i; */
	/* char coord[dims+1]; */
	/* char coord2[dims+1]; */
	int found = -1;
	int rc = 0;
	int new_min[dims];
	int new_max[dims];

	/* memset(coord, 0, sizeof(coord)); */
	/* memset(coord2, 0, sizeof(coord2)); */

again:
	if (start[0] == -1) {
		memcpy(start, grid_start, dim_grid_size);
		/* We need to keep track of this to make sure we get
		   all the nodes marked since this could change based
		   on the boxes we are able to make.
		*/
		memcpy(orig_grid_end, grid_end, dim_grid_size);
	} else
		memcpy(start, last, dim_grid_size);

	memcpy(end, start, dim_grid_size);


	/* for(i = 0; i<dims; i++) { */
	/* 	coord[i] = alpha_num[start[i]]; */
	/* } */
	/* info("beginning with %s dims %d", coord, dims); */

	_tell_if_used(0, 0, start, end, last, &found, dims);

	/* for(i = 0; i<dims; i++) { */
	/* 	coord[i] = alpha_num[grid_start[i]]; */
	/* 	coord2[i] = alpha_num[grid_end[i]]; */
	/* } */
	/* info("current grid is %sx%s", coord, coord2); */

	/* remove what we just did */
	_set_box_in_grid(0, 0, start, end, false, dims);

	/* set the new min max of the grid */
	memset(new_min, hostlist_base, dim_grid_size);
	memset(new_max, -1, dim_grid_size);

	/* send the orid_grid_end so we don't miss anything that was set. */
	_set_min_max_of_grid(0, 0, grid_start, orig_grid_end,
			     new_min, new_max, pos, dims);

	if (new_max[0] != -1) {
		/* for(i = 0; i<dims; i++) { */
		/* 	coord[i] = alpha_num[new_min[i]]; */
		/* 	coord2[i] = alpha_num[new_max[i]]; */
		/* } */
		/* info("here with %sx%s", coord, coord2); */
		memcpy(grid_start, new_min, dim_grid_size);
		memcpy(grid_end, new_max, dim_grid_size);
		memcpy(last, grid_start, dim_grid_size);

		/* for(i = 0; i<dims; i++) */
		/* 	coord[i] = alpha_num[last[i]]; */
		/* info("next start %s", coord); */
		if (found == -1) {
			/* There are still nodes set in the grid, so we need
			   to go through them again to make sure we got all
			   the nodes that weren't included in the boxes of
			   previous runs. */
			goto again;
		}
	}

	if (found != -1)
		rc = 1;

	return rc;
}

/* logic for block node description */
/* write the next bracketed hostlist, i.e. prefix[n-m,k,...]
 * into buf, writing at most n chars including the terminating '\0'
 *
 * leaves start pointing to one past last range object in bracketed list,
 * and returns the number of bytes written into buf.
 *
 * Assumes hostlist is locked.
 */
static int
_get_boxes(char *buf, int max_len, int dims, int brackets)
{
	int len=0, i;
	int curr_min[dims], curr_max[dims];
/* 	char coord[dims+1]; */
/* 	char coord2[dims+1]; */
/* 	memset(coord, 0, sizeof(coord)); */
/* 	memset(coord2, 0, sizeof(coord2)); */

	/* this means we are at the beginning */
	curr_min[0] = -1;

/* 	for(i=0; i<HOSTLIST_BASE*HOSTLIST_BASE*HOSTLIST_BASE*HOSTLIST_BASE; i++) { */
/* 		if (grid[i]) */
/* 			info("got one at %d", i); */
/* 	} */

	while(_get_next_box(curr_min, curr_max, dims)) {
/* 		for(i = 0; i<dims; i++) { */
/* 			coord[i] = alpha_num[curr_min[i]]; */
/* 			coord2[i] = alpha_num[curr_max[i]]; */
/* 		} */
/* 		info("%sx%s is a box", coord, coord2); */
		if (!memcmp(curr_min, curr_max, dim_grid_size)) {
			for(i = 0; i<dims; i++) {
				if (len >= max_len)
					goto end_it;
				buf[len++] = alpha_num[curr_min[i]];
			}
			if (len >= max_len)
				goto end_it;
			buf[len++] = ',';
		} else {
			for(i = 0; i<dims; i++) {
				if (len >= max_len)
					goto end_it;
				buf[len++] = alpha_num[curr_min[i]];
			}
			if (len >= max_len)
				goto end_it;
			buf[len++] = 'x';
			for(i = 0; i<dims; i++) {
				if (len >= max_len)
					goto end_it;
				buf[len++] = alpha_num[curr_max[i]];
			}
			if (len >= max_len)
				goto end_it;
			buf[len++] = ',';
		}
	}

	if (brackets)
		buf[len - 1] = ']';
	else
		buf[len - 1] = '\0';
end_it:
	/* NUL terminate for safety, but do not add terminator to len */
	buf[len]   = '\0';

	return len;
}

static void
_set_box_in_grid(int dim, int curr, int *start,
		 int *end, bool value, int dims)
{
	int i;
	int start_curr = curr;

	for (i=start[dim]; i<=end[dim]; i++) {
		curr = start_curr + (i * offset[dim]);
		if (dim == (dims-1)) {
			if (value)
				bit_set(bit_grid, curr);
			else
				bit_clear(bit_grid, curr);
		} else
			_set_box_in_grid(dim+1, curr, start, end, value, dims);

	}
}

static int _add_box_ranges(int dim,  int curr,
			   int *start,
			   int *end,
			   int *pos,
			   struct _range * *ranges,
			   int *capacity, int max_capacity,  int *count,
			   int dims)
{
	int i;
	int start_curr = curr;

	for (pos[dim]=start[dim]; pos[dim]<=end[dim]; pos[dim]++) {
		curr = start_curr + (pos[dim] * offset[dim]);
		if (dim == (dims-2)) {
			char new_str[(dims*2)+2];
			memset(new_str, 0, sizeof(new_str));

			if ((*count) == max_capacity) {
				errno = EINVAL;
				_error(__FILE__, __LINE__,
				       "Too many ranges, can't process "
				       "entire list");
				return 0;
			}
			if ((*count) >= (*capacity)) {
				if (!_grow_ranges(ranges,
						  capacity, max_capacity)) {
					return 0;
				}
			}
			new_str[dims] = '-';
			for(i = 0; i<(dims-1); i++) {
				new_str[i] = alpha_num[pos[i]];
				new_str[dims+i+1] =
					alpha_num[pos[i]];
			}
			new_str[i] = alpha_num[start[i]];
			new_str[dims+i+1] = alpha_num[end[i]];

/* 			info("got %s", new_str); */
			if (!_parse_single_range(
				    new_str, &(*ranges)[(*count)], dims))
				return 0;
			(*count)++;
		} else
			if (!_add_box_ranges(dim+1, curr, start, end, pos,
					     ranges,
					     capacity, max_capacity, count,
					     dims))
				return 0;
	}
	return 1;
}

static void _set_min_max_of_grid(int dim, int curr,
				 int *start,
				 int *end,
				 int *min,
				 int *max,
				 int *pos,
				 int dims)
{
	int i;
	int start_curr = curr;

	for (pos[dim]=start[dim]; pos[dim]<=end[dim]; pos[dim]++) {
		curr = start_curr + (pos[dim] * offset[dim]);
		if (dim == (dims-1)) {
			if (!bit_test(bit_grid, curr))
				continue;
			for(i = 0; i<dims; i++) {
				min[i] = MIN(min[i], pos[i]);
				max[i] = MAX(max[i], pos[i]);
			}
		} else
			_set_min_max_of_grid(dim+1, curr, start, end,
					     min, max, pos, dims);
	}
}

static void
_set_grid(unsigned long start, unsigned long end, int dims)
{
	int sent_start[dims], sent_end[dims];
	int i;
/* 	char coord[dims+1]; */
/* 	char coord2[dims+1]; */
/* 	memset(coord, 0, sizeof(coord)); */
/* 	memset(coord2, 0, sizeof(coord2)); */

	hostlist_parse_int_to_array(start, sent_start, dims, 0);
	hostlist_parse_int_to_array(end, sent_end, dims, 0);

	for(i = 0; i<dims; i++) {
		grid_start[i] = MIN(grid_start[i], sent_start[i]);
		grid_end[i] = MAX(grid_end[i], sent_end[i]);
/* 		coord[i] = alpha_num[sent_start[i]]; */
/* 		coord2[i] = alpha_num[sent_end[i]]; */
	}
/* 	info("going to set %sx%s", coord, coord2); */

	_set_box_in_grid(0, 0, sent_start, sent_end, true, dims);
}

static bool
_test_box_in_grid(int dim, int curr,
		  int *start, int *end, int dims)
{
	int i;
	int start_curr = curr;

	for (i=start[dim]; i<=end[dim]; i++) {
		curr = start_curr + (i * offset[dim]);
		if (dim == (dims-1)) {
			if (!bit_test(bit_grid, curr))
				return false;
		} else {
			if (!_test_box_in_grid(dim+1, curr, start, end, dims))
				return false;
		}
	}

	return true;
}

static bool
_test_box(int *start, int *end, int dims)
{
	int i;

	if (!memcmp(start, end, dim_grid_size)) /* single node */
		return false;

	for (i = 0; i < dims; i++)
		if (start[i] > end[i])
			return false;

	return _test_box_in_grid(0, 0, start, end, dims);
}

char *hostlist_ranged_string_malloc(hostlist_t hl)
{
	int buf_size = 8192;
	char *buf = malloc(buf_size);
	while (buf && (hostlist_ranged_string(hl, buf_size, buf) < 0)) {
		buf_size *= 2;
		buf = realloc(buf, buf_size);
	}
	if (buf == NULL)
		out_of_memory("hostlist_ranged_string_malloc");
	return buf;
}

char *hostlist_ranged_string_xmalloc_dims(hostlist_t hl, int dims, int brackets)
{
	int buf_size = 8192;
	char *buf = xmalloc_nz(buf_size);
	while (hostlist_ranged_string_dims(
		       hl, buf_size, buf, dims, brackets) < 0) {
		buf_size *= 2;
		xrealloc_nz(buf, buf_size);
	}
	return buf;
}

char *hostlist_ranged_string_xmalloc(hostlist_t hl)
{
	int dims = slurmdb_setup_cluster_name_dims();
	return hostlist_ranged_string_xmalloc_dims(hl, dims, 1);
}

ssize_t hostlist_ranged_string_dims(hostlist_t hl, size_t n,
				    char *buf, int dims, int brackets)
{
	int i = 0;
	int len = 0;
	int truncated = 0;
	bool box = false;
	int hostlist_base;
	static int last_dims = -1;
	static int max_dims = 1;
//	DEF_TIMERS;

	if (!dims)
		dims = slurmdb_setup_cluster_name_dims();
	hostlist_base = hostlist_get_base(dims);

//	START_TIMER;
	LOCK_HOSTLIST(hl);

	if (dims > 1 && hl->nranges) {	/* logic for block node description */
		slurm_mutex_lock(&multi_dim_lock);

		/* compute things that only need to be calculated once
		 * (unless you change the dimensions of the
		 * hostlist.  This can happen on a BGQ system.
		 */
		if ((last_dims != dims) || (dim_grid_size == -1)) {
			last_dims = dims;

			dim_grid_size = sizeof(int) * dims;

			/* the last one is always 1 */
			offset[dims-1] = 1;
			for (i=(dims-2); i>=0; i--)
				offset[i] = offset[i+1] * hostlist_base;
		}

		/* Set this bitmap up once and clear it when everytime
		   instead of reallocing.  Turns out to be about 5
		   times faster doing it this way.  It does leak the
		   last alloc, but that shouldn't be a big deal.
		*/
		if (max_dims < dims) {
			grid_size = 1;
			max_dims = dims;
			for (i=0; i<dims; i++)
				grid_size *= HIGHEST_BASE;
			FREE_NULL_BITMAP(bit_grid);
			bit_grid = bit_alloc(grid_size);
		} else
			bit_nclear(bit_grid, 0, grid_size - 1);

		memset(grid_start, hostlist_base, dim_grid_size);
		memset(grid_end, -1, dim_grid_size);

		for (i=0; i<hl->nranges; i++) {
			/* info("got %s %d %d-%d", hl->hr[i]->prefix, */
			/*      hl->hr[i]->width, hl->hr[i]->lo, */
			/*      hl->hr[i]->hi); */
			if (hl->hr[i]->width != dims) {
				/* We use this logic to build task
				 * list ranges, so this does not
				 * necessarily contain a dims dimensional
				 * host list. It could just be numeric values */
				if (hl->hr[i]->prefix[0]) {
					debug4("This node is not in %dD "
					       "format.  Prefix of range %d "
					       "is %s and suffix is "
					       "%d chars long",
					       dims, i,
					       hl->hr[i]->prefix,
					       hl->hr[i]->width);
				} else {
					debug3("This node is not in %dD "
					       "format.  "
					       "No prefix for range %d but "
					       "suffix is %d chars long",
					       dims, i, hl->hr[i]->width);
				}
				goto notbox;
			}
			_set_grid(hl->hr[i]->lo, hl->hr[i]->hi, dims);
		}
		if (!memcmp(grid_start, grid_end, dim_grid_size)) {
			len = snprintf(buf, n, "%s", hl->hr[0]->prefix);
			if (len < 0 || ((len + dims) >= n))
				goto too_long;
			for (i = 0; i < dims; i++)
				buf[len++] = alpha_num[grid_start[i]];
		} else if (!_test_box(grid_start, grid_end, dims)) {
			len = snprintf(buf, n, "%s", hl->hr[0]->prefix);
			if (len < 0 || (len+1) >= n)
				goto too_long;
			if (brackets)
				buf[len++] = '[';
			len += _get_boxes(buf + len, (n-len), dims, brackets);
		} else {
			len = snprintf(buf, n, "%s", hl->hr[0]->prefix);
			if (len < 0 || ((len + 3 + (dims * 2)) >= n))
				goto too_long;
			if (brackets)
				buf[len++] = '[';

			for (i = 0; i < dims; i++)
				buf[len++] = alpha_num[grid_start[i]];
			buf[len++] = 'x';

			for (i = 0; i < dims; i++)
				buf[len++] = alpha_num[grid_end[i]];
			if (brackets)
				buf[len++] = ']';
		}
		if ((len < 0) || (len > n))
		too_long:
			len = n;	/* truncated */
		box = true;
notbox:
		slurm_mutex_unlock(&multi_dim_lock);
	}

	if (!box) {
		for (i = 0; i < hl->nranges && len < n;) {
			if (i)
				buf[len++] = ',';
			len += _get_bracketed_list(hl, &i, n - len, buf + len,
						   brackets);
		}
	}

	UNLOCK_HOSTLIST(hl);

	/* NUL terminate */
	if (len >= n) {
		truncated = 1;
		if (n > 0)
			buf[n-1] = '\0';
	} else
		buf[len] = '\0';

//	END_TIMER;

//	info("time was %s", TIME_STR);
	return truncated ? -1 : len;
}

ssize_t hostlist_ranged_string(hostlist_t hl, size_t n, char *buf)
{
	int dims = slurmdb_setup_cluster_name_dims();

	return hostlist_ranged_string_dims(hl, n, buf, dims, 1);
}

/* ----[ hostlist iterator functions ]---- */

static hostlist_iterator_t hostlist_iterator_new(void)
{
	hostlist_iterator_t i = (hostlist_iterator_t) malloc(sizeof(*i));
	if (!i)
		out_of_memory("hostlist_iterator_new");
	i->hl = NULL;
	i->hr = NULL;
	i->idx = 0;
	i->depth = -1;
	i->next = i;
	assert((i->magic = HOSTLIST_MAGIC));
	return i;
}

hostlist_iterator_t hostlist_iterator_create(hostlist_t hl)
{
	hostlist_iterator_t i;

	if (!(i = hostlist_iterator_new()))
		out_of_memory("hostlist_iterator_create");

	LOCK_HOSTLIST(hl);
	i->hl = hl;
	i->hr = hl->hr[0];
	i->next = hl->ilist;
	hl->ilist = i;
	UNLOCK_HOSTLIST(hl);
	return i;
}

hostlist_iterator_t hostset_iterator_create(hostset_t set)
{
	return hostlist_iterator_create(set->hl);
}

void hostlist_iterator_reset(hostlist_iterator_t i)
{
	assert(i != NULL);
	assert(i->magic == HOSTLIST_MAGIC);
	i->idx = 0;
	i->hr = i->hl->hr[0];
	i->depth = -1;
	return;
}

void hostlist_iterator_destroy(hostlist_iterator_t i)
{
	hostlist_iterator_t *pi;
	if (i == NULL)
		return;
	assert(i != NULL);
	assert(i->magic == HOSTLIST_MAGIC);
	LOCK_HOSTLIST(i->hl);
	for (pi = &i->hl->ilist; *pi; pi = &(*pi)->next) {
		assert((*pi)->magic == HOSTLIST_MAGIC);
		if (*pi == i) {
			*pi = (*pi)->next;
			break;
		}
	}
	UNLOCK_HOSTLIST(i->hl);
	assert((i->magic = 0x1));
	free(i);
}

static void _iterator_advance(hostlist_iterator_t i)
{
	assert(i != NULL);
	assert(i->magic == HOSTLIST_MAGIC);

	if (i->idx > i->hl->nranges - 1)
		return;

	if (++(i->depth) > (i->hr->hi - i->hr->lo)) {
		i->depth = 0;
		i->hr = i->hl->hr[++i->idx];
	}
}

/* advance iterator to end of current range (meaning within "[" "]")
 * i.e. advance iterator past all range objects that could be represented
 * in on bracketed hostlist.
 */
static void _iterator_advance_range(hostlist_iterator_t i)
{
	int nr, j;
	hostrange_t *hr;
	assert(i != NULL);
	assert(i->magic == HOSTLIST_MAGIC);

	nr = i->hl->nranges;
	hr = i->hl->hr;
	j = i->idx;
	if (++i->depth > 0) {
		while (++j < nr && hostrange_within_range(i->hr, hr[j])) {;}
		i->idx = j;
		i->hr = i->hl->hr[i->idx];
		i->depth = 0;
	}
}

char *hostlist_next_dims(hostlist_iterator_t i, int dims)
{
	char buf[MAXHOSTNAMELEN + 16];
	const int size = sizeof(buf);
	int len = 0;

	assert(i != NULL);
	assert(i->magic == HOSTLIST_MAGIC);
	LOCK_HOSTLIST(i->hl);
	_iterator_advance(i);

	if (!dims)
		dims = slurmdb_setup_cluster_name_dims();

	if (i->idx > i->hl->nranges - 1)
		goto no_next;

	len = snprintf(buf, size, "%s", i->hr->prefix);
	if (len < 0 || len + dims >= size)
		goto no_next;

	if (!i->hr->singlehost) {
		if ((dims > 1) && (i->hr->width == dims)) {
			int i2 = 0;
			int coord[dims];

			hostlist_parse_int_to_array(i->hr->lo + i->depth,
						    coord, dims, 0);
			while (i2 < dims)
				buf[len++] = alpha_num[coord[i2++]];
			buf[len] = '\0';
		} else {
			len = snprintf(buf + len, size - len, "%0*lu",
				       i->hr->width, i->hr->lo + i->depth);
			if (len < 0 || len >= size)
				goto no_next;
		}
	}
	UNLOCK_HOSTLIST(i->hl);
	return strdup(buf);
no_next:
	UNLOCK_HOSTLIST(i->hl);
	return NULL;
}

char *hostlist_next(hostlist_iterator_t i)
{
	int dims = slurmdb_setup_cluster_name_dims();

	return hostlist_next_dims(i, dims);
}

char *hostlist_next_range(hostlist_iterator_t i)
{
	int j, buf_size;
	char *buf;

	assert(i != NULL);
	assert(i->magic == HOSTLIST_MAGIC);
	LOCK_HOSTLIST(i->hl);

	_iterator_advance_range(i);

	if (i->idx > i->hl->nranges - 1) {
		UNLOCK_HOSTLIST(i->hl);
		return NULL;
	}

	j = i->idx;
	buf_size = 8192;
	buf = malloc(buf_size);
	if (buf &&
	    (_get_bracketed_list(i->hl, &j, buf_size, buf, 1) == buf_size)) {
		buf_size *= 2;
		buf = realloc(buf, buf_size);
	}
	if (!buf)
		out_of_memory("hostlist_iterator_create");
	UNLOCK_HOSTLIST(i->hl);

	return buf;
}

int hostlist_remove(hostlist_iterator_t i)
{
	hostrange_t new;
	assert(i != NULL);
	assert(i->magic == HOSTLIST_MAGIC);
	LOCK_HOSTLIST(i->hl);
	new = hostrange_delete_host(i->hr, i->hr->lo + i->depth);
	if (new) {
		hostlist_insert_range(i->hl, new, i->idx + 1);
		hostrange_destroy(new);
		i->hr = i->hl->hr[++i->idx];
		i->depth = -1;
	} else if (hostrange_empty(i->hr)) {
		hostlist_delete_range(i->hl, i->idx);
		/* i->hr = i->hl->hr[i->idx];
		   i->depth = -1; */
	} else
		i->depth--;

	i->hl->nhosts--;
	UNLOCK_HOSTLIST(i->hl);

	return 1;
}

/* ----[ hostset functions ]---- */

hostset_t hostset_create(const char *hostlist)
{
	hostset_t new;

	if (!(new = (hostset_t) malloc(sizeof(*new)))) {
		out_of_memory("hostset_create");
		return NULL;
	}

	if (!(new->hl = hostlist_create(hostlist))) {
		free(new);
		return NULL;
	}

	hostlist_uniq(new->hl);
	return new;
}

hostset_t hostset_copy(const hostset_t set)
{
	hostset_t new;
	if (!(new = (hostset_t) malloc(sizeof(*new))))
		goto error1;

	if (!(new->hl = hostlist_copy(set->hl)))
		goto error2;

	return new;
error2:
	free(new);
error1:
	out_of_memory("hostset_copy");
	return NULL;
}

void hostset_destroy(hostset_t set)
{
	if (set == NULL)
		return;
	hostlist_destroy(set->hl);
	free(set);
}

/* inserts a single range object into a hostset
 * Assumes that the set->hl lock is already held
 * Updates hl->nhosts
 */
static int hostset_insert_range(hostset_t set, hostrange_t hr)
{
	int i = 0;
	int inserted = 0;
	int nhosts = 0;
	int ndups = 0;
	hostlist_t hl;

	hl = set->hl;

	if (hl->size == hl->nranges && !hostlist_expand(hl))
		return 0;

	nhosts = hostrange_count(hr);

	for (i = 0; i < hl->nranges; i++) {
		if (hostrange_cmp(hr, hl->hr[i]) <= 0) {

			if ((ndups = hostrange_join(hr, hl->hr[i])) >= 0)
				hostlist_delete_range(hl, i);
			else if (ndups < 0)
				ndups = 0;

			hostlist_insert_range(hl, hr, i);

			/* now attempt to join hr[i] and hr[i-1] */
			if (i > 0) {
				int m;
				if ((m = _attempt_range_join(hl, i)) > 0)
					ndups += m;
			}
			hl->nhosts += nhosts - ndups;
			inserted = 1;
			break;
		}
	}

	if (inserted == 0) {
		hl->hr[hl->nranges++] = hostrange_copy(hr);
		hl->nhosts += nhosts;
		if (hl->nranges > 1) {
			if ((ndups = _attempt_range_join(hl, hl->nranges - 1)) <= 0)
				ndups = 0;
		}
	}

	/*
	 *  Return the number of unique hosts inserted
	 */
	return nhosts - ndups;
}

int hostset_insert(hostset_t set, const char *hosts)
{
	int i, n = 0;
	hostlist_t hl = hostlist_create(hosts);
	if (!hl)
		return 0;

	hostlist_uniq(hl);
	LOCK_HOSTLIST(set->hl);
	for (i = 0; i < hl->nranges; i++)
		n += hostset_insert_range(set, hl->hr[i]);
	UNLOCK_HOSTLIST(set->hl);
	hostlist_destroy(hl);
	return n;
}


/* linear search through N ranges for hostname "host"
 * */
static int hostset_find_host(hostset_t set, const char *host)
{
	int i;
	int retval = 0;
	hostname_t hn;
	LOCK_HOSTLIST(set->hl);
	hn = hostname_create(host);
	for (i = 0; i < set->hl->nranges; i++) {
		/*
		 * FIXME: THIS WILL NOT ALWAYS WORK CORRECTLY IF CALLED FROM A
		 * LOCATION THAT COULD HAVE DIFFERENT DIMENSIONS
		 * (i.e. slurmdbd).
		 */
		if (hostrange_hn_within(set->hl->hr[i], hn, 0)) {
			retval = 1;
			goto done;
		}
	}
done:
	UNLOCK_HOSTLIST(set->hl);
	hostname_destroy(hn);
	return retval;
}

int hostset_intersects(hostset_t set, const char *hosts)
{
	int retval = 0;
	hostlist_t hl;
	char *hostname;

	assert(set->hl->magic == HOSTLIST_MAGIC);

	hl = hostlist_create(hosts);
	while ((hostname = hostlist_pop(hl)) != NULL) {
		retval += hostset_find_host(set, hostname);
		free(hostname);
		if (retval)
			break;
	}

	hostlist_destroy(hl);

	return retval;
}

int hostset_within(hostset_t set, const char *hosts)
{
	int nhosts, nfound;
	hostlist_t hl;
	char *hostname;

	assert(set->hl->magic == HOSTLIST_MAGIC);

	if (!(hl = hostlist_create(hosts)))
		return (0);
	nhosts = hostlist_count(hl);
	nfound = 0;

	while ((hostname = hostlist_pop(hl)) != NULL) {
		nfound += hostset_find_host(set, hostname);
		free(hostname);
	}

	hostlist_destroy(hl);

	return (nhosts == nfound);
}

int hostset_delete(hostset_t set, const char *hosts)
{
	return hostlist_delete(set->hl, hosts);
}

int hostset_delete_host(hostset_t set, const char *hostname)
{
	return hostlist_delete_host(set->hl, hostname);
}

char *hostset_shift(hostset_t set)
{
	return hostlist_shift(set->hl);
}

char *hostset_pop(hostset_t set)
{
	return hostlist_pop(set->hl);
}

char *hostset_shift_range(hostset_t set)
{
	return hostlist_shift_range(set->hl);
}

char *hostset_pop_range(hostset_t set)
{
	return hostlist_pop_range(set->hl);
}

int hostset_count(hostset_t set)
{
	return hostlist_count(set->hl);
}

ssize_t hostset_ranged_string(hostset_t set, size_t n, char *buf)
{
	return hostlist_ranged_string(set->hl, n, buf);
}

ssize_t hostset_deranged_string(hostset_t set, size_t n, char *buf)
{
	return hostlist_deranged_string(set->hl, n, buf);
}

char * hostset_nth(hostset_t set, int n)
{
	return hostlist_nth(set->hl, n);
}

int hostset_find(hostset_t set, const char *hostname)
{
	return hostlist_find(set->hl, hostname);
}

#if TEST_MAIN

int hostlist_nranges(hostlist_t hl)
{
	return hl->nranges;
}

int hostset_nranges(hostset_t set)
{
	return set->hl->nranges;
}

/* test iterator functionality on the list of hosts represented
 * by list
 */
int iterator_test(char *list)
{
	int j;
	char *buf;
	hostlist_t hl = hostlist_create(list);
	hostset_t set = hostset_create(list);

	hostlist_iterator_t i = hostlist_iterator_create(hl);
	hostlist_iterator_t seti = hostset_iterator_create(set);
	hostlist_iterator_t i2 = hostlist_iterator_create(hl);
	char *host;

	buf = hostlist_ranged_string_malloc(hl);
	printf("iterator_test: hl = `%s' passed in `%s'\n", buf, list);
	free(buf);

	host = hostlist_next(i);
	printf("first host in list hl = `%s'\n", host);
	free(host);

	/* forge ahead three hosts with i2 */
	for (j = 0; j < 4; j++) {
		host = hostlist_next(i2);
		free(host);
	}

	host = hostlist_shift(hl);
	printf("result of shift(hl)   = `%s'\n", host);
	free(host);
	host = hostlist_next(i);
	printf("next host in list hl  = `%s'\n", host);
	free(host);
	host = hostlist_next(i2);
	printf("next host for i2      = `%s'\n", host);
	free(host);

	hostlist_iterator_destroy(i);

	hostlist_destroy(hl);
	hostset_destroy(set);
	return 1;
}

int main(int ac, char **av)
{
	char buf[1024000];
	int i;
	char *str;

	hostlist_t hl1, hl2, hl3;
	hostset_t set, set1;
	hostlist_iterator_t iter, iter2;

	if (ac < 2)
		printf("Recommended usage: %s [hostlist]\n\n", av[0]);

	if (!(hl1 = hostlist_create(ac > 1 ? av[1] : NULL))) {
		perror("hostlist_create");
		exit(1);
	}

	/* build a temporary hostlist, remove duplicates,
	 * use it to make the hostset */
	if (!(hl2 = hostlist_create(ac > 1 ? av[1] : NULL))) {
		perror("hostlist_create");
		exit(1);
	}
	hostlist_uniq(hl2);
	hostlist_ranged_string(hl2, 102400, buf);
	if (!(set = hostset_create(buf))) {
		perror("hostset_create");
		exit(1);
	}
	hostlist_destroy(hl2);

	hl3 = hostlist_create("f[0-5]");
	hostlist_delete(hl3, "f[1-3]");
	hostlist_ranged_string(hl3, 102400, buf);
	printf("after delete = `%s'\n", buf);
	hostlist_destroy(hl3);

	hl3 = hostlist_create("bg[012x123]");
	hostlist_ranged_string(hl3, 102400, buf);
	printf("bg[012x123] == `%s'\n", buf);
	i = hostlist_count(hl3);
	assert(i == 8);
	hostlist_ranged_string(hl3, 102400, buf);
	hostlist_destroy(hl3);

	for (i = 2; i < ac; i++) {
		hostlist_push(hl1, av[i]);
		hostset_insert(set, av[i]);
	}

	hostlist_ranged_string(hl1, 102400, buf);
	printf("ranged   = `%s'\n", buf);

	iterator_test(buf);

	hostlist_deranged_string(hl1, 10240, buf);
	printf("deranged = `%s'\n", buf);

	hostset_ranged_string(set, 1024, buf);
	printf("hostset  = `%s'\n", buf);

	hostlist_sort(hl1);
	hostlist_ranged_string(hl1, 10240, buf);
	printf("sorted   = `%s'\n", buf);

	hostlist_uniq(hl1);
	hostlist_ranged_string(hl1, 10240, buf);
	printf("uniqed   = `%s'\n", buf);

	hl2 = hostlist_copy(hl1);
	printf("pop_range: ");
	while ((str = hostlist_pop_range(hl2))) {
		printf("`%s' ", str);
		free(str);
	}
	hostlist_destroy(hl2);
	printf("\n");

	hl2 = hostlist_copy(hl1);
	printf("shift_range: ");
	while ((str = hostlist_shift_range(hl2))) {
		printf("`%s' ", str);
		free(str);
	}
	hostlist_destroy(hl2);
	printf("\n");

	iter = hostset_iterator_create(set);
	iter2 = hostset_iterator_create(set);
	hostlist_iterator_destroy(iter2);

	printf("next: ");
	while ((str = hostlist_next(iter))) {
		printf("`%s' ", str);
		free(str);
	}
	printf("\n");

	hostlist_iterator_reset(iter);
	printf("next_range: ");
	while ((str = hostlist_next_range(iter))) {
		printf("`%s' ", str);
		free(str);
	}
	printf("\n");

	printf("nranges = %d\n", hostset_nranges(set));

	hostset_ranged_string(set, 1024, buf);
	printf("set = %s\n", buf);

	hostset_destroy(set);
	hostlist_destroy(hl1);
	return 0;
}

#endif		/* TEST_MAIN */<|MERGE_RESOLUTION|>--- conflicted
+++ resolved
@@ -1101,23 +1101,12 @@
 
 		ldiff = len1 - len2;
 
-<<<<<<< HEAD
-		if (ldiff > 0 && _zero_padded(hr->prefix[len1-1], hr->width) &&
-		    (strlen(hn->suffix) >= ldiff)) {
-=======
 		if (ldiff > 0 && (strlen(hn->suffix) >= ldiff)) {
->>>>>>> 21da5abd
 			/* Tack on ldiff of the hostname's suffix to
 			 * that of it's prefix */
 			hn->prefix = realloc(hn->prefix, len2+ldiff+1);
 			strncat(hn->prefix, hn->suffix, ldiff);
-<<<<<<< HEAD
-		} else if (ldiff < 0 &&
-			   _zero_padded(hn->prefix[len2+ldiff],
-					hostname_suffix_width(hn))) {
-=======
 		} else if (ldiff < 0) {
->>>>>>> 21da5abd
 			/* strip off the ldiff here */
 			hn->prefix[len2+ldiff] = '\0';
 		} else
