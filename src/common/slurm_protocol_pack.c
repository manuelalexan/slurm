--- conflicted
+++ resolved
@@ -12012,10 +12012,6 @@
 
 	grow_buf(buffer,  msg->block_len);
 
-<<<<<<< HEAD
-	if (protocol_version >= SLURM_MIN_PROTOCOL_VERSION) {
-		pack16 ( msg->block_no, buffer );
-=======
 	if (protocol_version >= SLURM_17_02_PROTOCOL_VERSION) {
 		pack32(msg->block_no, buffer);
 		pack16(msg->compress, buffer);
@@ -12037,9 +12033,8 @@
 		pack64(msg->file_size, buffer);
 		packmem (msg->block, msg->block_len, buffer);
 		pack_sbcast_cred(msg->cred, buffer);
-	} else if (protocol_version >= SLURM_16_05_PROTOCOL_VERSION) {
+	} else if (protocol_version >= SLURM_MIN_PROTOCOL_VERSION) {
 		pack16 ( (uint16_t)msg->block_no, buffer );
->>>>>>> ee5fea6d
 		pack16 ( msg->compress, buffer );
 		pack16 ( msg->last_block, buffer );
 		pack16 ( msg->force, buffer );
@@ -12059,26 +12054,6 @@
 		pack64(msg->file_size, buffer);
 		packmem ( msg->block, msg->block_len, buffer );
 		pack_sbcast_cred( msg->cred, buffer );
-<<<<<<< HEAD
-=======
-	} else if (protocol_version >= SLURM_MIN_PROTOCOL_VERSION) {
-		pack16 ( (uint16_t) msg->block_no, buffer );
-		pack16 ( msg->last_block, buffer );
-		pack16 ( msg->force, buffer );
-		pack16 ( msg->modes, buffer );
-
-		pack32 ( msg->uid, buffer );
-		packstr ( msg->user_name, buffer );
-		pack32 ( msg->gid, buffer );
-
-		pack_time ( msg->atime, buffer );
-		pack_time ( msg->mtime, buffer );
-
-		packstr ( msg->fname, buffer );
-		pack32 ( msg->block_len, buffer );
-		packmem ( msg->block, msg->block_len, buffer );
-		pack_sbcast_cred( msg->cred, buffer );
->>>>>>> ee5fea6d
 	}
 }
 
@@ -12094,10 +12069,6 @@
 	msg = xmalloc ( sizeof (file_bcast_msg_t) ) ;
 	*msg_ptr = msg;
 
-<<<<<<< HEAD
-	if (protocol_version >= SLURM_MIN_PROTOCOL_VERSION) {
-		safe_unpack16 ( & msg->block_no, buffer );
-=======
 	if (protocol_version >= SLURM_17_02_PROTOCOL_VERSION) {
 		safe_unpack32(&msg->block_no, buffer);
 		safe_unpack16(&msg->compress, buffer);
@@ -12124,10 +12095,9 @@
 		msg->cred = unpack_sbcast_cred( buffer );
 		if (msg->cred == NULL)
 			goto unpack_error;
-	} else if (protocol_version >= SLURM_16_05_PROTOCOL_VERSION) {
+	} else if (protocol_version >= SLURM_MIN_PROTOCOL_VERSION) {
 		safe_unpack16(&uint16_tmp, buffer);
 		msg->block_no = uint16_tmp;
->>>>>>> ee5fea6d
 		safe_unpack16 ( & msg->compress, buffer );
 		safe_unpack16 ( & msg->last_block, buffer );
 		safe_unpack16 ( & msg->force, buffer );
@@ -12153,36 +12123,6 @@
 		msg->cred = unpack_sbcast_cred( buffer );
 		if (msg->cred == NULL)
 			goto unpack_error;
-<<<<<<< HEAD
-=======
-	} else if (protocol_version >= SLURM_MIN_PROTOCOL_VERSION) {
-		safe_unpack16(&uint16_tmp, buffer);
-		msg->block_no = uint16_tmp;
-		safe_unpack16 ( & msg->last_block, buffer );
-		safe_unpack16 ( & msg->force, buffer );
-		safe_unpack16 ( & msg->modes, buffer );
-
-		safe_unpack32 ( & msg->uid, buffer );
-		safe_unpackstr_xmalloc ( &msg->user_name, &uint32_tmp, buffer );
-		safe_unpack32 ( & msg->gid, buffer );
-
-		safe_unpack_time ( & msg->atime, buffer );
-		safe_unpack_time ( & msg->mtime, buffer );
-
-		safe_unpackstr_xmalloc ( & msg->fname, &uint32_tmp, buffer );
-		safe_unpack32 ( & msg->block_len, buffer );
-
-		msg->block_offset = msg->block_len * msg->block_no;
-
-		safe_unpackmem_xmalloc ( & msg->block, &uint32_tmp , buffer ) ;
-
-		if ( uint32_tmp != msg->block_len )
-			goto unpack_error;
-
-		msg->cred = unpack_sbcast_cred( buffer );
-		if (msg->cred == NULL)
-			goto unpack_error;
->>>>>>> ee5fea6d
 	}
 
 	return SLURM_SUCCESS;
