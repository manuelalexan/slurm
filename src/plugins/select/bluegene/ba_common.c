--- conflicted
+++ resolved
@@ -108,151 +108,6 @@
 }
 #endif
 
-static void _internal_removable_set_mps(int level, bitstr_t *bitmap,
-					int *coords, bool mark, bool except)
-{
-	ba_mp_t *curr_mp;
-	int is_set;
-	static int *dims = NULL;
-
-	if (level > cluster_dims)
-		return;
-
-	if (!dims)
-		dims = select_g_ba_get_dims();
-
-	if (level < cluster_dims) {
-		for (coords[level] = 0;
-		     coords[level] < dims[level];
-		     coords[level]++) {
-			/* handle the outer dims here */
-			_internal_removable_set_mps(
-				level+1, bitmap, coords, mark, except);
-		}
-		return;
-	}
-	curr_mp = coord2ba_mp(coords);
-	if (bitmap)
-		is_set = bit_test(bitmap, curr_mp->index);
-	if (!bitmap || (is_set && !except) || (!is_set && except)) {
-		if (mark) {
-			if (ba_debug_flags & DEBUG_FLAG_BG_ALGO_DEEP)
-				info("can't use %s", curr_mp->coord_str);
-			curr_mp->used |= BA_MP_USED_TEMP;
-		} else {
-			curr_mp->used &= (~BA_MP_USED_TEMP);
-		}
-	}
-}
-
-static void _internal_reset_ba_system(int level, int *coords,
-				      bool track_down_mps)
-{
-	ba_mp_t *curr_mp;
-	static int *dims = NULL;
-
-	if (level > cluster_dims)
-		return;
-
-	if (!dims)
-		dims = select_g_ba_get_dims();
-
-	if (level < cluster_dims) {
-		for (coords[level] = 0;
-		     coords[level] < dims[level];
-		     coords[level]++) {
-			/* handle the outer dims here */
-			_internal_reset_ba_system(
-				level+1, coords, track_down_mps);
-		}
-		return;
-	}
-	curr_mp = coord2ba_mp(coords);
-	ba_setup_mp(curr_mp, track_down_mps, false);
-}
-
-#if defined HAVE_BG_FILES
-static ba_mp_t *_internal_loc2ba_mp(int level, int *coords, const char *check)
-{
-	ba_mp_t *curr_mp = NULL;
-	static int *dims = NULL;
-
-	if (!check || (level > cluster_dims))
-		return NULL;
-
-	if (!dims)
-		dims = select_g_ba_get_dims();
-
-	if (level < cluster_dims) {
-		for (coords[level] = 0;
-		     coords[level] < dims[level];
-		     coords[level]++) {
-			/* handle the outer dims here */
-			if ((curr_mp = _internal_loc2ba_mp(
-				     level+1, coords, check)))
-				break;
-		}
-		return curr_mp;
-	}
-
-	curr_mp = coord2ba_mp(coords);
-
-	if (strcasecmp(check, curr_mp->loc))
-		curr_mp = NULL;
-
-	return curr_mp;
-}
-#endif
-
-<<<<<<< HEAD
-/*
- * set values of every grid point (used in smap)
- */
-static void _init_grid(node_info_msg_t * node_info_ptr)
-{
-	int i = 0, j, x;
-
-	if (!node_info_ptr)
-		return;
-
-	for (j = 0; j < (int)node_info_ptr->record_count; j++) {
-		int coord[cluster_dims];
-		node_info_t *node_ptr = &node_info_ptr->node_array[j];
-		select_nodeinfo_t *nodeinfo = NULL;
-
-		if (!node_ptr->name)
-			continue;
-
-		memset(coord, 0, sizeof(coord));
-		if (cluster_dims == 1) {
-			coord[0] = j;
-		} else {
-			if ((i = strlen(node_ptr->name)) < cluster_dims)
-				continue;
-			for (x=0; x<cluster_dims; x++)
-				coord[x] = select_char2coord(
-					node_ptr->name[i-(cluster_dims+x)]);
-		}
-
-		for (x=0; x<cluster_dims; x++)
-			if (coord[x] < 0)
-				break;
-		if (x < cluster_dims)
-			continue;
-
-		xassert(node_ptr->select_nodeinfo);
-		nodeinfo = node_ptr->select_nodeinfo->data;
-		xassert(nodeinfo);
-		nodeinfo->ba_mp = coord2ba_mp(coord);
-		nodeinfo->ba_mp->index = j;
-		if (IS_NODE_DOWN(node_ptr) || IS_NODE_DRAIN(node_ptr)) {
-			ba_update_mp_state(
-				nodeinfo->ba_mp, node_ptr->node_state);
-		}
-		nodeinfo->ba_mp->state = node_ptr->node_state;
-
-		//nodeinfo->ba_mp = ba_mp;
-=======
 static ba_geo_combos_t *_build_geo_bitmap_arrays(int size)
 {
 	int i, j;
@@ -302,7 +157,351 @@
 		}
 		xfree(combos->set_count_array);
 		xfree(combos->set_bits_array);
->>>>>>> 774fd4f9
+	}
+}
+
+/* Find the next element in the geo_combinations array in a given dimension
+ * that contains req_bit_cnt elements to use. Return -1 if none found. */
+static int _find_next_geo_inx(ba_geo_combos_t *geo_combo_ptr,
+			      int last_inx, uint16_t req_bit_cnt)
+{
+	while (++last_inx < geo_combo_ptr->elem_count) {
+		if (req_bit_cnt == geo_combo_ptr->set_count_array[last_inx])
+			return last_inx;
+	}
+	return -1;
+}
+
+/* Determine if a specific set of elements in each dimension is available.
+ * Return a bitmap of that set of elements if free, NULL otherwise. */
+static bitstr_t * _test_geo(bitstr_t *node_bitmap,
+			    ba_geo_system_t *my_geo_system,
+			    ba_geo_combos_t **geo_array, int *geo_array_inx)
+{
+	int i;
+	bitstr_t *alloc_node_bitmap;
+	int offset[my_geo_system->dim_count];
+
+	alloc_node_bitmap = bit_alloc(my_geo_system->total_size);
+	memset(offset, 0, sizeof(offset));
+	while (1) {
+		/* Test if this coordinate is required in every dimension */
+		for (i = 0; i < my_geo_system->dim_count; i++) {
+			if (!bit_test(geo_array[i]->
+				      set_bits_array[geo_array_inx[i]],
+				      offset[i]))
+				break;	/* not needed */
+		}
+		/* Test if this coordinate is available for use */
+		if (i >= my_geo_system->dim_count) {
+			if (ba_node_map_test(node_bitmap,offset,my_geo_system))
+				break;	/* not available */
+			/* Set it in our bitmap for this job */
+			ba_node_map_set(alloc_node_bitmap, offset,
+					my_geo_system);
+		}
+		/* Go to next coordinate */
+		for (i = 0; i < my_geo_system->dim_count; i++) {
+			if (++offset[i] < my_geo_system->dim_size[i])
+				break;
+			offset[i] = 0;
+		}
+		if (i >= my_geo_system->dim_count) {
+			/* All bits in every dimension tested */
+			return alloc_node_bitmap;
+		}
+	}
+	bit_free(alloc_node_bitmap);
+	return NULL;
+}
+
+/* Attempt to place an allocation of a specific required geomemtry (reo_req)
+ * into a bitmap of available resources (node_bitmap). The resource allocation
+ * may contain gaps in multiple dimensions. */
+static int _geo_test_maps(bitstr_t *node_bitmap,
+			  bitstr_t **alloc_node_bitmap,
+			  ba_geo_table_t *geo_req, int *attempt_cnt,
+			  ba_geo_system_t *my_geo_system)
+{
+	int i;
+	ba_geo_combos_t *geo_array[my_geo_system->dim_count];
+	int geo_array_inx[my_geo_system->dim_count];
+
+	for (i = 0; i < my_geo_system->dim_count; i++) {
+		if (my_geo_system->dim_size[i] > LONGEST_BGQ_DIM_LEN) {
+			error("System geometry specification larger than "
+			      "configured LONGEST_BGQ_DIM_LEN. Increase "
+			      "LONGEST_BGQ_DIM_LEN (%d)", LONGEST_BGQ_DIM_LEN);
+			return SLURM_ERROR;
+		}
+		geo_array[i] = &geo_combos[my_geo_system->dim_size[i] - 1];
+		geo_array_inx[i] = _find_next_geo_inx(geo_array[i], -1,
+						      geo_req->geometry[i]);
+		if (geo_array_inx[i] == -1) {
+			error("Request to allocate %u nodes in dimension %d, "
+			      "which only has %d elements",
+			      geo_req->geometry[i], i,
+			      my_geo_system->dim_size[i]);
+			return SLURM_ERROR;
+		}
+	}
+
+	*alloc_node_bitmap = (bitstr_t *) NULL;
+	while (1) {
+		(*attempt_cnt)++;
+		*alloc_node_bitmap = _test_geo(node_bitmap, my_geo_system,
+					       geo_array, geo_array_inx);
+		if (*alloc_node_bitmap)
+			return SLURM_SUCCESS;
+
+		/* Increment offsets */
+		for (i = 0; i < my_geo_system->dim_count; i++) {
+			geo_array_inx[i] = _find_next_geo_inx(geo_array[i],
+							geo_array_inx[i],
+						     	geo_req->geometry[i]);
+			if (geo_array_inx[i] != -1)
+				break;
+			geo_array_inx[i] = _find_next_geo_inx(geo_array[i], -1,
+							geo_req->geometry[i]);
+		}
+		if (i >= my_geo_system->dim_count)
+			return SLURM_ERROR;
+	}
+}
+
+/* Attempt to place an allocation of a specific required geomemtry (reo_req)
+ * into a bitmap of available resources (node_bitmap). The resource allocation
+ * may contain NO gaps in any dimension. */
+static int _geo_test_all(bitstr_t *node_bitmap,
+			   bitstr_t **alloc_node_bitmap,
+			   ba_geo_table_t *geo_req, int *attempt_cnt,
+			   ba_geo_system_t *my_geo_system)
+{
+	int rc = SLURM_ERROR;
+	int i, j;
+	int start_offset[my_geo_system->dim_count];
+	int next_offset[my_geo_system->dim_count];
+	int tmp_offset[my_geo_system->dim_count];
+	bitstr_t *new_bitmap;
+
+	/* Start at location 00000 and move through all starting locations */
+	memset(start_offset, 0, sizeof(start_offset));
+
+	for (i = 0; i < my_geo_system->total_size; i++) {
+		(*attempt_cnt)++;
+		memset(tmp_offset, 0, sizeof(tmp_offset));
+		while (1) {
+			/* Compute location of next entry on the grid */
+			for (j = 0; j < my_geo_system->dim_count; j++) {
+				next_offset[j] = start_offset[j] +
+					tmp_offset[j];
+				next_offset[j] %= my_geo_system->dim_size[j];
+			}
+
+			/* Test that point on the grid */
+			if (ba_node_map_test(node_bitmap, next_offset,
+					     my_geo_system))
+				break;
+
+			/* Increment tmp_offset */
+			for (j = 0; j < my_geo_system->dim_count; j++) {
+				tmp_offset[j]++;
+				if (tmp_offset[j] < geo_req->geometry[j])
+					break;
+				tmp_offset[j] = 0;
+			}
+			if (j >= my_geo_system->dim_count) {
+				rc = SLURM_SUCCESS;
+				break;
+			}
+		}
+		if (rc == SLURM_SUCCESS)
+			break;
+
+		/* Move to next starting location */
+		for (j = 0; j < my_geo_system->dim_count; j++) {
+			if (geo_req->geometry[j] == my_geo_system->dim_size[j])
+				continue;	/* full axis used */
+			if (++start_offset[j] < my_geo_system->dim_size[j])
+				break;		/* sucess */
+			start_offset[j] = 0;	/* move to next dimension */
+		}
+		if (j >= my_geo_system->dim_count)
+			return rc;		/* end of starting locations */
+	}
+
+	new_bitmap = ba_node_map_alloc(my_geo_system);
+	memset(tmp_offset, 0, sizeof(tmp_offset));
+	while (1) {
+		/* Compute location of next entry on the grid */
+		for (j = 0; j < my_geo_system->dim_count; j++) {
+			next_offset[j] = start_offset[j] + tmp_offset[j];
+			if (next_offset[j] >= my_geo_system->dim_size[j])
+				next_offset[j] -= my_geo_system->dim_size[j];
+		}
+
+		ba_node_map_set(new_bitmap, next_offset, my_geo_system);
+
+		/* Increment tmp_offset */
+		for (j = 0; j < my_geo_system->dim_count; j++) {
+			tmp_offset[j]++;
+			if (tmp_offset[j] < geo_req->geometry[j])
+				break;
+			tmp_offset[j] = 0;
+		}
+		if (j >= my_geo_system->dim_count) {
+			rc = SLURM_SUCCESS;
+			break;
+		}
+	}
+	*alloc_node_bitmap = new_bitmap;
+
+	return rc;
+}
+
+static void _internal_removable_set_mps(int level, bitstr_t *bitmap,
+					int *coords, bool mark, bool except)
+{
+	ba_mp_t *curr_mp;
+	int is_set;
+	static int *dims = NULL;
+
+	if (level > cluster_dims)
+		return;
+
+	if (!dims)
+		dims = select_g_ba_get_dims();
+
+	if (level < cluster_dims) {
+		for (coords[level] = 0;
+		     coords[level] < dims[level];
+		     coords[level]++) {
+			/* handle the outer dims here */
+			_internal_removable_set_mps(
+				level+1, bitmap, coords, mark, except);
+		}
+		return;
+	}
+	curr_mp = coord2ba_mp(coords);
+	if (bitmap)
+		is_set = bit_test(bitmap, curr_mp->index);
+	if (!bitmap || (is_set && !except) || (!is_set && except)) {
+		if (mark) {
+			if (ba_debug_flags & DEBUG_FLAG_BG_ALGO_DEEP)
+				info("can't use %s", curr_mp->coord_str);
+			curr_mp->used |= BA_MP_USED_TEMP;
+		} else {
+			curr_mp->used &= (~BA_MP_USED_TEMP);
+		}
+	}
+}
+
+static void _internal_reset_ba_system(int level, int *coords,
+				      bool track_down_mps)
+{
+	ba_mp_t *curr_mp;
+	static int *dims = NULL;
+
+	if (level > cluster_dims)
+		return;
+
+	if (!dims)
+		dims = select_g_ba_get_dims();
+
+	if (level < cluster_dims) {
+		for (coords[level] = 0;
+		     coords[level] < dims[level];
+		     coords[level]++) {
+			/* handle the outer dims here */
+			_internal_reset_ba_system(
+				level+1, coords, track_down_mps);
+		}
+		return;
+	}
+	curr_mp = coord2ba_mp(coords);
+	ba_setup_mp(curr_mp, track_down_mps, false);
+}
+
+#if defined HAVE_BG_FILES
+static ba_mp_t *_internal_loc2ba_mp(int level, int *coords, const char *check)
+{
+	ba_mp_t *curr_mp = NULL;
+	static int *dims = NULL;
+
+	if (!check || (level > cluster_dims))
+		return NULL;
+
+	if (!dims)
+		dims = select_g_ba_get_dims();
+
+	if (level < cluster_dims) {
+		for (coords[level] = 0;
+		     coords[level] < dims[level];
+		     coords[level]++) {
+			/* handle the outer dims here */
+			if ((curr_mp = _internal_loc2ba_mp(
+				     level+1, coords, check)))
+				break;
+		}
+		return curr_mp;
+	}
+
+	curr_mp = coord2ba_mp(coords);
+
+	if (strcasecmp(check, curr_mp->loc))
+		curr_mp = NULL;
+
+	return curr_mp;
+}
+#endif
+
+/*
+ * set values of every grid point (used in smap)
+ */
+static void _init_grid(node_info_msg_t * node_info_ptr)
+{
+	int i = 0, j, x;
+
+	if (!node_info_ptr)
+		return;
+
+	for (j = 0; j < (int)node_info_ptr->record_count; j++) {
+		int coord[cluster_dims];
+		node_info_t *node_ptr = &node_info_ptr->node_array[j];
+		select_nodeinfo_t *nodeinfo = NULL;
+
+		if (!node_ptr->name)
+			continue;
+
+		memset(coord, 0, sizeof(coord));
+		if (cluster_dims == 1) {
+			coord[0] = j;
+		} else {
+			if ((i = strlen(node_ptr->name)) < cluster_dims)
+				continue;
+			for (x=0; x<cluster_dims; x++)
+				coord[x] = select_char2coord(
+					node_ptr->name[i-(cluster_dims+x)]);
+		}
+
+		for (x=0; x<cluster_dims; x++)
+			if (coord[x] < 0)
+				break;
+		if (x < cluster_dims)
+			continue;
+
+		xassert(node_ptr->select_nodeinfo);
+		nodeinfo = node_ptr->select_nodeinfo->data;
+		xassert(nodeinfo);
+		nodeinfo->ba_mp = coord2ba_mp(coord);
+		nodeinfo->ba_mp->index = j;
+		if (IS_NODE_DOWN(node_ptr) || IS_NODE_DRAIN(node_ptr)) {
+			ba_update_mp_state(
+				nodeinfo->ba_mp, node_ptr->node_state);
+		}
+		nodeinfo->ba_mp->state = node_ptr->node_state;
+
+		//nodeinfo->ba_mp = ba_mp;
 	}
 }
 
@@ -502,14 +701,11 @@
 	if (bg_recover != NOT_FROM_CONTROLLER) {
 		ba_create_system(num_cpus, real_dims);
 		bridge_setup_system();
-<<<<<<< HEAD
+
 		_init_grid(node_info_ptr);
-=======
-		init_grid(node_info_ptr);
 
 		for (i = 1; i <= LONGEST_BGQ_DIM_LEN; i++)
 			_build_geo_bitmap_arrays(i);
->>>>>>> 774fd4f9
 	}
 
 	ba_initialized = true;
@@ -947,205 +1143,6 @@
 	}
 }
 #endif
-}
-
-/* Find the next element in the geo_combinations array in a given dimension 
- * that contains req_bit_cnt elements to use. Return -1 if none found. */
-static int _find_next_geo_inx(ba_geo_combos_t *geo_combo_ptr,
-			      int last_inx, uint16_t req_bit_cnt)
-{
-	while (++last_inx < geo_combo_ptr->elem_count) {
-		if (req_bit_cnt == geo_combo_ptr->set_count_array[last_inx])
-			return last_inx;
-	}
-	return -1;
-}
-
-/* Determine if a specific set of elements in each dimension is available.
- * Return a bitmap of that set of elements if free, NULL otherwise. */
-static bitstr_t * _test_geo(bitstr_t *node_bitmap,
-			    ba_geo_system_t *my_geo_system,
-			    ba_geo_combos_t **geo_array, int *geo_array_inx)
-{
-	int i;
-	bitstr_t *alloc_node_bitmap;
-	int offset[my_geo_system->dim_count];
-
-	alloc_node_bitmap = bit_alloc(my_geo_system->total_size);
-	memset(offset, 0, sizeof(offset));
-	while (1) {
-		/* Test if this coordinate is required in every dimension */
-		for (i = 0; i < my_geo_system->dim_count; i++) {
-			if (!bit_test(geo_array[i]->
-				      set_bits_array[geo_array_inx[i]],
-				      offset[i]))
-				break;	/* not needed */
-		}
-		/* Test if this coordinate is available for use */
-		if (i >= my_geo_system->dim_count) {
-			if (ba_node_map_test(node_bitmap,offset,my_geo_system))
-				break;	/* not available */
-			/* Set it in our bitmap for this job */
-			ba_node_map_set(alloc_node_bitmap, offset,
-					my_geo_system);
-		}
-		/* Go to next coordinate */
-		for (i = 0; i < my_geo_system->dim_count; i++) {
-			if (++offset[i] < my_geo_system->dim_size[i])
-				break;
-			offset[i] = 0;
-		}
-		if (i >= my_geo_system->dim_count) {
-			/* All bits in every dimension tested */
-			return alloc_node_bitmap;
-		}
-	}
-	bit_free(alloc_node_bitmap);
-	return NULL;
-}
-
-/* Attempt to place an allocation of a specific required geomemtry (reo_req)
- * into a bitmap of available resources (node_bitmap). The resource allocation
- * may contain gaps in multiple dimensions. */
-static int _geo_test_maps(bitstr_t *node_bitmap,
-			  bitstr_t **alloc_node_bitmap,
-			  ba_geo_table_t *geo_req, int *attempt_cnt,
-			  ba_geo_system_t *my_geo_system)
-{
-	int i;
-	ba_geo_combos_t *geo_array[my_geo_system->dim_count];
-	int geo_array_inx[my_geo_system->dim_count];
-
-	for (i = 0; i < my_geo_system->dim_count; i++) {
-		if (my_geo_system->dim_size[i] > LONGEST_BGQ_DIM_LEN) {
-			error("System geometry specification larger than "
-			      "configured LONGEST_BGQ_DIM_LEN. Increase "
-			      "LONGEST_BGQ_DIM_LEN (%d)", LONGEST_BGQ_DIM_LEN);
-			return SLURM_ERROR;
-		}
-		geo_array[i] = &geo_combos[my_geo_system->dim_size[i] - 1];
-		geo_array_inx[i] = _find_next_geo_inx(geo_array[i], -1,
-						      geo_req->geometry[i]);
-		if (geo_array_inx[i] == -1) {
-			error("Request to allocate %u nodes in dimension %d, "
-			      "which only has %d elements",
-			      geo_req->geometry[i], i,
-			      my_geo_system->dim_size[i]);
-			return SLURM_ERROR;
-		}
-	}
-
-	*alloc_node_bitmap = (bitstr_t *) NULL;
-	while (1) {
-		(*attempt_cnt)++;
-		*alloc_node_bitmap = _test_geo(node_bitmap, my_geo_system,
-					       geo_array, geo_array_inx);
-		if (*alloc_node_bitmap)
-			return SLURM_SUCCESS;
-
-		/* Increment offsets */
-		for (i = 0; i < my_geo_system->dim_count; i++) {
-			geo_array_inx[i] = _find_next_geo_inx(geo_array[i],
-							geo_array_inx[i],
-						     	geo_req->geometry[i]);
-			if (geo_array_inx[i] != -1)
-				break;
-			geo_array_inx[i] = _find_next_geo_inx(geo_array[i], -1,
-							geo_req->geometry[i]);
-		}
-		if (i >= my_geo_system->dim_count)
-			return SLURM_ERROR;
-	}
-}
-
-/* Attempt to place an allocation of a specific required geomemtry (reo_req)
- * into a bitmap of available resources (node_bitmap). The resource allocation
- * may contain NO gaps in any dimension. */
-static int _geo_test_all(bitstr_t *node_bitmap,
-			   bitstr_t **alloc_node_bitmap,
-			   ba_geo_table_t *geo_req, int *attempt_cnt,
-			   ba_geo_system_t *my_geo_system)
-{
-	int rc = SLURM_ERROR;
-	int i, j;
-	int start_offset[my_geo_system->dim_count];
-	int next_offset[my_geo_system->dim_count];
-	int tmp_offset[my_geo_system->dim_count];
-	bitstr_t *new_bitmap;
- 
-	/* Start at location 00000 and move through all starting locations */
-	memset(start_offset, 0, sizeof(start_offset));
-
-	for (i = 0; i < my_geo_system->total_size; i++) {
-		(*attempt_cnt)++;
-		memset(tmp_offset, 0, sizeof(tmp_offset));
-		while (1) {
-			/* Compute location of next entry on the grid */
-			for (j = 0; j < my_geo_system->dim_count; j++) {
-				next_offset[j] = start_offset[j] +
-					tmp_offset[j];
-				next_offset[j] %= my_geo_system->dim_size[j];
-			}
-
-			/* Test that point on the grid */
-			if (ba_node_map_test(node_bitmap, next_offset,
-					     my_geo_system))
-				break;
-
-			/* Increment tmp_offset */
-			for (j = 0; j < my_geo_system->dim_count; j++) {
-				tmp_offset[j]++;
-				if (tmp_offset[j] < geo_req->geometry[j])
-					break;
-				tmp_offset[j] = 0;
-			}
-			if (j >= my_geo_system->dim_count) {
-				rc = SLURM_SUCCESS;
-				break;
-			}
-		}
-		if (rc == SLURM_SUCCESS)
-			break;
-
-		/* Move to next starting location */
-		for (j = 0; j < my_geo_system->dim_count; j++) {
-			if (geo_req->geometry[j] == my_geo_system->dim_size[j])
-				continue;	/* full axis used */
-			if (++start_offset[j] < my_geo_system->dim_size[j])
-				break;		/* sucess */
-			start_offset[j] = 0;	/* move to next dimension */
-		}
-		if (j >= my_geo_system->dim_count)
-			return rc;		/* end of starting locations */
-	}
-
-	new_bitmap = ba_node_map_alloc(my_geo_system);
-	memset(tmp_offset, 0, sizeof(tmp_offset));
-	while (1) {
-		/* Compute location of next entry on the grid */
-		for (j = 0; j < my_geo_system->dim_count; j++) {
-			next_offset[j] = start_offset[j] + tmp_offset[j];
-			if (next_offset[j] >= my_geo_system->dim_size[j])
-				next_offset[j] -= my_geo_system->dim_size[j];
-		}
-
-		ba_node_map_set(new_bitmap, next_offset, my_geo_system);
-
-		/* Increment tmp_offset */
-		for (j = 0; j < my_geo_system->dim_count; j++) {
-			tmp_offset[j]++;
-			if (tmp_offset[j] < geo_req->geometry[j])
-				break;
-			tmp_offset[j] = 0;
-		}
-		if (j >= my_geo_system->dim_count) {
-			rc = SLURM_SUCCESS;
-			break;
-		}
-	}
-	*alloc_node_bitmap = new_bitmap;
-
-	return rc;
 }
 
 /*
@@ -1347,4 +1344,4 @@
 	int coords[SYSTEM_DIMENSIONS];
 
 	_internal_reset_ba_system(0, coords, track_down_mps);
-}
+}