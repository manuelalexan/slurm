/*****************************************************************************\
 *  bg_read_config.c
 *
 *****************************************************************************
 *  Copyright (C) 2011 Lawrence Livermore National Security.
 *  Produced at Lawrence Livermore National Laboratory (cf, DISCLAIMER).
 *  Written by Danny Auble <da@llnl.gov>
 *
 *  This file is part of SLURM, a resource management program.
 *  For details, see <http://www.schedmd.com/slurmdocs/>.
 *  Please also read the included file: DISCLAIMER.
 *
 *  SLURM is free software; you can redistribute it and/or modify it under
 *  the terms of the GNU General Public License as published by the Free
 *  Software Foundation; either version 2 of the License, or (at your option)
 *  any later version.
 *
 *  In addition, as a special exception, the copyright holders give permission
 *  to link the code of portions of this program with the OpenSSL library under
 *  certain conditions as described in each individual source file, and
 *  distribute linked combinations including the two. You must obey the GNU
 *  General Public License in all respects for all of the code used other than
 *  OpenSSL. If you modify file(s) with this exception, you may extend this
 *  exception to your version of the file(s), but you are not obligated to do
 *  so. If you do not wish to do so, delete this exception statement from your
 *  version.  If you delete this exception statement from all source files in
 *  the program, then also delete it here.
 *
 *  SLURM is distributed in the hope that it will be useful, but WITHOUT ANY
 *  WARRANTY; without even the implied warranty of MERCHANTABILITY or FITNESS
 *  FOR A PARTICULAR PURPOSE.  See the GNU General Public License for more
 *  details.
 *
 *  You should have received a copy of the GNU General Public License along
 *  with SLURM; if not, write to the Free Software Foundation, Inc.,
 *  51 Franklin Street, Fifth Floor, Boston, MA 02110-1301  USA.
\*****************************************************************************/

#include "src/common/slurm_xlator.h"	/* Must be first */
#include "bg_core.h"
#include "bg_read_config.h"
#include "src/common/node_select.h"
#include "src/common/xstring.h"
#include "src/common/uid.h"
#include "src/common/proc_args.h"

#include <stdlib.h>

static s_p_options_t bg_conf_file_options[] = {
#ifdef HAVE_BGL
	{"BlrtsImage", S_P_STRING},
	{"LinuxImage", S_P_STRING},
	{"RamDiskImage", S_P_STRING},
	{"AltBlrtsImage", S_P_ARRAY, parse_image, NULL},
	{"AltLinuxImage", S_P_ARRAY, parse_image, NULL},
	{"AltRamDiskImage", S_P_ARRAY, parse_image, NULL},
#elif defined HAVE_BGP
	{"CnloadImage", S_P_STRING},
	{"IoloadImage", S_P_STRING},
	{"AltCnloadImage", S_P_ARRAY, parse_image, NULL},
	{"AltIoloadImage", S_P_ARRAY, parse_image, NULL},
#endif
	{"DenyPassthrough", S_P_STRING},
	{"LayoutMode", S_P_STRING},
	{"MloaderImage", S_P_STRING},
	{"BridgeAPILogFile", S_P_STRING},
	{"BridgeAPIVerbose", S_P_UINT16},
	{"BasePartitionNodeCnt", S_P_UINT16},
	{"NodeCardNodeCnt", S_P_UINT16},
	{"Numpsets", S_P_UINT16},
	{"IONodesPerMP", S_P_UINT16},
	{"MaxBlockInError", S_P_UINT16},
	{"BPs", S_P_ARRAY, parse_blockreq, destroy_select_ba_request},
	{"MPs", S_P_ARRAY, parse_blockreq, destroy_select_ba_request},
	/* these are just going to be put into a list that will be
	   freed later don't free them after reading them */
	{"AltMloaderImage", S_P_ARRAY, parse_image, NULL},
	{NULL}
};

static int _reopen_bridge_log(void)
{
	int rc = SLURM_SUCCESS;

	if (bg_conf->bridge_api_file == NULL)
		return rc;

#if defined HAVE_BG_FILES
	rc = bridge_set_log_params(bg_conf->bridge_api_file,
				   bg_conf->bridge_api_verb);
#endif
	if (bg_conf->slurm_debug_flags & DEBUG_FLAG_SELECT_TYPE)
		info("Bridge api file set to %s, verbose level %d",
		     bg_conf->bridge_api_file, bg_conf->bridge_api_verb);
	return rc;
}

static char *_get_bg_conf(void)
{
	char *val = getenv("SLURM_CONF");
	char *rc = NULL;
	int i;

	if (!val)
		return xstrdup(BLUEGENE_CONFIG_FILE);

	/* Replace file name on end of path */
	i = strlen(val) - strlen("slurm.conf") + strlen("bluegene.conf") + 1;
	rc = xmalloc(i);
	strcpy(rc, val);
	val = strrchr(rc, (int)'/');
	if (val)	/* absolute path */
		val++;
	else		/* not absolute path */
		val = rc;
	strcpy(val, "bluegene.conf");
	return rc;
}

static void _destroy_bitmap(void *object)
{
	bitstr_t *bitstr = (bitstr_t *)object;

	if (bitstr) {
		FREE_NULL_BITMAP(bitstr);
	}
}

extern void destroy_image_group_list(void *ptr)
{
	image_group_t *image_group = (image_group_t *)ptr;
	if (image_group) {
		xfree(image_group->name);
		xfree(image_group);
	}
}

extern void destroy_image(void *ptr)
{
	image_t *n = (image_t *)ptr;
	if (n) {
		xfree(n->name);
		if (n->groups) {
			list_destroy(n->groups);
			n->groups = NULL;
		}
		xfree(n);
	}
}

extern int parse_blockreq(void **dest, slurm_parser_enum_t type,
			  const char *key, const char *value,
			  const char *line, char **leftover)
{
	s_p_options_t block_options[] = {
		{"Type", S_P_STRING},
		{"32CNBlocks", S_P_UINT16},
		{"128CNBlocks", S_P_UINT16},
#ifdef HAVE_BGL
		{"Nodecards", S_P_UINT16},
		{"Quarters", S_P_UINT16},
		{"BlrtsImage", S_P_STRING},
		{"LinuxImage", S_P_STRING},
		{"RamDiskImage", S_P_STRING},
#else
		{"16CNBlocks", S_P_UINT16},
		{"64CNBlocks", S_P_UINT16},
		{"256CNBlocks", S_P_UINT16},
		{"CnloadImage", S_P_STRING},
		{"IoloadImage", S_P_STRING},
#endif
		{"MloaderImage", S_P_STRING},
		{NULL}
	};
	s_p_hashtbl_t *tbl;
	char *tmp = NULL;
	select_ba_request_t *n = NULL;
	hostlist_t hl = NULL;

	tbl = s_p_hashtbl_create(block_options);
	s_p_parse_line(tbl, *leftover, leftover);
	if (!value) {
		return 0;
	}
	n = xmalloc(sizeof(select_ba_request_t));
	hl = hostlist_create(value);
	n->save_name = hostlist_ranged_string_xmalloc(hl);
	hostlist_destroy(hl);
#ifdef HAVE_BGL
	s_p_get_string(&n->blrtsimage, "BlrtsImage", tbl);
	s_p_get_string(&n->linuximage, "LinuxImage", tbl);
	s_p_get_string(&n->ramdiskimage, "RamDiskImage", tbl);
#else
	s_p_get_string(&n->linuximage, "CnloadImage", tbl);
	s_p_get_string(&n->ramdiskimage, "IoloadImage", tbl);
#endif
	s_p_get_string(&n->mloaderimage, "MloaderImage", tbl);

	s_p_get_string(&tmp, "Type", tbl);
	if (tmp) {
		verify_conn_type(tmp, n->conn_type);
		xfree(tmp);
	}

	if (!s_p_get_uint16(&n->small32, "32CNBlocks", tbl)) {
#ifdef HAVE_BGL
		s_p_get_uint16(&n->small32, "Nodecards", tbl);
#else
		;
#endif
	}
	if (!s_p_get_uint16(&n->small128, "128CNBlocks", tbl)) {
#ifdef HAVE_BGL
		s_p_get_uint16(&n->small128, "Quarters", tbl);
#else
		;
#endif
	}

#ifndef HAVE_BGL
	s_p_get_uint16(&n->small16, "16CNBlocks", tbl);
	s_p_get_uint16(&n->small64, "64CNBlocks", tbl);
	s_p_get_uint16(&n->small256, "256CNBlocks", tbl);
#endif
	if (n->small16 || n->small32 || n->small64
	    || n->small128 || n->small256) {
		if (n->conn_type[0] < SELECT_SMALL) {
			error("Block def on midplane(s) %s is "
			      "asking for small blocks but given "
			      "TYPE=%s, setting it to Small",
			      n->save_name, conn_type_string(n->conn_type[0]));
			n->conn_type[0] = SELECT_SMALL;
		}
	} else {
		if (n->conn_type[0] == (uint16_t)NO_VAL) {
			n->conn_type[0] = SELECT_TORUS;
		} else if (n->conn_type[0] >= SELECT_SMALL) {
			error("Block def on midplane(s) %s is given "
			      "TYPE=%s but isn't asking for any small "
			      "blocks.  Giving it Torus.",
			      n->save_name, conn_type_string(n->conn_type[0]));
			n->conn_type[0] = SELECT_TORUS;
		}
#ifndef HAVE_BG_L_P
		int i;
		int first_conn_type = n->conn_type[0];

		for (i=1; i<SYSTEM_DIMENSIONS; i++) {
			if (n->conn_type[i] == (uint16_t)NO_VAL)
				n->conn_type[i] = first_conn_type;
			else if (n->conn_type[i] >= SELECT_SMALL) {
				error("Block def on midplane(s) %s dim %d "
				      "is given TYPE=%s but isn't asking "
				      "for any small blocks.  Giving it %s.",
				      n->save_name, i,
				      conn_type_string(n->conn_type[i]),
				      conn_type_string(first_conn_type));
				n->conn_type[1] = first_conn_type;
			}
		}
#endif
	}
	s_p_hashtbl_destroy(tbl);

	*dest = (void *)n;
	return 1;
}

extern int parse_image(void **dest, slurm_parser_enum_t type,
		       const char *key, const char *value,
		       const char *line, char **leftover)
{
	s_p_options_t image_options[] = {
		{(char *)"GROUPS", S_P_STRING},
		{NULL}
	};
	s_p_hashtbl_t *tbl = NULL;
	char *tmp = NULL;
	image_t *n = NULL;
	image_group_t *image_group = NULL;
	int i = 0, j = 0;

	tbl = s_p_hashtbl_create(image_options);
	s_p_parse_line(tbl, *leftover, leftover);

	n = (image_t *)xmalloc(sizeof(image_t));
	n->name = xstrdup(value);
	n->def = false;
	n->groups = list_create(destroy_image_group_list);
	s_p_get_string(&tmp, "Groups", tbl);
	if (tmp) {
		for(i=0; i<(int)strlen(tmp); i++) {
			if ((tmp[i] == ':') || (tmp[i] == ',')) {
				image_group = (image_group_t *)
					xmalloc(sizeof(image_group_t));
				image_group->name = (char *)xmalloc(i-j+2);
				snprintf(image_group->name,
					 (i-j)+1, "%s", tmp+j);
				gid_from_string (image_group->name,
						 &image_group->gid);
				list_append(n->groups, image_group);
				j=i;
				j++;
			}
		}
		if (j != i) {
			image_group = (image_group_t *)
				xmalloc(sizeof(image_group_t));
			image_group->name = (char *)xmalloc(i-j+2);
			snprintf(image_group->name, (i-j)+1, "%s", tmp+j);
			if (gid_from_string (image_group->name,
			                     &image_group->gid) < 0)
				fatal("Invalid bluegene.conf parameter "
				      "Groups=%s",
				      image_group->name);
			list_append(n->groups, image_group);
		}
		xfree(tmp);
	}
	s_p_hashtbl_destroy(tbl);

	*dest = (void *)n;
	return 1;
}

/*
 * Read and process the bluegene.conf configuration file so to interpret what
 * blocks are static/dynamic, torus/mesh, etc.
 */
extern int read_bg_conf(void)
{
	int i;
	int count = 0;
	s_p_hashtbl_t *tbl = NULL;
	char *layout = NULL;
	select_ba_request_t **blockreq_array = NULL;
	image_t **image_array = NULL;
	image_t *image = NULL;
	static time_t last_config_update = (time_t) 0;
	struct stat config_stat;
	ListIterator itr = NULL;
	char* bg_conf_file = NULL;
	static int *dims = NULL;

	if (!dims)
		dims = select_g_ba_get_dims();

	if (bg_conf->slurm_debug_flags & DEBUG_FLAG_SELECT_TYPE)
		info("Reading the bluegene.conf file");

	/* check if config file has changed */
	bg_conf_file = _get_bg_conf();

	if (stat(bg_conf_file, &config_stat) < 0)
		fatal("can't stat bluegene.conf file %s: %m", bg_conf_file);
	if (last_config_update) {
		_reopen_bridge_log();
		if (last_config_update == config_stat.st_mtime) {
			if (bg_conf->slurm_debug_flags & DEBUG_FLAG_SELECT_TYPE)
				info("%s unchanged", bg_conf_file);
		} else {
			info("Restart slurmctld for %s changes "
			     "to take effect",
			     bg_conf_file);
		}
		last_config_update = config_stat.st_mtime;
		xfree(bg_conf_file);
		return SLURM_SUCCESS;
	}
	last_config_update = config_stat.st_mtime;

	/* initialization */
	/* bg_conf defined in bg_node_alloc.h */
	if (!(tbl = config_make_tbl(bg_conf_file)))
		fatal("something wrong with opening/reading bluegene "
		      "conf file");
	xfree(bg_conf_file);

#ifdef HAVE_BGL
	if (s_p_get_array((void ***)&image_array,
			  &count, "AltBlrtsImage", tbl)) {
		for (i = 0; i < count; i++) {
			list_append(bg_conf->blrts_list, image_array[i]);
			image_array[i] = NULL;
		}
	}
	if (!s_p_get_string(&bg_conf->default_blrtsimage, "BlrtsImage", tbl)) {
		if (!list_count(bg_conf->blrts_list))
			fatal("BlrtsImage not configured "
			      "in bluegene.conf");
		itr = list_iterator_create(bg_conf->blrts_list);
		image = list_next(itr);
		image->def = true;
		list_iterator_destroy(itr);
		bg_conf->default_blrtsimage = xstrdup(image->name);
		info("Warning: using %s as the default BlrtsImage.  "
		     "If this isn't correct please set BlrtsImage",
		     bg_conf->default_blrtsimage);
	} else {
		if (bg_conf->slurm_debug_flags & DEBUG_FLAG_SELECT_TYPE)
			info("default BlrtsImage %s",
			     bg_conf->default_blrtsimage);
		image = xmalloc(sizeof(image_t));
		image->name = xstrdup(bg_conf->default_blrtsimage);
		image->def = true;
		image->groups = NULL;
		/* we want it to be first */
		list_push(bg_conf->blrts_list, image);
	}

	if (s_p_get_array((void ***)&image_array,
			  &count, "AltLinuxImage", tbl)) {
		for (i = 0; i < count; i++) {
			list_append(bg_conf->linux_list, image_array[i]);
			image_array[i] = NULL;
		}
	}
	if (!s_p_get_string(&bg_conf->default_linuximage, "LinuxImage", tbl)) {
		if (!list_count(bg_conf->linux_list))
			fatal("LinuxImage not configured "
			      "in bluegene.conf");
		itr = list_iterator_create(bg_conf->linux_list);
		image = list_next(itr);
		image->def = true;
		list_iterator_destroy(itr);
		bg_conf->default_linuximage = xstrdup(image->name);
		info("Warning: using %s as the default LinuxImage.  "
		     "If this isn't correct please set LinuxImage",
		     bg_conf->default_linuximage);
	} else {
		if (bg_conf->slurm_debug_flags & DEBUG_FLAG_SELECT_TYPE)
			info("default LinuxImage %s",
			     bg_conf->default_linuximage);
		image = xmalloc(sizeof(image_t));
		image->name = xstrdup(bg_conf->default_linuximage);
		image->def = true;
		image->groups = NULL;
		/* we want it to be first */
		list_push(bg_conf->linux_list, image);
	}

	if (s_p_get_array((void ***)&image_array,
			  &count, "AltRamDiskImage", tbl)) {
		for (i = 0; i < count; i++) {
			list_append(bg_conf->ramdisk_list, image_array[i]);
			image_array[i] = NULL;
		}
	}
	if (!s_p_get_string(&bg_conf->default_ramdiskimage,
			    "RamDiskImage", tbl)) {
		if (!list_count(bg_conf->ramdisk_list))
			fatal("RamDiskImage not configured "
			      "in bluegene.conf");
		itr = list_iterator_create(bg_conf->ramdisk_list);
		image = list_next(itr);
		image->def = true;
		list_iterator_destroy(itr);
		bg_conf->default_ramdiskimage = xstrdup(image->name);
		info("Warning: using %s as the default RamDiskImage.  "
		     "If this isn't correct please set RamDiskImage",
		     bg_conf->default_ramdiskimage);
	} else {
		if (bg_conf->slurm_debug_flags & DEBUG_FLAG_SELECT_TYPE)
			info("default RamDiskImage %s",
			     bg_conf->default_ramdiskimage);
		image = xmalloc(sizeof(image_t));
		image->name = xstrdup(bg_conf->default_ramdiskimage);
		image->def = true;
		image->groups = NULL;
		/* we want it to be first */
		list_push(bg_conf->ramdisk_list, image);
	}
#elif defined HAVE_BGP

	if (s_p_get_array((void ***)&image_array,
			  &count, "AltCnloadImage", tbl)) {
		for (i = 0; i < count; i++) {
			list_append(bg_conf->linux_list, image_array[i]);
			image_array[i] = NULL;
		}
	}
	if (!s_p_get_string(&bg_conf->default_linuximage, "CnloadImage", tbl)) {
		if (!list_count(bg_conf->linux_list))
			fatal("CnloadImage not configured "
			      "in bluegene.conf");
		itr = list_iterator_create(bg_conf->linux_list);
		image = list_next(itr);
		image->def = true;
		list_iterator_destroy(itr);
		bg_conf->default_linuximage = xstrdup(image->name);
		info("Warning: using %s as the default CnloadImage.  "
		     "If this isn't correct please set CnloadImage",
		     bg_conf->default_linuximage);
	} else {
		if (bg_conf->slurm_debug_flags & DEBUG_FLAG_SELECT_TYPE)
			info("default CnloadImage %s",
			     bg_conf->default_linuximage);
		image = xmalloc(sizeof(image_t));
		image->name = xstrdup(bg_conf->default_linuximage);
		image->def = true;
		image->groups = NULL;
		/* we want it to be first */
		list_push(bg_conf->linux_list, image);
	}

	if (s_p_get_array((void ***)&image_array,
			  &count, "AltIoloadImage", tbl)) {
		for (i = 0; i < count; i++) {
			list_append(bg_conf->ramdisk_list, image_array[i]);
			image_array[i] = NULL;
		}
	}
	if (!s_p_get_string(&bg_conf->default_ramdiskimage,
			    "IoloadImage", tbl)) {
		if (!list_count(bg_conf->ramdisk_list))
			fatal("IoloadImage not configured "
			      "in bluegene.conf");
		itr = list_iterator_create(bg_conf->ramdisk_list);
		image = list_next(itr);
		image->def = true;
		list_iterator_destroy(itr);
		bg_conf->default_ramdiskimage = xstrdup(image->name);
		info("Warning: using %s as the default IoloadImage.  "
		     "If this isn't correct please set IoloadImage",
		     bg_conf->default_ramdiskimage);
	} else {
		if (bg_conf->slurm_debug_flags & DEBUG_FLAG_SELECT_TYPE)
			info("default IoloadImage %s",
			     bg_conf->default_ramdiskimage);
		image = xmalloc(sizeof(image_t));
		image->name = xstrdup(bg_conf->default_ramdiskimage);
		image->def = true;
		image->groups = NULL;
		/* we want it to be first */
		list_push(bg_conf->ramdisk_list, image);
	}

#endif
	if (s_p_get_array((void ***)&image_array,
			  &count, "AltMloaderImage", tbl)) {
		for (i = 0; i < count; i++) {
			list_append(bg_conf->mloader_list, image_array[i]);
			image_array[i] = NULL;
		}
	}
	if (!s_p_get_string(&bg_conf->default_mloaderimage,
			    "MloaderImage", tbl)) {
		if (!list_count(bg_conf->mloader_list))
			fatal("MloaderImage not configured "
			      "in bluegene.conf");
		itr = list_iterator_create(bg_conf->mloader_list);
		image = list_next(itr);
		image->def = true;
		list_iterator_destroy(itr);
		bg_conf->default_mloaderimage = xstrdup(image->name);
		info("Warning: using %s as the default MloaderImage.  "
		     "If this isn't correct please set MloaderImage",
		     bg_conf->default_mloaderimage);
	} else {
		if (bg_conf->slurm_debug_flags & DEBUG_FLAG_SELECT_TYPE)
			info("default MloaderImage %s",
			     bg_conf->default_mloaderimage);
		image = xmalloc(sizeof(image_t));
		image->name = xstrdup(bg_conf->default_mloaderimage);
		image->def = true;
		image->groups = NULL;
		/* we want it to be first */
		list_push(bg_conf->mloader_list, image);
	}

	if (!s_p_get_uint16(
		    &bg_conf->mp_cnode_cnt, "BasePartitionNodeCnt", tbl)) {
		error("BasePartitionNodeCnt not configured in bluegene.conf "
		      "defaulting to 512 as BasePartitionNodeCnt");
		bg_conf->mp_cnode_cnt = 512;
		bg_conf->quarter_cnode_cnt = 128;
	} else {
		if (bg_conf->mp_cnode_cnt <= 0)
			fatal("You should have more than 0 nodes "
			      "per base partition");

		bg_conf->quarter_cnode_cnt = bg_conf->mp_cnode_cnt/4;
	}
	/* bg_conf->cpus_per_mp should had already been set from the
	 * node_init */
	if (bg_conf->cpus_per_mp < bg_conf->mp_cnode_cnt) {
		fatal("For some reason we have only %u cpus per mp, but "
		      "have %u cnodes per mp.  You need at least the same "
		      "number of cpus as you have cnodes per mp.  "
		      "Check the NodeName Procs= "
		      "definition in the slurm.conf.",
		      bg_conf->cpus_per_mp, bg_conf->mp_cnode_cnt);
	}

	bg_conf->cpu_ratio = bg_conf->cpus_per_mp/bg_conf->mp_cnode_cnt;
	if (!bg_conf->cpu_ratio)
		fatal("We appear to have less than 1 cpu on a cnode.  "
		      "You specified %u for BasePartitionNodeCnt "
		      "in the blugene.conf and %u cpus "
		      "for each node in the slurm.conf",
		      bg_conf->mp_cnode_cnt, bg_conf->cpus_per_mp);

	num_unused_cpus = 1;
	for (i = 0; i<SYSTEM_DIMENSIONS; i++)
		num_unused_cpus *= dims[i];
	num_unused_cpus *= bg_conf->cpus_per_mp;

	if (!s_p_get_uint16(
		    &bg_conf->nodecard_cnode_cnt, "NodeCardNodeCnt", tbl)) {
		error("NodeCardNodeCnt not configured in bluegene.conf "
		      "defaulting to 32 as NodeCardNodeCnt");
		bg_conf->nodecard_cnode_cnt = 32;
	}

	if (bg_conf->nodecard_cnode_cnt<=0)
		fatal("You should have more than 0 nodes per nodecard");

	bg_conf->mp_nodecard_cnt =
		bg_conf->mp_cnode_cnt / bg_conf->nodecard_cnode_cnt;

	if (!s_p_get_uint16(&bg_conf->ionodes_per_mp, "Numpsets", tbl))
		fatal("Warning: Numpsets not configured in bluegene.conf");
	if (!bg_conf->ionodes_per_mp) {
		if (!s_p_get_uint16(&bg_conf->ionodes_per_mp,
				    "IONodesPerMP", tbl))
			fatal("Warning: IONodesPerMP not configured "
			      "in bluegene.conf");
	}

	s_p_get_uint16(&bg_conf->max_block_err, "MaxBlockInError", tbl);

#ifdef HAVE_BGQ
	/* You can only have 16 ionodes per midplane */
	if (bg_conf->ionodes_per_mp > bg_conf->mp_nodecard_cnt)
		bg_conf->ionodes_per_mp = bg_conf->mp_nodecard_cnt;
#endif

	if (bg_conf->ionodes_per_mp) {
		bitstr_t *tmp_bitmap = NULL;
		int small_size = 1;

		/* THIS IS A HACK TO MAKE A 1 NODECARD SYSTEM WORK */
		if (bg_conf->mp_cnode_cnt == bg_conf->nodecard_cnode_cnt) {
#ifdef HAVE_BGQ
			bg_conf->quarter_ionode_cnt = 1;
			bg_conf->nodecard_ionode_cnt = 1;
#else
			bg_conf->quarter_ionode_cnt = 2;
			bg_conf->nodecard_ionode_cnt = 2;
#endif
		} else {
			bg_conf->quarter_ionode_cnt = bg_conf->ionodes_per_mp/4;
			bg_conf->nodecard_ionode_cnt =
				bg_conf->quarter_ionode_cnt/4;
		}

		/* How many nodecards per ionode */
		bg_conf->nc_ratio =
			((double)bg_conf->mp_cnode_cnt
			 / (double)bg_conf->nodecard_cnode_cnt)
			/ (double)bg_conf->ionodes_per_mp;
		/* How many ionodes per nodecard */
		bg_conf->io_ratio =
			(double)bg_conf->ionodes_per_mp /
			((double)bg_conf->mp_cnode_cnt
			 / (double)bg_conf->nodecard_cnode_cnt);

		/* How many cnodes per ionode */
		bg_conf->ionode_cnode_cnt =
			bg_conf->nodecard_cnode_cnt * bg_conf->nc_ratio;

		//info("got %f %f", bg_conf->nc_ratio, bg_conf->io_ratio);
		/* figure out the smallest block we can have on the
		   system */
#ifdef HAVE_BGL
		if (bg_conf->io_ratio >= 1)
			bg_conf->smallest_block=32;
		else
			bg_conf->smallest_block=128;
#else

		if (bg_conf->io_ratio >= 2)
			bg_conf->smallest_block=16;
		else if (bg_conf->io_ratio == 1)
			bg_conf->smallest_block=32;
		else if (bg_conf->io_ratio == .5)
			bg_conf->smallest_block=64;
		else if (bg_conf->io_ratio == .25)
			bg_conf->smallest_block=128;
		else if (bg_conf->io_ratio == .125)
			bg_conf->smallest_block=256;
		else {
			error("unknown ioratio %f.  Can't figure out "
			      "smallest block size, setting it to midplane",
			      bg_conf->io_ratio);
			bg_conf->smallest_block = 512;
		}
#endif
		if (bg_conf->slurm_debug_flags & DEBUG_FLAG_SELECT_TYPE)
			info("Smallest block possible on this system is %u",
			     bg_conf->smallest_block);
		/* below we are creating all the possible bitmaps for
		 * each size of small block
		 */
		if ((int)bg_conf->nodecard_ionode_cnt < 1) {
			bg_conf->nodecard_ionode_cnt = 0;
		} else {
			bg_lists->valid_small32 = list_create(_destroy_bitmap);
			/* This is suppose to be = and not ==, we only
			   want to decrement when small_size equals
			   something.
			*/
			if ((small_size = bg_conf->nodecard_ionode_cnt))
				small_size--;
			i = 0;
			while (i<bg_conf->ionodes_per_mp) {
				tmp_bitmap = bit_alloc(bg_conf->ionodes_per_mp);
				bit_nset(tmp_bitmap, i, i+small_size);
				i += small_size+1;
				list_append(bg_lists->valid_small32,
					    tmp_bitmap);
			}
		}
		/* If we only have 1 nodecard just jump to the end
		   since this will never need to happen below.
		   Pretty much a hack to avoid seg fault;). */
		if (bg_conf->mp_cnode_cnt == bg_conf->nodecard_cnode_cnt)
			goto no_calc;

		bg_lists->valid_small128 = list_create(_destroy_bitmap);
		if ((small_size = bg_conf->quarter_ionode_cnt))
			small_size--;
		i = 0;
		while (i<bg_conf->ionodes_per_mp) {
			tmp_bitmap = bit_alloc(bg_conf->ionodes_per_mp);
			bit_nset(tmp_bitmap, i, i+small_size);
			i += small_size+1;
			list_append(bg_lists->valid_small128, tmp_bitmap);
		}

#ifndef HAVE_BGL
		bg_lists->valid_small64 = list_create(_destroy_bitmap);
		if ((small_size = bg_conf->nodecard_ionode_cnt * 2))
			small_size--;
		i = 0;
		while (i<bg_conf->ionodes_per_mp) {
			tmp_bitmap = bit_alloc(bg_conf->ionodes_per_mp);
			bit_nset(tmp_bitmap, i, i+small_size);
			i += small_size+1;
			list_append(bg_lists->valid_small64, tmp_bitmap);
		}

		bg_lists->valid_small256 = list_create(_destroy_bitmap);
		if ((small_size = bg_conf->quarter_ionode_cnt * 2))
			small_size--;
		i = 0;
		while (i<bg_conf->ionodes_per_mp) {
			tmp_bitmap = bit_alloc(bg_conf->ionodes_per_mp);
			bit_nset(tmp_bitmap, i, i+small_size);
			i += small_size+1;
			list_append(bg_lists->valid_small256, tmp_bitmap);
		}
#endif
	} else {
		fatal("your ionodes_per_mp is 0");
	}

no_calc:

	if (!s_p_get_uint16(&bg_conf->bridge_api_verb, "BridgeAPIVerbose", tbl))
		info("Warning: BridgeAPIVerbose not configured "
		     "in bluegene.conf");
	if (!s_p_get_string(&bg_conf->bridge_api_file,
			    "BridgeAPILogFile", tbl))
		info("BridgeAPILogFile not configured in bluegene.conf");
	else
		_reopen_bridge_log();

	if (s_p_get_string(&layout, "DenyPassthrough", tbl)) {
		if (strstr(layout, "A"))
			ba_deny_pass |= PASS_DENY_A;
		if (strstr(layout, "X"))
			ba_deny_pass |= PASS_DENY_X;
		if (strstr(layout, "Y"))
			ba_deny_pass |= PASS_DENY_Y;
		if (strstr(layout, "Z"))
			ba_deny_pass |= PASS_DENY_Z;
		if (!strcasecmp(layout, "ALL"))
			ba_deny_pass |= PASS_DENY_ALL;
		bg_conf->deny_pass = ba_deny_pass;
		xfree(layout);
	}

	if (!s_p_get_string(&layout, "LayoutMode", tbl)) {
		info("Warning: LayoutMode was not specified in bluegene.conf "
		     "defaulting to STATIC partitioning");
		bg_conf->layout_mode = LAYOUT_STATIC;
	} else {
		if (!strcasecmp(layout,"STATIC"))
			bg_conf->layout_mode = LAYOUT_STATIC;
		else if (!strcasecmp(layout,"OVERLAP"))
			bg_conf->layout_mode = LAYOUT_OVERLAP;
		else if (!strcasecmp(layout,"DYNAMIC"))
			bg_conf->layout_mode = LAYOUT_DYNAMIC;
		else {
			fatal("I don't understand this LayoutMode = %s",
			      layout);
		}
		xfree(layout);
	}

	/* add blocks defined in file */
	if (bg_conf->layout_mode != LAYOUT_DYNAMIC) {
		if (!s_p_get_array((void ***)&blockreq_array,
<<<<<<< HEAD
				   &count, "MPs", tbl)) {
			if (!s_p_get_array((void ***)&blockreq_array,
					   &count, "BPs", tbl)) {
				info("WARNING: no blocks defined in "
				     "bluegene.conf, "
				     "only making full system block");
				/* create_full_system_block(NULL); */
			}
=======
				   &count, "BPs", tbl)) {
			info("WARNING: no blocks defined in bluegene.conf, "
			     "only making full system block");
			if (bg_conf->mp_cnode_cnt
			    == bg_conf->nodecard_cnode_cnt)
				fatal("On a sub-midplane system you need to "
				      "define the blocks you want on your "
				      "system.");
			/* create_full_system_block(NULL); */
>>>>>>> 6c335d6f
		}

		for (i = 0; i < count; i++) {
			add_bg_record(bg_lists->main, NULL,
				      blockreq_array[i], 0, 0);
		}
	} else if (bg_conf->mp_cnode_cnt == bg_conf->nodecard_cnode_cnt)
		/* we can't do dynamic here on a sub-midplane system */
		fatal("On a sub-midplane system we can only do OVERLAP or "
		      "STATIC LayoutMode.  Please update your bluegene.conf.");

	s_p_hashtbl_destroy(tbl);

	return SLURM_SUCCESS;
}

extern s_p_hashtbl_t *config_make_tbl(char *filename)
{
	s_p_hashtbl_t *tbl = NULL;

	xassert(filename);

	tbl = s_p_hashtbl_create(bg_conf_file_options);

	if (s_p_parse_file(tbl, NULL, filename, false) == SLURM_ERROR) {
		s_p_hashtbl_destroy(tbl);
		tbl = NULL;
	}

	return tbl;
}<|MERGE_RESOLUTION|>--- conflicted
+++ resolved
@@ -812,7 +812,6 @@
 	/* add blocks defined in file */
 	if (bg_conf->layout_mode != LAYOUT_DYNAMIC) {
 		if (!s_p_get_array((void ***)&blockreq_array,
-<<<<<<< HEAD
 				   &count, "MPs", tbl)) {
 			if (!s_p_get_array((void ***)&blockreq_array,
 					   &count, "BPs", tbl)) {
@@ -820,18 +819,12 @@
 				     "bluegene.conf, "
 				     "only making full system block");
 				/* create_full_system_block(NULL); */
+				if (bg_conf->mp_cnode_cnt
+				    == bg_conf->nodecard_cnode_cnt)
+					fatal("On a sub-midplane system you "
+					      "need to define the blocks you "
+					      "want on your system.");
 			}
-=======
-				   &count, "BPs", tbl)) {
-			info("WARNING: no blocks defined in bluegene.conf, "
-			     "only making full system block");
-			if (bg_conf->mp_cnode_cnt
-			    == bg_conf->nodecard_cnode_cnt)
-				fatal("On a sub-midplane system you need to "
-				      "define the blocks you want on your "
-				      "system.");
-			/* create_full_system_block(NULL); */
->>>>>>> 6c335d6f
 		}
 
 		for (i = 0; i < count; i++) {
