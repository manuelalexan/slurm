/*****************************************************************************\
 * src/slurmd/slurmstepd/slurmstepd_job.c - slurmd_job_t routines
 * $Id$
 *****************************************************************************
 *  Copyright (C) 2002 The Regents of the University of California.
 *  Produced at Lawrence Livermore National Laboratory (cf, DISCLAIMER).
 *  Written by Mark Grondona <mgrondona@llnl.gov>.
 *  UCRL-CODE-226842.
 *  
 *  This file is part of SLURM, a resource management program.
 *  For details, see <http://www.llnl.gov/linux/slurm/>.
 *  
 *  SLURM is free software; you can redistribute it and/or modify it under
 *  the terms of the GNU General Public License as published by the Free
 *  Software Foundation; either version 2 of the License, or (at your option)
 *  any later version.
 *
 *  In addition, as a special exception, the copyright holders give permission 
 *  to link the code of portions of this program with the OpenSSL library under 
 *  certain conditions as described in each individual source file, and 
 *  distribute linked combinations including the two. You must obey the GNU 
 *  General Public License in all respects for all of the code used other than 
 *  OpenSSL. If you modify file(s) with this exception, you may extend this 
 *  exception to your version of the file(s), but you are not obligated to do 
 *  so. If you do not wish to do so, delete this exception statement from your
 *  version.  If you delete this exception statement from all source files in 
 *  the program, then also delete it here.
 *  
 *  SLURM is distributed in the hope that it will be useful, but WITHOUT ANY
 *  WARRANTY; without even the implied warranty of MERCHANTABILITY or FITNESS
 *  FOR A PARTICULAR PURPOSE.  See the GNU General Public License for more
 *  details.
 *  
 *  You should have received a copy of the GNU General Public License along
 *  with SLURM; if not, write to the Free Software Foundation, Inc.,
 *  51 Franklin Street, Fifth Floor, Boston, MA 02110-1301  USA.
\*****************************************************************************/

#if HAVE_CONFIG_H
#  include "config.h"
#endif

#if HAVE_STRING_H
#  include <string.h>
#endif

#include <signal.h>
#include <sys/types.h>
#include <grp.h>

#include "src/common/xmalloc.h"
#include "src/common/xassert.h"
#include "src/common/xstring.h"
#include "src/common/fd.h"
#include "src/common/log.h"
#include "src/common/eio.h"
#include "src/common/slurm_protocol_api.h"

#include "src/slurmd/slurmd/slurmd.h"
#include "src/slurmd/slurmstepd/slurmstepd_job.h"
#include "src/slurmd/slurmstepd/io.h"
#include "src/slurmd/slurmstepd/fname.h"
#include "src/slurmd/slurmstepd/multi_prog.h"

static char ** _array_copy(int n, char **src);
static void _array_free(char ***array);
static void _srun_info_destructor(void *arg);
static void _job_init_task_info(slurmd_job_t *job, uint32_t *gtid,
				char *ifname, char *ofname, char *efname);
static void _task_info_destroy(slurmd_task_info_t *t, uint16_t multi_prog);

static struct passwd *
_pwd_create(uid_t uid)
{
	struct passwd *pwd = xmalloc(sizeof(*pwd));
	struct passwd *ppwd = getpwuid(uid);

	if (!ppwd) {
		xfree(pwd);
		return NULL;
	}

	pwd->pw_name   = xstrdup(ppwd->pw_name);
	pwd->pw_passwd = xstrdup(ppwd->pw_passwd);
	pwd->pw_gecos  = xstrdup(ppwd->pw_gecos);
	pwd->pw_shell  = xstrdup(ppwd->pw_shell);
	pwd->pw_dir    = xstrdup(ppwd->pw_dir);
	pwd->pw_uid    = ppwd->pw_uid;
	pwd->pw_gid    = ppwd->pw_gid;

	return pwd;
}

static void
_pwd_destroy(struct passwd *pwd)
{
	if (!pwd)
		return;
	xfree(pwd->pw_name);
	xfree(pwd->pw_passwd);
	xfree(pwd->pw_gecos);
	xfree(pwd->pw_shell);
	xfree(pwd->pw_dir);
	xfree(pwd);
}

/* returns 0 if invalid gid, otherwise returns 1 */
static int
_valid_gid(struct passwd *pwd, gid_t *gid)
{
	struct group *grp;
	int i;
	
	if (!pwd)
		return 0;
	if (pwd->pw_gid == *gid)
		return 1;

	grp = getgrgid(*gid);
	if (!grp) {
		error("gid %ld not found on system", (long)(*gid));
		return 0;
	}

	/* Allow user root to use any valid gid */
	if (pwd->pw_uid == 0)
		return 1;

	for (i = 0; grp->gr_mem[i]; i++) {
	       	if (strcmp(pwd->pw_name,grp->gr_mem[i]) == 0) {
		       	return 1;
	       	}
	}
	
	/* root user may have launched this job for this user, but 
	 * root did not explicitly set the gid. This would set the
	 * gid to 0. In this case we should set the appropriate
	 * default gid for the user (from the passwd struct).
	 */
	if (*gid == 0) {
		*gid = pwd->pw_gid;
		return 1;
	}
	error("uid %ld is not a member of gid %ld",
		(long)pwd->pw_uid, (long)(*gid));
	return 0;
}

/* create a slurmd job structure from a launch tasks message */
slurmd_job_t * 
job_create(launch_tasks_request_msg_t *msg)
{
	struct passwd *pwd = NULL;
	slurmd_job_t  *job = NULL;
	srun_info_t   *srun = NULL;
	slurm_addr     resp_addr;
	slurm_addr     io_addr;
	int           nodeid = NO_VAL;
	
	xassert(msg != NULL);
	xassert(msg->complete_nodelist != NULL);
	debug3("entering job_create");
	if ((pwd = _pwd_create((uid_t)msg->uid)) == NULL) {
		error("uid %ld not found on system", (long) msg->uid);
		slurm_seterrno (ESLURMD_UID_NOT_FOUND);
		return NULL;
	}
	if (!_valid_gid(pwd, &(msg->gid))) {
		slurm_seterrno (ESLURMD_GID_NOT_FOUND);
		_pwd_destroy(pwd);
		return NULL;
	}
	job = xmalloc(sizeof(slurmd_job_t));
#ifndef HAVE_FRONT_END
	nodeid = nodelist_find(msg->complete_nodelist, conf->node_name);
	job->node_name = xstrdup(conf->node_name);
#else
	nodeid = 0;
	job->node_name = xstrdup(msg->complete_nodelist);
#endif
	if(nodeid < 0) {
		error("couldn't find node %s in %s", 
		      job->node_name, msg->complete_nodelist);
		job_destroy(job);
		return NULL;
	}
	
	job->state   = SLURMSTEPD_STEP_STARTING;
	job->pwd     = pwd;
	job->ntasks  = msg->tasks_to_launch[nodeid];
	job->nprocs  = msg->nprocs;
	job->jobid   = msg->job_id;
	job->stepid  = msg->job_step_id;
	
	job->uid     = (uid_t) msg->uid;
	job->gid     = (gid_t) msg->gid;
	job->cwd     = xstrdup(msg->cwd);
	job->task_dist  = msg->task_dist;
	job->plane_size = msg->plane_size;
	
	job->cpu_bind_type = msg->cpu_bind_type;
	job->cpu_bind = xstrdup(msg->cpu_bind);
	job->mem_bind_type = msg->mem_bind_type;
	job->mem_bind = xstrdup(msg->mem_bind);

	job->env     = _array_copy(msg->envc, msg->env);
	job->eio     = eio_handle_create();
	job->sruns   = list_create((ListDelF) _srun_info_destructor);
	job->clients = list_create(NULL); /* FIXME! Needs destructor */
	job->stdout_eio_objs = list_create(NULL); /* FIXME! Needs destructor */
	job->stderr_eio_objs = list_create(NULL); /* FIXME! Needs destructor */
	job->free_incoming = list_create(NULL); /* FIXME! Needs destructor */
	job->incoming_count = 0;
	job->free_outgoing = list_create(NULL); /* FIXME! Needs destructor */
	job->outgoing_count = 0;
	job->outgoing_cache = list_create(NULL); /* FIXME! Needs destructor */

	job->envtp   = xmalloc(sizeof(env_t));
	job->envtp->jobid = -1;
	job->envtp->stepid = -1;
	job->envtp->procid = -1;
	job->envtp->localid = -1;
	job->envtp->nodeid = -1;

	job->envtp->distribution = 0;
	job->envtp->plane_size = 0;

	job->envtp->cpu_bind_type = 0;
	job->envtp->cpu_bind = NULL;
	job->envtp->mem_bind_type = 0;
	job->envtp->mem_bind = NULL;
	
	memcpy(&resp_addr, &msg->orig_addr, sizeof(slurm_addr));
	slurm_set_addr(&resp_addr,
		       msg->resp_port[nodeid % msg->num_resp_port],
		       NULL);
	job->user_managed_io = msg->user_managed_io;
	if (!msg->user_managed_io) {
		memcpy(&io_addr,   &msg->orig_addr, sizeof(slurm_addr));
		slurm_set_addr(&io_addr,
			       msg->io_port[nodeid % msg->num_io_port],
			       NULL);
	}
	
	srun = srun_info_create(msg->cred, &resp_addr, &io_addr);

	job->buffered_stdio = msg->buffered_stdio;

	job->task_prolog = xstrdup(msg->task_prolog);
	job->task_epilog = xstrdup(msg->task_epilog);

	job->argc    = msg->argc;
	job->argv    = _array_copy(job->argc, msg->argv);

	job->nnodes  = msg->nnodes;
	job->nodeid  = nodeid;
	job->debug   = msg->slurmd_debug;
	job->cpus    = msg->cpus_allocated[nodeid];
	job->multi_prog  = msg->multi_prog;
	job->timelimit   = (time_t) -1;
	job->task_flags  = msg->task_flags;
	job->switch_job = msg->switch_job;
<<<<<<< HEAD
=======

	job->options =    msg->options;
	
	list_append(job->sruns, (void *) srun);

	_job_init_task_info(job, msg->global_task_ids[msg->srun_node_id],
			    msg->ifname, msg->ofname, msg->efname);

	return job;
}

/* create a slurmd job structure from a spawn task message. 
 * NOTE: gid field in spawn_task_request_msg_t is not used. */
slurmd_job_t * 
job_spawn_create(spawn_task_request_msg_t *msg, slurm_addr *cli_addr)
{
	struct passwd *pwd;
	slurmd_job_t  *job;
	srun_info_t   *srun;
	slurm_addr     io_addr;

	xassert(msg != NULL);

	debug3("entering job_spawn_create");

	if ((pwd = _pwd_create((uid_t)msg->uid)) == NULL) {
		error("uid %ld not found on system", (long) msg->uid);
		slurm_seterrno (ESLURMD_UID_NOT_FOUND);
		return NULL;
	}
	job = xmalloc(sizeof(slurmd_job_t));

	job->state   = SLURMSTEPD_STEP_STARTING;
	job->pwd     = pwd;
	job->ntasks  = 1;	/* tasks to launch always one */
	job->nprocs  = msg->nprocs;
	job->jobid   = msg->job_id;
	job->stepid  = msg->job_step_id;
	job->spawn_task = true;

	job->uid     = (uid_t) msg->uid;
	job->gid     = job->pwd->pw_gid;
	job->cwd     = xstrdup(msg->cwd);

	job->env     = _array_copy(msg->envc, msg->env);
	job->eio     = eio_handle_create();
	job->sruns   = list_create((ListDelF) _srun_info_destructor);
	job->envtp   = xmalloc(sizeof(env_t));
	job->envtp->jobid = -1;
	job->envtp->stepid = -1;
	job->envtp->procid = -1;
	job->envtp->localid = -1;
	job->envtp->nodeid = -1;
	job->envtp->cpu_bind_type = 0;
	job->envtp->cpu_bind = NULL;
	job->envtp->mem_bind_type = 0;
	job->envtp->mem_bind = NULL;
	
	memcpy(&io_addr,   cli_addr, sizeof(slurm_addr));
	slurm_set_addr(&io_addr,   msg->io_port,   NULL); 
>>>>>>> 5e89edcf

	job->options =    msg->options;
	
	list_append(job->sruns, (void *) srun);

	_job_init_task_info(job, msg->global_task_ids[nodeid],
			    msg->ifname, msg->ofname, msg->efname);

	return job;
}

/*
 * return the default output filename for a batch job
 */
static char *
_batchfilename(slurmd_job_t *job, const char *name)
{
	if (name == NULL) 
		return fname_create(job, "slurm-%J.out", 0);
	else
		return fname_create(job, name, 0);
}

slurmd_job_t * 
job_batch_job_create(batch_job_launch_msg_t *msg)
{
	struct passwd *pwd;
	slurmd_job_t *job;
	srun_info_t  *srun = NULL;
	char *in_name;

	xassert(msg != NULL);
	
	debug3("entering batch_job_create");

	if ((pwd = _pwd_create((uid_t)msg->uid)) == NULL) {
		error("uid %ld not found on system", (long) msg->uid);
		slurm_seterrno (ESLURMD_UID_NOT_FOUND);
		return NULL;
	}
	if (!_valid_gid(pwd, &(msg->gid))) {
		slurm_seterrno (ESLURMD_GID_NOT_FOUND);
		_pwd_destroy(pwd);
		return NULL;
	}
	
	job = xmalloc(sizeof(slurmd_job_t));
	
	job->state   = SLURMSTEPD_STEP_STARTING;
	job->pwd     = pwd;
	job->ntasks  = 1; 
	job->nprocs  = msg->nprocs;
	job->jobid   = msg->job_id;
	job->stepid  = msg->step_id;
	job->batch   = true;
	job->multi_prog = 0;
	job->overcommit = (bool) msg->overcommit;

	job->uid     = (uid_t) msg->uid;
	job->gid     = (gid_t) msg->gid;
	job->cwd     = xstrdup(msg->work_dir);

	job->env     = _array_copy(msg->envc, msg->environment);
	job->eio     = eio_handle_create();
	job->sruns   = list_create((ListDelF) _srun_info_destructor);
	job->envtp   = xmalloc(sizeof(env_t));
	job->envtp->jobid = -1;
	job->envtp->stepid = -1;
	job->envtp->procid = -1;
	job->envtp->localid = -1;
	job->envtp->nodeid = -1;

	job->envtp->distribution = 0;
	job->envtp->plane_size = 0;

	job->envtp->cpu_bind_type = 0;
	job->envtp->cpu_bind = NULL;
	job->envtp->mem_bind_type = 0;
	job->envtp->mem_bind = NULL;
	
	srun = srun_info_create(NULL, NULL, NULL);

	list_append(job->sruns, (void *) srun);

	if (msg->argc) {
		job->argc    = msg->argc;
		job->argv    = _array_copy(job->argc, msg->argv);
	} else {
		job->argc    = 2;
		/* job script has not yet been written out to disk --
		 * argv will be filled in later
		 */
		job->argv    = (char **) xmalloc(job->argc * sizeof(char *));
	}

	job->task = (slurmd_task_info_t **)
		xmalloc(sizeof(slurmd_task_info_t *));
	if (msg->err == NULL)
		msg->err = xstrdup(msg->out);

	if (msg->in == NULL)
		in_name = xstrdup("/dev/null");
	else 
		in_name = fname_create(job, msg->in, 0);

	job->task[0] = task_info_create(0, 0,
					in_name,
					_batchfilename(job, msg->out),
					_batchfilename(job, msg->err));
	job->task[0]->argc = job->argc;
	job->task[0]->argv = job->argv;

	return job;
}

/*
 * Expand a stdio file name.
 *
 * If "filename" is NULL it means that an eio object should be created
 * for that stdio file rather than a directly connecting it to a file.
 *
 * If the "filename" is a valid task number in string form and the
 * number matches "taskid", then NULL is returned so that an eio
 * object will be used.  If is a valid number, but it does not match
 * "taskid", then the file descriptor will be connected to /dev/null.
 */
static char *
_expand_stdio_filename(char *filename, int gtaskid, slurmd_job_t *job)
{
	int id;

	if (filename == NULL)
		return NULL;

	id = fname_single_task_io(filename);

	if (id < 0)
		return fname_create(job, filename, gtaskid);
	if (id >= job->nprocs) {
		error("Task ID in filename is invalid");
		return NULL;
	}

	if (id == gtaskid)
		return NULL;
	else
		return xstrdup("/dev/null");
}

static void
_job_init_task_info(slurmd_job_t *job, uint32_t *gtid,
		    char *ifname, char *ofname, char *efname)
{
	int          i;
	char        *in, *out, *err;

	if (job->ntasks == 0) {
		error("User requested launch of zero tasks!");
		job->task = NULL;
		return;
	}

	job->task = (slurmd_task_info_t **) 
		xmalloc(job->ntasks * sizeof(slurmd_task_info_t *));

	for (i = 0; i < job->ntasks; i++){
		in = _expand_stdio_filename(ifname, gtid[i], job);
		out = _expand_stdio_filename(ofname, gtid[i], job);
		err = _expand_stdio_filename(efname, gtid[i], job);

		job->task[i] = task_info_create(i, gtid[i], in, out, err);

		if (job->multi_prog) {
			multi_prog_get_argv(job->argv[1], job->env, gtid[i],
					    &job->task[i]->argc,
					    &job->task[i]->argv);
		} else {
			job->task[i]->argc = job->argc;
			job->task[i]->argv = job->argv;
		}
	}
}

void
job_signal_tasks(slurmd_job_t *job, int signal)
{
	int n = job->ntasks;
	while (--n >= 0) {
		if ((job->task[n]->pid > (pid_t) 0)
		&&  (kill(job->task[n]->pid, signal) < 0)) {
			if (errno != ESRCH) {
				error("job %d.%d: kill task %d: %m", 
				      job->jobid, job->stepid, n);
			}
		}
	}
}

void 
job_destroy(slurmd_job_t *job)
{
	int i;

	_array_free(&job->env);
	_array_free(&job->argv);

	_pwd_destroy(job->pwd);

	for (i = 0; i < job->ntasks; i++)
		_task_info_destroy(job->task[i], job->multi_prog);
	list_destroy(job->sruns);
	xfree(job->envtp);
	xfree(job->node_name);
	xfree(job->task_prolog);
	xfree(job->task_epilog);
	xfree(job);
}

static char **
_array_copy(int n, char **src)
{
	char **dst = xmalloc((n+1) * sizeof(char *));
	int i;

	for (i = 0; i < n; i++) {
		dst[i] = xstrdup(src[i]);
	}
	dst[n] = NULL;

	return dst;
}

static void
_array_free(char ***array)
{
	int i = 0;
	while ((*array)[i] != NULL) 
		xfree((*array)[i++]);
	xfree(*array);
	*array = NULL;
}


struct srun_info *
srun_info_create(slurm_cred_t cred, slurm_addr *resp_addr, slurm_addr *ioaddr)
{
	char             *data = NULL;
	int               len  = 0;
	struct srun_info *srun = xmalloc(sizeof(struct srun_info));
	srun_key_t       *key  = xmalloc(sizeof(srun_key_t));

	srun->key    = key;

	/*
	 * If no credential was provided, return the empty
	 * srun info object. (This is used, for example, when
	 * creating a batch job structure)
	 */
	if (!cred) return srun;

	slurm_cred_get_signature(cred, &data, &len);

	len = len > SLURM_IO_KEY_SIZE ? SLURM_IO_KEY_SIZE : len;

	if (data != NULL) {
		memcpy((void *) key->data, data, len);

		if (len < SLURM_IO_KEY_SIZE)
			memset( (void *) (key->data + len), 0, 
			        SLURM_IO_KEY_SIZE - len);
	}

	if (ioaddr != NULL)
		srun->ioaddr    = *ioaddr;
	if (resp_addr != NULL)
		srun->resp_addr = *resp_addr;
	return srun;
}

/* destructor for list routines */
static void
_srun_info_destructor(void *arg)
{
	struct srun_info *srun = (struct srun_info *)arg;
	srun_info_destroy(srun);
}

void
srun_info_destroy(struct srun_info *srun)
{
	xfree(srun->key);
	xfree(srun);
}

slurmd_task_info_t *
task_info_create(int taskid, int gtaskid,
		 char *ifname, char *ofname, char *efname)
{
	slurmd_task_info_t *t = xmalloc(sizeof(slurmd_task_info_t));

	xassert(taskid >= 0);
	xassert(gtaskid >= 0);

	slurm_mutex_init(&t->mutex);
	slurm_mutex_lock(&t->mutex);
	t->state       = SLURMD_TASK_INIT;
	t->id          = taskid;
	t->gtid	       = gtaskid;
	t->pid         = (pid_t) -1;
	t->ifname      = ifname;
	t->ofname      = ofname;
	t->efname      = efname;
	t->stdin_fd    = -1;
	t->to_stdin    = -1;
	t->stdout_fd   = -1;
	t->from_stdout = -1;
	t->stderr_fd   = -1;
	t->from_stderr = -1;
	t->estatus     = -1;
	t->in          = NULL;
	t->out         = NULL;
	t->err         = NULL;
	t->argc	       = 0;
	t->argv	       = NULL;
	slurm_mutex_unlock(&t->mutex);
	return t;
}


static void 
_task_info_destroy(slurmd_task_info_t *t, uint16_t multi_prog)
{
	slurm_mutex_lock(&t->mutex);
	slurm_mutex_unlock(&t->mutex);
	slurm_mutex_destroy(&t->mutex);
	if (multi_prog) {
		xfree(t->argv);
	} /* otherwise, t->argv is a pointer to job->argv */
	xfree(t);
}<|MERGE_RESOLUTION|>--- conflicted
+++ resolved
@@ -5,7 +5,7 @@
  *  Copyright (C) 2002 The Regents of the University of California.
  *  Produced at Lawrence Livermore National Laboratory (cf, DISCLAIMER).
  *  Written by Mark Grondona <mgrondona@llnl.gov>.
- *  UCRL-CODE-226842.
+ *  UCRL-CODE-217948.
  *  
  *  This file is part of SLURM, a resource management program.
  *  For details, see <http://www.llnl.gov/linux/slurm/>.
@@ -60,14 +60,12 @@
 #include "src/slurmd/slurmstepd/slurmstepd_job.h"
 #include "src/slurmd/slurmstepd/io.h"
 #include "src/slurmd/slurmstepd/fname.h"
-#include "src/slurmd/slurmstepd/multi_prog.h"
 
 static char ** _array_copy(int n, char **src);
 static void _array_free(char ***array);
 static void _srun_info_destructor(void *arg);
 static void _job_init_task_info(slurmd_job_t *job, uint32_t *gtid,
 				char *ifname, char *ofname, char *efname);
-static void _task_info_destroy(slurmd_task_info_t *t, uint16_t multi_prog);
 
 static struct passwd *
 _pwd_create(uid_t uid)
@@ -148,18 +146,18 @@
 
 /* create a slurmd job structure from a launch tasks message */
 slurmd_job_t * 
-job_create(launch_tasks_request_msg_t *msg)
-{
-	struct passwd *pwd = NULL;
-	slurmd_job_t  *job = NULL;
-	srun_info_t   *srun = NULL;
+job_create(launch_tasks_request_msg_t *msg, slurm_addr *cli_addr)
+{
+	struct passwd *pwd;
+	slurmd_job_t  *job;
+	srun_info_t   *srun;
 	slurm_addr     resp_addr;
 	slurm_addr     io_addr;
-	int           nodeid = NO_VAL;
 	
 	xassert(msg != NULL);
-	xassert(msg->complete_nodelist != NULL);
+
 	debug3("entering job_create");
+
 	if ((pwd = _pwd_create((uid_t)msg->uid)) == NULL) {
 		error("uid %ld not found on system", (long) msg->uid);
 		slurm_seterrno (ESLURMD_UID_NOT_FOUND);
@@ -171,23 +169,10 @@
 		return NULL;
 	}
 	job = xmalloc(sizeof(slurmd_job_t));
-#ifndef HAVE_FRONT_END
-	nodeid = nodelist_find(msg->complete_nodelist, conf->node_name);
-	job->node_name = xstrdup(conf->node_name);
-#else
-	nodeid = 0;
-	job->node_name = xstrdup(msg->complete_nodelist);
-#endif
-	if(nodeid < 0) {
-		error("couldn't find node %s in %s", 
-		      job->node_name, msg->complete_nodelist);
-		job_destroy(job);
-		return NULL;
-	}
-	
+
 	job->state   = SLURMSTEPD_STEP_STARTING;
 	job->pwd     = pwd;
-	job->ntasks  = msg->tasks_to_launch[nodeid];
+	job->ntasks  = msg->tasks_to_launch[msg->srun_node_id];
 	job->nprocs  = msg->nprocs;
 	job->jobid   = msg->job_id;
 	job->stepid  = msg->job_step_id;
@@ -195,9 +180,6 @@
 	job->uid     = (uid_t) msg->uid;
 	job->gid     = (gid_t) msg->gid;
 	job->cwd     = xstrdup(msg->cwd);
-	job->task_dist  = msg->task_dist;
-	job->plane_size = msg->plane_size;
-	
 	job->cpu_bind_type = msg->cpu_bind_type;
 	job->cpu_bind = xstrdup(msg->cpu_bind);
 	job->mem_bind_type = msg->mem_bind_type;
@@ -220,28 +202,17 @@
 	job->envtp->stepid = -1;
 	job->envtp->procid = -1;
 	job->envtp->localid = -1;
-	job->envtp->nodeid = -1;
-
-	job->envtp->distribution = 0;
-	job->envtp->plane_size = 0;
-
+	job->envtp->nodeid = -1;	
 	job->envtp->cpu_bind_type = 0;
 	job->envtp->cpu_bind = NULL;
 	job->envtp->mem_bind_type = 0;
 	job->envtp->mem_bind = NULL;
 	
 	memcpy(&resp_addr, &msg->orig_addr, sizeof(slurm_addr));
-	slurm_set_addr(&resp_addr,
-		       msg->resp_port[nodeid % msg->num_resp_port],
-		       NULL);
-	job->user_managed_io = msg->user_managed_io;
-	if (!msg->user_managed_io) {
-		memcpy(&io_addr,   &msg->orig_addr, sizeof(slurm_addr));
-		slurm_set_addr(&io_addr,
-			       msg->io_port[nodeid % msg->num_io_port],
-			       NULL);
-	}
-	
+	slurm_set_addr(&resp_addr, msg->resp_port[msg->srun_node_id], NULL);
+	memcpy(&io_addr,   &msg->orig_addr, sizeof(slurm_addr));
+	slurm_set_addr(&io_addr, msg->io_port[msg->srun_node_id], NULL);
+		
 	srun = srun_info_create(msg->cred, &resp_addr, &io_addr);
 
 	job->buffered_stdio = msg->buffered_stdio;
@@ -253,15 +224,13 @@
 	job->argv    = _array_copy(job->argc, msg->argv);
 
 	job->nnodes  = msg->nnodes;
-	job->nodeid  = nodeid;
+	job->nodeid  = msg->srun_node_id;
 	job->debug   = msg->slurmd_debug;
-	job->cpus    = msg->cpus_allocated[nodeid];
+	job->cpus    = msg->cpus_allocated[msg->srun_node_id];
 	job->multi_prog  = msg->multi_prog;
 	job->timelimit   = (time_t) -1;
 	job->task_flags  = msg->task_flags;
 	job->switch_job = msg->switch_job;
-<<<<<<< HEAD
-=======
 
 	job->options =    msg->options;
 	
@@ -322,14 +291,27 @@
 	
 	memcpy(&io_addr,   cli_addr, sizeof(slurm_addr));
 	slurm_set_addr(&io_addr,   msg->io_port,   NULL); 
->>>>>>> 5e89edcf
-
-	job->options =    msg->options;
-	
+
+	srun = srun_info_create(msg->cred, NULL, &io_addr);
+
+	job->argc    = msg->argc;
+	job->argv    = _array_copy(job->argc, msg->argv);
+	
+	job->nnodes  = msg->nnodes;
+	job->nodeid  = msg->srun_node_id;
+	job->debug   = msg->slurmd_debug;
+	job->cpus    = msg->cpus_allocated;
+	job->multi_prog  = msg->multi_prog;
+	job->timelimit   = (time_t) -1;
+	job->task_flags  = msg->task_flags;
+	job->switch_job = msg->switch_job;
+
 	list_append(job->sruns, (void *) srun);
 
-	_job_init_task_info(job, msg->global_task_ids[nodeid],
-			    msg->ifname, msg->ofname, msg->efname);
+	job->task = (slurmd_task_info_t **)
+		xmalloc(sizeof(slurmd_task_info_t *));
+	job->task[0] = task_info_create(0, msg->global_task_id,
+					NULL, NULL, NULL);
 
 	return job;
 }
@@ -352,7 +334,7 @@
 	struct passwd *pwd;
 	slurmd_job_t *job;
 	srun_info_t  *srun = NULL;
-	char *in_name;
+	uint32_t      global_taskid = 0;
 
 	xassert(msg != NULL);
 	
@@ -378,8 +360,6 @@
 	job->jobid   = msg->job_id;
 	job->stepid  = msg->step_id;
 	job->batch   = true;
-	job->multi_prog = 0;
-	job->overcommit = (bool) msg->overcommit;
 
 	job->uid     = (uid_t) msg->uid;
 	job->gid     = (gid_t) msg->gid;
@@ -394,10 +374,6 @@
 	job->envtp->procid = -1;
 	job->envtp->localid = -1;
 	job->envtp->nodeid = -1;
-
-	job->envtp->distribution = 0;
-	job->envtp->plane_size = 0;
-
 	job->envtp->cpu_bind_type = 0;
 	job->envtp->cpu_bind = NULL;
 	job->envtp->mem_bind_type = 0;
@@ -422,18 +398,10 @@
 		xmalloc(sizeof(slurmd_task_info_t *));
 	if (msg->err == NULL)
 		msg->err = xstrdup(msg->out);
-
-	if (msg->in == NULL)
-		in_name = xstrdup("/dev/null");
-	else 
-		in_name = fname_create(job, msg->in, 0);
-
-	job->task[0] = task_info_create(0, 0,
-					in_name,
+	job->task[0] = task_info_create(0, global_taskid,
+					xstrdup("/dev/null"),
 					_batchfilename(job, msg->out),
 					_batchfilename(job, msg->err));
-	job->task[0]->argc = job->argc;
-	job->task[0]->argv = job->argv;
 
 	return job;
 }
@@ -494,15 +462,6 @@
 		err = _expand_stdio_filename(efname, gtid[i], job);
 
 		job->task[i] = task_info_create(i, gtid[i], in, out, err);
-
-		if (job->multi_prog) {
-			multi_prog_get_argv(job->argv[1], job->env, gtid[i],
-					    &job->task[i]->argc,
-					    &job->task[i]->argv);
-		} else {
-			job->task[i]->argc = job->argc;
-			job->task[i]->argv = job->argv;
-		}
 	}
 }
 
@@ -532,10 +491,9 @@
 	_pwd_destroy(job->pwd);
 
 	for (i = 0; i < job->ntasks; i++)
-		_task_info_destroy(job->task[i], job->multi_prog);
+		task_info_destroy(job->task[i]);
 	list_destroy(job->sruns);
 	xfree(job->envtp);
-	xfree(job->node_name);
 	xfree(job->task_prolog);
 	xfree(job->task_epilog);
 	xfree(job);
@@ -585,14 +543,14 @@
 
 	slurm_cred_get_signature(cred, &data, &len);
 
-	len = len > SLURM_IO_KEY_SIZE ? SLURM_IO_KEY_SIZE : len;
+	len = len > SLURM_CRED_SIGLEN ? SLURM_CRED_SIGLEN : len;
 
 	if (data != NULL) {
 		memcpy((void *) key->data, data, len);
 
-		if (len < SLURM_IO_KEY_SIZE)
+		if (len < SLURM_CRED_SIGLEN)
 			memset( (void *) (key->data + len), 0, 
-			        SLURM_IO_KEY_SIZE - len);
+			        SLURM_CRED_SIGLEN - len);
 	}
 
 	if (ioaddr != NULL)
@@ -645,21 +603,16 @@
 	t->in          = NULL;
 	t->out         = NULL;
 	t->err         = NULL;
-	t->argc	       = 0;
-	t->argv	       = NULL;
 	slurm_mutex_unlock(&t->mutex);
 	return t;
 }
 
 
-static void 
-_task_info_destroy(slurmd_task_info_t *t, uint16_t multi_prog)
+void 
+task_info_destroy(slurmd_task_info_t *t)
 {
 	slurm_mutex_lock(&t->mutex);
 	slurm_mutex_unlock(&t->mutex);
 	slurm_mutex_destroy(&t->mutex);
-	if (multi_prog) {
-		xfree(t->argv);
-	} /* otherwise, t->argv is a pointer to job->argv */
 	xfree(t);
 }